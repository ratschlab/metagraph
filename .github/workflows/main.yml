name: MetaGraph CI

on:
  push:
    branches:
      - master
    tags:
      - 'v*'
  pull_request:

env:
  REGISTRY: ghcr.io
  IMAGE_NAME: ${{ github.repository }}


jobs:

  Linux:
    runs-on: ubuntu-22.04

    strategy:
      fail-fast: false
      matrix:
        alphabet: [DNA]
        build_type: [Debug, Release]
        compiler: [g++-11, g++-12, g++-13]
        build_static: [ON]
        with_avx: [ON]
        include:
          - compiler: g++-11
            cxx: g++-11
            cc: gcc-11

          - compiler: g++-12
            cxx: g++-12
            cc: gcc-12

          - compiler: g++-13
            cxx: g++-13
            cc: gcc-13


    name: Linux (${{ matrix.alphabet }}, ${{ matrix.build_type }}, ${{ matrix.compiler }}${{ matrix.build_static == 'ON' && ', static' || '' }}${{ matrix.with_avx == 'OFF' && ', noAVX' || '' }})

    steps:
    - uses: actions/checkout@v1

    - name: checkout submodules
      run: git submodule update --init --recursive

    - name: install dependencies
      run: |
        sudo apt-get update

<<<<<<< HEAD
        sudo apt-get install ${{ matrix.compiler }} libbz2-dev libjemalloc-dev libboost-all-dev libdeflate-dev libzstd-dev
=======
        # If clang, use the default version. Otherwise the compiler install with apt-get.
        if [[ "${{ matrix.compiler }}" != "clang" ]]; then
            sudo apt-get install -y ${{ matrix.compiler }}
        fi

        sudo apt-get install -y cmake make libbz2-dev libjemalloc-dev libboost-all-dev libdeflate-dev libzstd-dev
>>>>>>> 66ecbec8

        if [ "${{ matrix.build_static }}" = "ON" ]; then
          sudo apt-get install -y libcurl4-openssl-dev
        fi

        echo "CC=$(which ${{ matrix.cc }})" >> $GITHUB_ENV
        echo "CXX=$(which ${{ matrix.cxx }})" >> $GITHUB_ENV

    - name: install dependencies for integration tests
      run: |
        pip3 install parameterized
        sudo apt-get install python3-venv

    - name: install sdsl-lite
      run: |
        cd metagraph/external-libraries/sdsl-lite
        ./install.sh $(pwd)

    - name: configure
      run: |
        mkdir metagraph/build
        cd metagraph/build
        cmake -DCMAKE_BUILD_TYPE=${{ matrix.build_type }} \
              -DBUILD_STATIC=${{ matrix.build_static }} \
              -DWITH_AVX=${{ matrix.with_avx }} -DWITH_MSSE42=${{ matrix.with_avx }} \
              -DCMAKE_DBG_ALPHABET=${{ matrix.alphabet }} ..

    - name: build metagraph
      run: cd metagraph/build && make -j"$(getconf _NPROCESSORS_ONLN)" metagraph

    - name: build unit tests
      if: matrix.build_static == 'OFF'
      run: cd metagraph/build && make -j"$(getconf _NPROCESSORS_ONLN)" unit_tests

    - name: build other
      if: matrix.build_static == 'OFF'
      run: cd metagraph/build && make -j"$(getconf _NPROCESSORS_ONLN)"

    # for potential release
    - name: rename binary
      if: matrix.with_avx == 'OFF'
      run: mv metagraph/build/metagraph_${{ matrix.alphabet }} metagraph/build/metagraph_${{ matrix.alphabet }}_noAVX
        
    - name: run unit tests
      if: matrix.build_static == 'OFF'
      run: |
        export LD_LIBRARY_PATH="/usr/local/lib/:$LD_LIBRARY_PATH"
        cd metagraph/build && ./unit_tests

    - name: run integration tests
<<<<<<< HEAD
=======
      uses: nick-fields/retry@v2
      with:
        timeout_minutes: 1000
        max_attempts: 5
        retry_on: error
        command: |
          export LD_LIBRARY_PATH="/usr/local/lib/:$LD_LIBRARY_PATH"
          cd metagraph/build && make check

  MacOS:
    strategy:
      fail-fast: false
      matrix:
        include:
          # Apple Silicon Release
          - alphabet: DNA
            build_type: Release
            platform: macos-latest
            target_arch: arm64
          # Intel Release
          - alphabet: DNA
            build_type: Release
            platform: macos-15-intel
            target_arch: x86_64
          # Apple Silicon runner + Rosetta for x86_64
          - alphabet: DNA
            build_type: Release
            platform: macos-latest
            target_arch: x86_64
          # Debug run on Apple Silicon
          - alphabet: DNA
            build_type: Debug
            platform: macos-latest
            target_arch: arm64

    runs-on: ${{ matrix.platform }}

    defaults:
      run:
        shell: arch -${{ matrix.target_arch }} /bin/bash -eo pipefail {0}

    steps:
    - uses: actions/checkout@v1

    - name: checkout submodules
      run: git submodule update --init --recursive

    - name: (Only for arm64 -> x86_64) Install Rosetta Homebrew in /usr/local
      if: ${{ matrix.platform == 'macos-latest' && matrix.target_arch == 'x86_64' }}
      run: |
        # Install Intel Homebrew into /usr/local if missing
        if [[ ! -d /usr/local/Homebrew ]]; then
          echo "Installing Intel Homebrew to /usr/local under Rosetta..."
          arch -x86_64 /bin/bash -lc '/bin/bash -c "$(curl -fsSL https://raw.githubusercontent.com/Homebrew/install/HEAD/install.sh)"'
        fi
        # Replace any legacy wrapper that points to /usr/local/Library/Homebrew
        if [[ -f /usr/local/bin/brew ]] && grep -q '/usr/local/Library/Homebrew' /usr/local/bin/brew; then
          echo "Replacing legacy brew wrapper..."
          sudo rm -f /usr/local/bin/brew
        fi
        # Ensure wrapper points to the modern repo location
        if [[ ! -f /usr/local/bin/brew ]]; then
          sudo ln -s /usr/local/Homebrew/bin/brew /usr/local/bin/brew
        fi
        echo "/usr/local/bin" >> "$GITHUB_PATH"
        echo "/usr/local/sbin" >> "$GITHUB_PATH"

    - name: install dependencies
      run: brew install bzip2 libomp boost jemalloc autoconf automake libdeflate icu4c zstd

    - name: install dependencies for integration tests
      run: pip3 install parameterized --break-system-packages --user

    - name: install sdsl-lite
      run: |
        cd metagraph/external-libraries/sdsl-lite
        ./install.sh $(pwd)

    - name: configure
>>>>>>> 66ecbec8
      run: |
        export LD_LIBRARY_PATH="/usr/local/lib/:$LD_LIBRARY_PATH"
        cd metagraph/build
        make check || echo "TEST_FAILED" > test_failed.status
        if [ -f test_failed.status ]; then
          echo "Test step failed! Printing memory usage:"
          free -h
          cat /proc/meminfo
          df -h
          exit 1  # Fail the workflow
        fi<|MERGE_RESOLUTION|>--- conflicted
+++ resolved
@@ -51,17 +51,8 @@
     - name: install dependencies
       run: |
         sudo apt-get update
-
-<<<<<<< HEAD
-        sudo apt-get install ${{ matrix.compiler }} libbz2-dev libjemalloc-dev libboost-all-dev libdeflate-dev libzstd-dev
-=======
-        # If clang, use the default version. Otherwise the compiler install with apt-get.
-        if [[ "${{ matrix.compiler }}" != "clang" ]]; then
-            sudo apt-get install -y ${{ matrix.compiler }}
-        fi
-
-        sudo apt-get install -y cmake make libbz2-dev libjemalloc-dev libboost-all-dev libdeflate-dev libzstd-dev
->>>>>>> 66ecbec8
+        
+        sudo apt-get install -y ${{ matrix.compiler }} cmake make libbz2-dev libjemalloc-dev libboost-all-dev libdeflate-dev libzstd-dev
 
         if [ "${{ matrix.build_static }}" = "ON" ]; then
           sudo apt-get install -y libcurl4-openssl-dev
@@ -112,88 +103,6 @@
         cd metagraph/build && ./unit_tests
 
     - name: run integration tests
-<<<<<<< HEAD
-=======
-      uses: nick-fields/retry@v2
-      with:
-        timeout_minutes: 1000
-        max_attempts: 5
-        retry_on: error
-        command: |
-          export LD_LIBRARY_PATH="/usr/local/lib/:$LD_LIBRARY_PATH"
-          cd metagraph/build && make check
-
-  MacOS:
-    strategy:
-      fail-fast: false
-      matrix:
-        include:
-          # Apple Silicon Release
-          - alphabet: DNA
-            build_type: Release
-            platform: macos-latest
-            target_arch: arm64
-          # Intel Release
-          - alphabet: DNA
-            build_type: Release
-            platform: macos-15-intel
-            target_arch: x86_64
-          # Apple Silicon runner + Rosetta for x86_64
-          - alphabet: DNA
-            build_type: Release
-            platform: macos-latest
-            target_arch: x86_64
-          # Debug run on Apple Silicon
-          - alphabet: DNA
-            build_type: Debug
-            platform: macos-latest
-            target_arch: arm64
-
-    runs-on: ${{ matrix.platform }}
-
-    defaults:
-      run:
-        shell: arch -${{ matrix.target_arch }} /bin/bash -eo pipefail {0}
-
-    steps:
-    - uses: actions/checkout@v1
-
-    - name: checkout submodules
-      run: git submodule update --init --recursive
-
-    - name: (Only for arm64 -> x86_64) Install Rosetta Homebrew in /usr/local
-      if: ${{ matrix.platform == 'macos-latest' && matrix.target_arch == 'x86_64' }}
-      run: |
-        # Install Intel Homebrew into /usr/local if missing
-        if [[ ! -d /usr/local/Homebrew ]]; then
-          echo "Installing Intel Homebrew to /usr/local under Rosetta..."
-          arch -x86_64 /bin/bash -lc '/bin/bash -c "$(curl -fsSL https://raw.githubusercontent.com/Homebrew/install/HEAD/install.sh)"'
-        fi
-        # Replace any legacy wrapper that points to /usr/local/Library/Homebrew
-        if [[ -f /usr/local/bin/brew ]] && grep -q '/usr/local/Library/Homebrew' /usr/local/bin/brew; then
-          echo "Replacing legacy brew wrapper..."
-          sudo rm -f /usr/local/bin/brew
-        fi
-        # Ensure wrapper points to the modern repo location
-        if [[ ! -f /usr/local/bin/brew ]]; then
-          sudo ln -s /usr/local/Homebrew/bin/brew /usr/local/bin/brew
-        fi
-        echo "/usr/local/bin" >> "$GITHUB_PATH"
-        echo "/usr/local/sbin" >> "$GITHUB_PATH"
-
-    - name: install dependencies
-      run: brew install bzip2 libomp boost jemalloc autoconf automake libdeflate icu4c zstd
-
-    - name: install dependencies for integration tests
-      run: pip3 install parameterized --break-system-packages --user
-
-    - name: install sdsl-lite
-      run: |
-        cd metagraph/external-libraries/sdsl-lite
-        ./install.sh $(pwd)
-
-    - name: configure
->>>>>>> 66ecbec8
       run: |
         export LD_LIBRARY_PATH="/usr/local/lib/:$LD_LIBRARY_PATH"
         cd metagraph/build
