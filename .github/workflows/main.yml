--- conflicted
+++ resolved
@@ -11,178 +11,7 @@
 jobs:
 
   Linux:
-<<<<<<< HEAD
-    runs-on: ubuntu-22.04
-
-    strategy:
-      matrix:
-        alphabet: [DNA, Protein]
-        build_type: [Debug, Release]
-        compiler: [g++-11, g++-12, g++-13]
-        build_static: [OFF, ON]
-        with_avx: [OFF, ON]
-        include:
-          - compiler: g++-11
-            cxx: g++-11
-            cc: gcc-11
-
-          - compiler: g++-12
-            cxx: g++-12
-            cc: gcc-12
-
-          - compiler: g++-13
-            cxx: g++-13
-            cc: gcc-13
-
-        exclude:
-          - alphabet: Protein
-            compiler: g++-11
-          - alphabet: Protein
-            compiler: g++-12
-          - compiler: g++-11
-            build_static: ON
-          - compiler: g++-12
-            build_static: ON
-          - build_type: Debug
-            build_static: ON
-          - build_type: Debug
-            compiler: g++-11
-          - build_type: Debug
-            compiler: g++-12
-          - with_avx: OFF
-            build_static: OFF
-
-    name: Linux (${{ matrix.alphabet }}, ${{ matrix.build_type }}, ${{ matrix.compiler }}${{ matrix.build_static == 'ON' && ', static' || '' }}${{ matrix.with_avx == 'OFF' && ', noAVX' || '' }})
-
-    steps:
-    - uses: actions/checkout@v1
-
-    - name: checkout submodules
-      run: git submodule update --init --recursive
-
-    - name: install dependencies
-      run: |
-        sudo apt-get update
-        sudo apt-get install -y ${{ matrix.compiler }} cmake make libbz2-dev libjemalloc-dev libboost-all-dev libdeflate-dev libzstd-dev
-
-        if [ "${{ matrix.build_static }}" = "ON" ]; then
-          sudo apt-get install -y libcurl4-openssl-dev
-        fi
-
-        echo "CC=$(which ${{ matrix.cc }})" >> $GITHUB_ENV
-        echo "CXX=$(which ${{ matrix.cxx }})" >> $GITHUB_ENV
-
-    - name: install dependencies for integration tests
-      run: |
-        pip3 install parameterized
-        sudo apt-get install python3-venv
-
-    - name: install sdsl-lite
-      run: |
-        cd metagraph/external-libraries/sdsl-lite
-        ./install.sh $(pwd)
-
-    - name: configure
-      run: |
-        mkdir metagraph/build
-        cd metagraph/build
-        cmake -DCMAKE_BUILD_TYPE=${{ matrix.build_type }} \
-              -DBUILD_STATIC=${{ matrix.build_static }} \
-              -DWITH_AVX=${{ matrix.with_avx }} -DWITH_MSSE42=${{ matrix.with_avx }} \
-              -DCMAKE_DBG_ALPHABET=${{ matrix.alphabet }} ..
-
-    - name: build metagraph
-      run: cd metagraph/build && make -j"$(getconf _NPROCESSORS_ONLN)" metagraph
-
-    - name: build unit tests
-      if: matrix.build_static == 'OFF'
-      run: cd metagraph/build && make -j"$(getconf _NPROCESSORS_ONLN)" unit_tests
-
-    - name: build other
-      if: matrix.build_static == 'OFF'
-      run: cd metagraph/build && make -j"$(getconf _NPROCESSORS_ONLN)"
-
-    # for potential release
-    - name: rename binary
-      if: matrix.with_avx == 'OFF'
-      run: mv metagraph/build/metagraph_${{ matrix.alphabet }} metagraph/build/metagraph_${{ matrix.alphabet }}_noAVX
-    - name: upload static binary
-      if: ${{ matrix.build_static == 'ON' && matrix.compiler == 'g++-13' }}
-      uses: actions/upload-artifact@v4
-      with:
-        name: metagraph_${{ matrix.alphabet }}${{ matrix.with_avx == 'OFF' && '_noAVX' || '' }}_linux_x86
-        path: metagraph/build/metagraph_${{ matrix.alphabet }}${{ matrix.with_avx == 'OFF' && '_noAVX' || '' }}
-        
-    - name: run unit tests
-      if: matrix.build_static == 'OFF'
-      run: |
-        export LD_LIBRARY_PATH="/usr/local/lib/:$LD_LIBRARY_PATH"
-        cd metagraph/build && ./unit_tests
-
-    - name: run integration tests
-      run: |
-        export LD_LIBRARY_PATH="/usr/local/lib/:$LD_LIBRARY_PATH"
-        cd metagraph/build && make integration_tests
-
-  MacOS:
-    strategy:
-      matrix:
-        include:
-          # Apple Silicon Release
-          - alphabet: DNA
-            build_type: Release
-            platform: macos-latest
-            target_arch: arm64
-          # Intel Release
-          - alphabet: DNA
-            build_type: Release
-            platform: macos-15-intel
-            target_arch: x86_64
-          # Apple Silicon runner + Rosetta for x86_64
-          - alphabet: DNA
-            build_type: Release
-            platform: macos-latest
-            target_arch: x86_64
-          # Debug run on Apple Silicon
-          - alphabet: DNA
-            build_type: Debug
-            platform: macos-latest
-            target_arch: arm64
-
-    runs-on: ${{ matrix.platform }}
-
-    defaults:
-      run:
-        shell: arch -${{ matrix.target_arch }} /bin/bash -eo pipefail {0}
-
-    steps:
-    - uses: actions/checkout@v1
-
-    - name: checkout submodules
-      run: git submodule update --init --recursive
-
-    - name: (Only for arm64 -> x86_64) Install Rosetta Homebrew in /usr/local
-      if: ${{ matrix.platform == 'macos-latest' && matrix.target_arch == 'x86_64' }}
-      run: |
-        # Install Intel Homebrew into /usr/local if missing
-        if [[ ! -d /usr/local/Homebrew ]]; then
-          echo "Installing Intel Homebrew to /usr/local under Rosetta..."
-          arch -x86_64 /bin/bash -lc '/bin/bash -c "$(curl -fsSL https://raw.githubusercontent.com/Homebrew/install/HEAD/install.sh)"'
-        fi
-        # Replace any legacy wrapper that points to /usr/local/Library/Homebrew
-        if [[ -f /usr/local/bin/brew ]] && grep -q '/usr/local/Library/Homebrew' /usr/local/bin/brew; then
-          echo "Replacing legacy brew wrapper..."
-          sudo rm -f /usr/local/bin/brew
-        fi
-        # Ensure wrapper points to the modern repo location
-        if [[ ! -f /usr/local/bin/brew ]]; then
-          sudo ln -s /usr/local/Homebrew/bin/brew /usr/local/bin/brew
-        fi
-        echo "/usr/local/bin" >> "$GITHUB_PATH"
-        echo "/usr/local/sbin" >> "$GITHUB_PATH"
-=======
     uses: ./.github/workflows/linux-ci.yml
->>>>>>> fef52b6f
 
   macOS:
     uses: ./.github/workflows/macos-ci.yml
