--- conflicted
+++ resolved
@@ -248,6 +248,7 @@
             for name, graph_client in self.graphs.items():
                 result[name] = graph_client.search(sequence, top_labels,
                                                    discovery_threshold, with_signature,
+                                                   query_coords, count_kmers,
                                                    align, **align_params)
 
             return result
@@ -260,18 +261,12 @@
 
         # Populate async results dict with concurrent.futures.Future instances
         for name, graph_client in self.graphs.items():
-<<<<<<< HEAD
-            result[name] = graph_client.search(sequence, top_labels,
-                                               discovery_threshold, with_signature,
-                                               query_coords, count_kmers,
-                                               align, **align_params)
-=======
             futures[name] = executor.submit(graph_client.search, sequence,
                                             top_labels, discovery_threshold, with_signature,
+                                            query_coords, count_kmers,
                                             align, **align_params)
 
         print(f'Made {len(self.graphs)} requests with {num_processes} threads...')
->>>>>>> 72dd829a
 
         # Shutdown executor but do not stop futures
         executor.shutdown(wait=False)
