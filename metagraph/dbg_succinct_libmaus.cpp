/**
 * This class contains a succinct representation of the de bruijn graph
 * following ideas and suggestions presented here:
 * http://link.springer.com/chapter/10.1007/978-3-642-33122-0_18
 *
 * There is also conceptual code available at 
 * https://code.google.com/p/csalib/downloads/list
 * that has been used as a reference for this implementation.
 */

#include <vector>
#include <map>
#include <stack>
#include <queue>
#include <deque>
#include <algorithm>
#include <assert.h>
#include <iostream>
#include <sstream>
#include <fstream>
#include <string>
#include <zlib.h>
#include <cmath>
#include <pthread.h>
#include <ctime>
#include <parallel/algorithm>

// use Heng Li's kseq structure for string IO
#include "kseq.h"

KSEQ_INIT(gzFile, gzread)

/**
 * We use libmaus 2 for representing dynamic succint data structures
 * such as the dynamic bit array and the dynamic wavelet tree.
 */
#include <libmaus2/bitbtree/bitbtree.hpp>
#include <libmaus2/wavelet/DynamicWaveletTree.hpp>
#include <libmaus2/digest/md5.hpp>
#include <libmaus2/util/NumberSerialisation.hpp>

#include "config.hpp"
#include "datatypes.hpp"
#include "serialization.hpp"
#include "dbg_succinct_libmaus.hpp"
#include "dbg_succinct_boost.hpp"
#include "annotation.hpp"

// define an extended alphabet for W --> somehow this does not work properly as expected
typedef uint64_t TAlphabet;
typedef DBG_succ::BranchInfo BranchInfo;
typedef DBG_succ::JoinInfo JoinInfo;

/**
 * This object collects information about branches during graph traversal, so 
 * we know where to jump back to when we reached a dead end.
 */
struct DBG_succ::BranchInfo {
    uint64_t nodeId;
    uint64_t seqId;
    uint64_t seqPos;
    TAlphabet lastEdge;

    BranchInfo(uint64_t nodeId_ = 0, uint64_t seqId_ = 0, uint64_t seqPos_ = 0, TAlphabet lastEdge_ = 0):
        nodeId(nodeId_),
        seqId(seqId_),
        seqPos(seqPos_),
        lastEdge(lastEdge_) {}
};


/**
 * This will hold the graph edges that will be written to the SQL graph output.
 */
struct DBG_succ::JoinInfo {
    uint64_t seqId1;
    uint64_t seqPos1;
    uint64_t seqId2;
    uint64_t seqPos2;

    JoinInfo(uint64_t seqId1_ = 0, uint64_t seqPos1_ = 0, uint64_t seqId2_ = 0, uint64_t seqPos2_ = 0):
        seqId1(seqId1_),
        seqPos1(seqPos1_),
        seqId2(seqId2_),
        seqPos2(seqPos2_) {}
};

// the bit array indicating the last outgoing edge of a node
//libmaus2::bitbtree::BitBTree<6, 64> *last = new libmaus2::bitbtree::BitBTree<6, 64>();

// the array containing the edge labels
//libmaus2::wavelet::DynamicWaveletTree<6, 64> *W = new libmaus2::wavelet::DynamicWaveletTree<6, 64>(4); // 4 is log (sigma)

// the offset array to mark the offsets for the last column in the implicit node list
std::vector<TAlphabet> F; 

// k-mer size
size_t k;
// index of position that marks end in graph
uint64_t p;
// alphabet size
size_t alph_size = 7;
// alphabet
const char alphabet[] = "$ACGTNX$ACGTNXn";

// infile base when loaded from file
std::string infbase;

// config object
//CFG config;


#ifdef DBGDEBUG
    bool debug = true;
#else
    bool debug = false;
#endif 

//
//
// CONSTRUCTORS
//
//
DBG_succ::DBG_succ(size_t k_, Config* config_, bool sentinel) : 
    k(k_),
    config(config_) {

    last->insertBit(0, false);
    if (sentinel)
        last->insertBit(1, true);

    W->insert(0, 0);
    if (sentinel)
        W->insert(0, 0);

    F.push_back(0);
    if (sentinel) {
        for (size_t j = 1; j < alph_size; j++)
            F.push_back(1);
        p = 1;
    } else {
        for (size_t j = 1; j < alph_size; j++)
            F.push_back(0);
        p = 0;
    }
    id_to_label.push_back("");
    combination_vector.push_back(0);
}



DBG_succ::DBG_succ(std::string infbase_, Config* config_) : 
    infbase(infbase_),
    config(config_) {

    // load last array
    std::ifstream instream((infbase + ".l.dbg").c_str());
    last->deserialise(instream);
    instream.close();

    // load W array
    delete W;
    instream.open((infbase + ".W.dbg").c_str());
    W = new WaveletTree(instream);
    //W = new libmaus2::wavelet::DynamicWaveletTree<6, 64>(instream);
    instream.close();

    // load F and k and p
    for (size_t j = 0; j < alph_size; j++)
        F.push_back(0);
    instream.open((infbase + ".F.dbg").c_str());
    std::string line;
    size_t mode = 0;
    size_t fidx = 0;
    while (std::getline(instream, line)) {
        if (strcmp(line.c_str(), ">F") == 0) {
            mode = 1;
        } else if (strcmp(line.c_str(), ">k") == 0) {
            mode = 2;
        } else if (strcmp(line.c_str(), ">p") == 0) {
            mode = 3;
        } else {
            if (mode == 1) {
                F.at(fidx) += std::strtoul(line.c_str(), NULL, 10);
                fidx++;
                //F.push_back(std::strtoul(line.c_str(), NULL, 10));
            } else if (mode == 2) {
                k = strtoul(line.c_str(), NULL, 10);
            } else if (mode == 3) {
                p = strtoul(line.c_str(), NULL, 10);
            } else {
                fprintf(stderr, "ERROR: input file corrupted\n");
                exit(1);
            }
        }
    }
    instream.close();
    id_to_label.push_back("");
    combination_vector.push_back(0);
}

DBG_succ::~DBG_succ() {
    delete W;
    delete last;
}

//
//
// QUERY FUNCTIONS
//
//

/** 
 * Uses the object's array W, a given position i in W and a character c
 * from the alphabet and returns the number of occurences of c in W up to
 * position i.
 */
uint64_t DBG_succ::rank_W(uint64_t i, TAlphabet c) {

    // deal with  border conditions
    if (i <= 0)
        return 0;
    return W->rank(c, std::min(i, W->n - 1)) - (c == 0);
}

/**
 * Uses the array W and gets a count i and a character c from 
 * the alphabet and returns the positions of the i-th occurence of c 
 * in W.
 */
uint64_t DBG_succ::select_W(uint64_t i, TAlphabet c) {
    
    // deal with  border conditions
    if (i <= 0)
        return 0;

    // count occurences of c and store them in cnt
    //fprintf(stderr, "query select W -- c: %i i: %lu return: %lu \n", c, i-1+(c==0), W->select(c, i-1+(c==0)));
    return std::min(W->select(c, i - 1 + (c == 0)), W->n);
}

/**
 * This is a convenience function that returns for array W, a position i and 
 * a character c the last index of a character c preceding in W[1..i].
 */
uint64_t DBG_succ::pred_W(uint64_t i, TAlphabet c) {
    return select_W(rank_W(i, c), c);
}

/**
 * This is a convenience function that returns for array W, a position i and 
 * a character c the first index of a character c in W[i..N].
 */
uint64_t DBG_succ::succ_W(uint64_t i, TAlphabet c) {
    return select_W(rank_W(i - 1, c) + 1, c);
}

/** 
 * Uses the object's array last and a position and
 * returns the number of set bits up to that postion.
 */
uint64_t DBG_succ::rank_last(uint64_t i) {
    // deal with  border conditions
    if (i <= 0)
        return 0;
    return last->rank1(i);
}

/**
 * Uses the object's array last and a given position i and
 * returns the position of the i-th set bit in last[1..i].
 */
uint64_t DBG_succ::select_last(uint64_t i) {
    // deal with  border conditions
    if (i <= 0)
        return 0;
    // for some reason the libmaus2 select is 0 based ...
    return std::min(last->select1(i - 1), last->size());
}

/**
 * This is a convenience function that returns for the object's array last
 * and a given position i the position of the last set bit in last[1..i].
 */
uint64_t DBG_succ::pred_last(uint64_t i) {
    return select_last(rank_last(i));
}

/**
 * This is a convenience function that returns for the object's array last
 * and a given position i the position of the first set bit in last[i..N].
 */
uint64_t DBG_succ::succ_last(uint64_t i) {
    return select_last(rank_last(i - 1) + 1);
}

/**
 * This function gets a position i that reflects the i-th node and returns the
 * position in W that corresponds to the i-th node's last character. 
 */
uint64_t DBG_succ::bwd(uint64_t i) {
    // get value of last position in node i
    TAlphabet c = get_node_end_value(i);
    // get the offset for the last position in node i
    uint64_t o = F[c];
    //fprintf(stdout, "i %lu c %i o %lu rank(i) %lu rank(o) %lu difference %lu\n", i, (int) c, o, rank_last(i), rank_last(o), rank_last(i) - rank_last(o));
    // compute the offset for this position in W and select it
    return select_W(rank_last(i) - rank_last(o), c);
}

/**
 * This functions gets a position i reflecting the r-th occurence of the corresponding
 * character c in W and returns the position of the r-th occurence of c in last.
 */
uint64_t DBG_succ::fwd(uint64_t i) {
    // get value of W at position i
    TAlphabet c = (*W)[i] % alph_size; 
    // get the offset for position c
    uint64_t o = F[c];
    // get the rank of c in W at position i
    uint64_t r = rank_W(i, c);
    // select the index of the position in last that is rank many positions after offset
    return select_last(rank_last(o) + r);
}


/**
 * Using the offset structure F this function returns the value of the last 
 * position of node i.
 */
TAlphabet DBG_succ::get_node_end_value(uint64_t i) {
    if (i == 0)
        return 0;
    for (size_t j = 0; j < F.size(); j++) {
        if (F[j] >= i)
            return j - 1;
    }
    return F.size() - 1;
}


/**
 * Given index of node i, the function returns the 
 * first character of the node.
 */
TAlphabet DBG_succ::get_node_begin_value(uint64_t i) {
    if (i == 1)
        return 0;

    for (size_t j = 0; j < k-1; ++j) {
        i = bwd(succ_last(i));
        if (i == 1)
            return 0;
    }
    return get_node_end_value(i);
}


/**
 * Given a position i in W and an edge label c, this function returns the
 * index of the node the edge is pointing to.
 */
uint64_t DBG_succ::outgoing(uint64_t i, TAlphabet c) {
    if (i > W->n)
        return 0;
    if (i == 0)
        return 0;
    std::pair<uint64_t, uint64_t> R = get_equal_node_range(i);

    uint64_t j1 = pred_W(R.second, c);
    uint64_t j2 = pred_W(R.second, c + alph_size);
    uint64_t j = (j1 < j2) ? j2 : j1;
    if (j < R.first || j >= W->n)
        return 0;
    j = fwd(j);
    if (j == 0 || j == W->n)
        return 0;
    return j;
}

/**
 * Given a node index i and an edge label c, this function returns the
 * index of the node the incoming edge belongs to.
 */
uint64_t DBG_succ::incoming(uint64_t i, TAlphabet c) {
    if (i == 1)
        return 0;
    c %= alph_size;
    TAlphabet d = get_node_end_value(i);
    uint64_t x = bwd(i);
    if (get_node_begin_value(x) == c) {
        return succ_last(x);
    }
    uint64_t y = succ_W(x + 1, d);
    while (true) {
        x = succ_W(x+1, d + alph_size);
        if (x >= y) {
            break;
        }
        if (get_node_begin_value(x) == c) {
            return succ_last(x);
        }
    }
    return 0;
}

/**
 * Given a node index i, this function returns the number of outgoing
 * edges from node i.
 */
uint64_t DBG_succ::outdegree(uint64_t i) {
    return (i < W->n) ? succ_last(i) - pred_last(i - 1) : 0;
}


/**
 * Given a node index i, this function returns the number of incoming
 * edges to node i.
 */
uint64_t DBG_succ::indegree(uint64_t i) {
    if (i < 2)
        return 0;
    uint64_t x = bwd(succ_last(i));
    TAlphabet d = get_node_end_value(i);
    uint64_t y = succ_W(x + 1, d);
    return 1 + rank_W(y, d + alph_size) - rank_W(x, d + alph_size);
}

/**
 * Given a node label s, this function returns the index
 * of the corresponding node, if this node exists and 0 otherwise.
 */
uint64_t DBG_succ::index(std::string &s_) {
    TAlphabet s = get_alphabet_number(s_[0]);
    // init range
    uint64_t rl = succ_last(F[s] + 1);
    uint64_t ru = s+1 < alph_size ? F[s + 1] : last->size()-1; // upper bound
    // update range iteratively while scanning through s
    for (uint64_t i = 1; i < s_.length(); i++) {
        s = get_alphabet_number(s_[i]);
        rl = std::min(succ_W(pred_last(rl - 1) + 1, s), succ_W(pred_last(rl - 1) + 1, s + alph_size));
        if (rl >= W->n)
            return 0;
        ru = std::max(pred_W(ru, s), pred_W(ru, s + alph_size));
        if (ru >= W->n)
            return 0;
        if (rl > ru)
            return 0;
        rl = outgoing(rl, s);
        ru = outgoing(ru, s);
    }
    return (ru > rl) ? ru : rl;
}

/** 
 * Given a string str and a maximal number of edit operations
 * max_distance, this function returns all nodes with labels at most
 * max_distance many edits away from str.
 */
std::vector<HitInfo> DBG_succ::index_fuzzy(std::string &str, uint64_t max_distance) {
    
    std::vector<HitInfo> result; 
    std::priority_queue<HitInfo, std::vector<HitInfo>, HitInfoCompare> hits;
    std::priority_queue<HitInfo, std::vector<HitInfo>, HitInfoCompare> hits2;
    uint64_t rl;
    uint64_t ru;

    // walk through pattern, thereby collecting possible partial matches
    // once the end of the pattern is reached, add match to results
    
    // init match/mismatch to first pattern position
    TAlphabet s = get_alphabet_number(str[0]);
    for (TAlphabet b = 1; b < 5; ++b) {
        rl = succ_last(F[b] + 1);
        ru = F[b + 1];
        //std::cout << "pushing: rl " << rl << " ru " << ru << " str_pos 1 max_distance " << (uint64_t) (b != s) << std::endl;
        //std::cout << "s " << s << " b " << b << std::endl;
        std::vector<uint64_t> tmp;
        hits.push(HitInfo(rl, ru, 1, 1, (uint64_t) (b != s), std::string(1, get_alphabet_symbol(b)), tmp));

        // opening/extending a gap in the pattern starting with the first position
        for (size_t p = 1; p < str.length() - 1; ++p) {
            TAlphabet ss = get_alphabet_number(str[p]);
            if ((p + (b != ss)) > max_distance)
                break;
            hits.push(HitInfo(rl, ru, p + 1, 1, p + (b != ss), std::string(p, 'd') + std::string(1, get_alphabet_symbol(b)), tmp));
            //std::cout << "a) adding '-'" << std::endl;
        }
    }

    // walk through pattern thereby extending all partial hits
    while (hits.size() > 0) {
        while (hits.size() > 0) {
            HitInfo curr_hit = hits.top();
            hits.pop();
            //std::cout << "loaded: rl " << curr_hit.rl << " ru " << curr_hit.ru << " dist " << curr_hit.distance << std::endl;

            if (curr_hit.str_pos < str.length()) {
            
                // opening/extending a gap in the graph, leaving current pattern position unmatched
                if (curr_hit.distance < max_distance) {
                    hits2.push(HitInfo(curr_hit.rl, curr_hit.ru, curr_hit.str_pos + 1, curr_hit.graph_pos, curr_hit.distance + 1, curr_hit.cigar + 'd', curr_hit.path));
                    //std::cout << "b) " << curr_hit.cigar << " adding '-'" << std::endl;
                }

                s = get_alphabet_number(str[curr_hit.str_pos]);

                // has the number of matches exceeded the node length?
                // there are three possible scenarios for extension of the path:
                //  1) pattern is shorter than the node length --> get an interval of matching nodes
                //  2) pattern length exactly mathces the node length --> there is one correponding node
                //  3) pattern is longer than the node length --> we append to a path 
                if (curr_hit.graph_pos >= k) {
                //    std::cout << "push back tp path " << curr_hit.rl << std::endl;
                    curr_hit.path.push_back(curr_hit.rl);
                }

                // iterate through all possible extensions of current position
                for (TAlphabet b = 1; b < 5; ++b) {
                    if (curr_hit.distance <= max_distance) {

                        // we cannot afford any more mismatches
                        if ((curr_hit.distance + (b != s)) > max_distance)
                            continue;

                        // re-define range of nodes to check for outgoing nodes
                        rl = std::min(succ_W(pred_last(curr_hit.rl - 1) + 1, b), succ_W(pred_last(curr_hit.rl - 1) + 1, b + alph_size));
                        ru = std::max(pred_W(curr_hit.ru, b), pred_W(curr_hit.ru, b + alph_size));

                        // the current range in W does not contain our next symbol
                        if ((rl >= W->n) || (ru >= W->n) || (rl > ru))
                            continue;

                        // update the SA range with the current symbol b
                        rl = outgoing(rl, b);
                        ru = outgoing(ru, b);

                        // range is empty
                        if ((rl == 0) && (ru == 0))
                            continue;

                        // add hit for extension in next step
                        hits2.push(HitInfo(rl, ru, curr_hit.str_pos + 1, curr_hit.graph_pos + 1, curr_hit.distance + (b != s), curr_hit.cigar + get_alphabet_symbol(b), curr_hit.path));
                        //std::cout << "curr rl " << curr_hit.rl << " ru " << curr_hit.ru << std::endl;
                        //std::cout << "c) " << curr_hit.cigar << " adding '" << get_alphabet_symbol(b) << "' - graph pos " << curr_hit.graph_pos + 1 << " rl " << rl << " ru " << ru << std::endl;
                        
                        // opening/extending a gap in the pattern, leaving current graph position unmatched 
                        // --> choose any available mismatching next edge 
                        if (b != s) {
                            hits2.push(HitInfo(rl, ru, curr_hit.str_pos, curr_hit.graph_pos + 1, curr_hit.distance + 1, curr_hit.cigar + 'i', curr_hit.path));
                        }
                    }
                }
            } else {
                // collect results
                //std::cout << "pushing " << curr_hit.cigar << "  " << curr_hit.distance << " rl " << curr_hit.rl << " ru " << curr_hit.ru << std::endl;
                result.push_back(curr_hit); //std::make_pair(curr_hit.rl < curr_hit.ru ? curr_hit.ru : curr_hit.rl, curr_hit.cigar)); 
            }
        }
        hits.swap(hits2);
    }

    return result;
}


uint64_t DBG_succ::index(std::deque<TAlphabet> str) {
    std::pair<uint64_t, uint64_t> tmp = index_range(str);
    return (tmp.second > tmp.first) ? tmp.second : tmp.first;
}

std::pair<uint64_t, uint64_t> DBG_succ::index_range(std::deque<TAlphabet> str) {
    // get first 
    std::deque<TAlphabet>::iterator it = str.begin();
    TAlphabet s = *it % alph_size;
    it++;
    // init range
    uint64_t rl = succ_last(F.at(s) + 1);
    uint64_t ru = (s < F.size() - 1) ? F.at(s + 1) : (W->n - 1);                // upper bound
    uint64_t pl;
    //fprintf(stderr, "char: %i rl: %i ru: %i\n", (int) s, (int) rl, (int) ru);
    // update range iteratively while scanning through s
    for (; it != str.end(); it++) {
        s = *it % alph_size;
        pl = pred_last(rl - 1) + 1;
        rl = std::min(succ_W(pl, s), succ_W(pl, s + alph_size));
        if (rl >= W->n)
            return std::make_pair(0, 0);
        ru = std::max(pred_W(ru, s), pred_W(ru, s + alph_size));
        if (ru >= W->n)
            return std::make_pair(0, 0);
        if (rl > ru)
            return std::make_pair(0, 0);
        rl = outgoing(rl, s);
        ru = outgoing(ru, s);
    }
    return std::make_pair(rl, ru);
}

/**
 * Given a node label s, this function returns the index
 * of the corresponding node or the closest predecessor, if no node 
 * with the sequence is not found.
 */
uint64_t DBG_succ::index_predecessor(std::deque<TAlphabet> str) {
    // get first 
    std::deque<TAlphabet>::iterator it = str.begin();
    TAlphabet s1 = *it % alph_size;
    // init range
    uint64_t rl = succ_last(F.at(s1) + 1);                           // lower bound
    uint64_t ru = (s1 < F.size() - 1) ? F.at(s1 + 1) : (W->n - 1);    // upper bound
    while (rl > ru && s1 > 0) {
        s1--;
        rl = succ_last(F.at(s1) + 1);
        ru = (s1 < F.size() - 1) ? F.at(s1 + 1) : (W->n - 1);
    }
    /*if (s1 == 0) {
        s1 = *it % alph_size + 1;
        rl = succ_last(F.at(s1) + 1);
        ru = (s1 < F.size() - 1) ? F.at(s1 + 1) : (W->n - 1);
        while (rl > ru && s1 < alph_size) {
            s1++;
            rl = succ_last(F.at(s1) + 1);
            ru = (s1 < F.size() - 1) ? F.at(s1 + 1) : (W->n - 1);
        }
    }*/
    //std::cerr << "s: " << s1 << " rl: " << rl << " ru: " << ru << std::endl;

    it++;
    uint64_t pll, puu;
    bool before = false;
    //fprintf(stderr, "char: %i rl: %i ru: %i\n", (int) s1, (int) rl, (int) ru);
    // update range iteratively while scanning through s
    for (; it != str.end(); it++) {
        s1 = *it % alph_size;
        pll = this->pred_last(rl - 1) + 1;
        puu = this->succ_last(ru);
        before = false;

        //std::cerr << "s: " << s1 << " rl: " << rl << " ru: " << ru << " pll: " << pll << std::endl;

        rl = std::min(succ_W(pll, s1), succ_W(pll, s1 + alph_size)); 
        ru = std::max(pred_W(puu, s1), pred_W(puu, s1 + alph_size));
        if (rl > puu) {
            rl = std::max(pred_W(pll, s1), pred_W(pll, s1 + alph_size));
            if (rl == 0) {
                rl = std::min(succ_W(pll, s1), succ_W(pll, s1 + alph_size));
                if (rl >= W->n) {
                    s1--;
                    while (s1 > 0) {
                        rl = std::max(pred_W(W->n - 1, s1), pred_W(W->n - 1, s1));
                        if (rl < W->n)
                            break;
                        s1--;
                    }
                    if (s1 == 0) {
                        s1 = (*it % alph_size) + 1;
                        before = true;
                        while (s1 < alph_size) {
                            rl = std::min(succ_W(1, s1), succ_W(1 + alph_size, s1));
                            if (rl < W->n)
                                break;
                            s1++;
                        }
                    }
                } else {
                    s1 = (*W)[rl];
                    before = true;
                }
            } else {
                s1 = (*W)[rl];
            }
        }

        if (ru == 0)
            ru = rl;

        //std::cerr << "endloop - rl: " << rl << " s1: " << s1 << " ru: " << ru << std::endl;
        assert(rl <= ru);

        rl = outgoing(rl, s1);
        ru = outgoing(ru, s1);
    }
    return pred_last(rl) - before;
}



/**
 * Given a position i, this function returns the boundaries of the interval
 * of nodes identical to node i (ignoring the values in W).
 */
std::pair<uint64_t, uint64_t> DBG_succ::get_equal_node_range(uint64_t i) {
    return std::make_pair(pred_last(i - 1) + 1, succ_last(i));
}

/**
 * Given index i of a node and a value k, this function 
 * will return the k-th last character of node i.
 */
std::pair<TAlphabet, uint64_t> DBG_succ::get_minus_k_value(uint64_t i, uint64_t k) {
    for (; k > 0; --k)
        i = bwd(succ_last(i));
    return std::make_pair(get_node_end_value(i), bwd(succ_last(i)));
}



/** 
 * This function gets two node indices and returns whether the
 * node labels share a k-1 suffix.
 */
bool DBG_succ::compare_node_suffix(uint64_t i1, uint64_t i2) {
    for (size_t ii = 0; ii < k-1; ii++) {
        if (get_node_end_value(i1) != get_node_end_value(i2)) {
            return false;
        }
        i1 = bwd(succ_last(i1));
        i2 = bwd(succ_last(i2));
    }
    return true;
}

/**
 * This function returns true if node i is a terminal node.
 */
bool DBG_succ::is_terminal_node(uint64_t i) {
    for (size_t ii = 0; ii < k-1; ii++) {
        if (get_node_end_value(i) % alph_size != 0) {
            return false;
        }
        i = bwd(i);
    }
    return true;
}

/**
* Given a node index k_node, this function returns the k-mer sequence of the
* node in a deque data structure.
*/
std::deque<TAlphabet> DBG_succ::get_node_seq(uint64_t k_node) {
    std::deque<TAlphabet> ret;
    std::pair<TAlphabet, uint64_t> k_val;
    for (uint64_t curr_k = 0; curr_k < this->k; ++curr_k) {
        k_val = get_minus_k_value(k_node, 0);
        ret.push_front(k_val.first);
        k_node = k_val.second;
    }
    
    return ret;
}

/**
* Given a node index k_node, this function returns the k-mer sequence of the 
* node as a string.
*/
std::string DBG_succ::get_node_str(uint64_t k_node) {
    std::stringstream ret;
    std::pair<TAlphabet, uint64_t> k_val;
    for (uint64_t curr_k = 0; curr_k < this->k; ++curr_k) {
        k_val = get_minus_k_value(k_node, 0);
        ret << get_alphabet_symbol(k_val.first);
        k_node = k_val.second;
    }
    std::string ret_str = ret.str();
    return std::string(ret_str.rbegin(), ret_str.rend());
}

/**
 * Return number of edges in the current graph.
 */
uint64_t DBG_succ::get_size() {
    return W->n;
}

/**
 * Return number nodes in the current graph.
 */
uint64_t DBG_succ::get_nodes() {
    return this->rank_last(this->get_size() - 1);
}

/**
 * Return k-mer length of current graph.
 */
uint64_t DBG_succ::get_k() {
    return this->k;
}

/**
 * Return value of W at position k.
 */
TAlphabet DBG_succ::get_W(uint64_t k) {
    return (*W)[k];
}

/** 
 * Return value of F vector at index k.
 * The index is over the alphabet!
 */
TAlphabet DBG_succ::get_F(uint64_t k) {
    return F.at(k);
}

/**
 * Return value of last at position k.
 */
bool DBG_succ::get_last(uint64_t k) {
    return (*last)[k];
}

char DBG_succ::get_alphabet_symbol(uint64_t s) {
    return s < strlen(alphabet) ? alphabet[s] : alphabet[14];
}

std::vector<uint64_t> DBG_succ::align(kstring_t seq) {

  uint64_t kmer_length = this->get_k();
  uint64_t no_kmers_in_seq = seq.l - kmer_length + 1;

  std::vector<uint64_t> indices (no_kmers_in_seq, 0);

  for (uint64_t i = 0; i < no_kmers_in_seq; ++i) {
  // TODO make sure that kmer is shorter than seq.l
    std::string kmer(seq.s + i, seq.s + i + kmer_length);
    indices[i] = this->index(kmer);
  }
  
  return indices;
}

std::vector<std::vector<HitInfo> > DBG_succ::align_fuzzy(kstring_t seq, uint64_t alignment_length, uint64_t max_distance) {

    size_t seq_length = seq.l;
    std::vector<std::vector<HitInfo> > hit_list;

    if (alignment_length == 0) {

    } else {
        alignment_length = alignment_length < 2 ? 2 : alignment_length;
        alignment_length = alignment_length < seq_length ? alignment_length : seq_length;

        for (uint64_t i = 0; i < seq_length - alignment_length + 1; ++i) {
            std::string kmer(seq.s + i, seq.s + i + alignment_length);
            hit_list.push_back(this->index_fuzzy(kmer, max_distance));

        }
    }
    return hit_list;
}

/*
 * Returns the number of nodes on the current graph.
 */
uint64_t DBG_succ::get_node_count() {
    return rank_last(last->size() - 1);
}

/*
 * Return the number of edges in the current graph.
 */
uint64_t DBG_succ::get_edge_count() {
    return W->n - 1;
}

//
//
// APPEND
// 
//

/**
 * This function gets a value of the alphabet c and updates the offset of 
 * all following values by +1 is positive is true and by -1 otherwise.
 */
void DBG_succ::update_F(TAlphabet c, bool positive) {
    for (TAlphabet i = c+1; i < F.size(); i++)
        F[i] += (2 * (TAlphabet) positive - 1);
}

/**
 * This function gets a local range in W from lower bound l
 * to upper bound u and swaps the inserted element to the
 * righ location.
 */
void DBG_succ::sort_W_locally(uint64_t l, uint64_t u) {
    for (uint64_t s = u; s > l; s--) {
        TAlphabet tmp;
        if (((*W)[s] % alph_size) < ((*W)[s-1] % alph_size)) {
            tmp = (*W)[s-1];
            replaceW(s-1, (*W)[s]);
            replaceW(s, tmp);
        }
    }
    for (uint64_t s = l; s < u; ++s) {
        TAlphabet tmp;
        if (((*W)[s] % alph_size) > ((*W)[s+1] % alph_size)) {
            tmp = (*W)[s+1];
            replaceW(s+1, (*W)[s]);
            replaceW(s, tmp);
        }
    }
}


/** 
 * This is a convenience function to replace the value at
 * position i in W with val.
 */
void DBG_succ::replaceW(size_t i, TAlphabet val) {
    W->remove(i);
    W->insert(val, i);
}


TAlphabet DBG_succ::get_alphabet_number(char s) {

     TAlphabet nt_lookup[128] = {
        5, 5, 5, 5,  5, 5, 5, 5,  5, 5, 5, 5,  5, 5, 5, 5, 
        5, 5, 5, 5,  5, 5, 5, 5,  5, 5, 5, 5,  5, 5, 5, 5, 
        5, 5, 5, 5,  0, 5, 5, 5,  5, 5, 5, 5,  5, 5, 5, 5,
        5, 5, 5, 5,  5, 5, 5, 5,  5, 5, 5, 5,  5, 5, 5, 5, 
        5, 1, 5, 2,  5, 5, 5, 3,  5, 5, 5, 5,  5, 5, 5, 5, 
        5, 5, 5, 5,  4, 4, 5, 5,  6, 5, 5, 5,  5, 5, 5, 5, 
        5, 1, 5, 2,  5, 5, 5, 3,  5, 5, 5, 5,  5, 5, 5, 5, 
        5, 5, 5, 5,  4, 4, 5, 5,  6, 5, 5, 5,  5, 5, 5, 5 
    };

    return nt_lookup[(int) s];
}


// add a full sequence to the graph
void DBG_succ::add_seq (kstring_t &seq) {

    if (debug) {
        print_seq();
        print_state();
        std::cout << "======================================" << std::endl;
    }

    // Padding of the input genome / read
    if (W->n == 2) {
        for (size_t j = 0; j < k; j++) {
            append_pos(6);
            if (debug) {
                print_seq();
                print_state();
                std::cout << "======================================" << std::endl;
            }
        }
    }

    /** Iterate over input sequence and enumerae all
     * k-mers.
     */
    for (uint64_t i = 0; i < seq.l; ++i) {
        if (i > 0 && i % 1000 == 0) {
            std::cout << "." << std::flush;
            if (i % 10000 == 0) {
                fprintf(stdout, "%lu - edges %lu / nodes %lu\n", i, get_edge_count(), get_node_count());
            }
        }
        // if (debug) {
        //    fprintf(stdout, "appending %i\n", (int) ordValue(seq[i]));
        //    cerr << "seq[i] " << seq[i] << std::endl;
        //    cerr << "seq[i] ord " << ordValue(seq[i]) + 1 << std::endl;
        // }

        append_pos(get_alphabet_number(seq.s[i]));

        if (debug) {
            print_seq();
            print_state();
            std::cout << "======================================" << std::endl;
        }
    }

    // Padding after sequence to get back into default state.
    for (size_t j = 0; j < k; j++) {
        append_pos(6);
        if (debug) {
            print_seq();
            print_state();
            std::cout << "======================================" << std::endl;
        }
    }

    fprintf(stdout, "edges %lu / nodes %lu\n", get_edge_count(), get_node_count());

    //toSQL();
    //String<Dna5F> test = "CCT";
    //fprintf(stdout, "\nindex of CCT: %i\n", (int) index(test));
}

void DBG_succ::add_seq_alt (kstring_t &seq, bool bridge, unsigned int parallel, std::string suffix) {

    if (debug) {
        print_seq();
        print_state();
        std::cout << "======================================" << std::endl;
    }

    /*
    char *nt_lookup = (char*)malloc(128);
    uint8_t def = 5;
    memset(nt_lookup, def, 128);
    for (size_t i=0;i<alph_size;++i) {
        nt_lookup[(uint8_t)alphabet[i]]=i;
        nt_lookup[(uint8_t)tolower(alphabet[i])]=i;
    }
    */
    const char nt_lookup[128] = {
                    5, 5, 5, 5,  5, 5, 5, 5,  5, 5, 5, 5,  5, 5, 5, 5, 
                    5, 5, 5, 5,  5, 5, 5, 5,  5, 5, 5, 5,  5, 5, 5, 5, 
                    5, 5, 5, 5,  0, 5, 5, 5,  5, 5, 5, 5,  5, 5, 5, 5,
                    5, 5, 5, 5,  5, 5, 5, 5,  5, 5, 5, 5,  5, 5, 5, 5, 
                    5, 1, 5, 2,  5, 5, 5, 3,  5, 5, 5, 5,  5, 5, 5, 5, 
                    5, 5, 5, 5,  4, 4, 5, 5,  6, 5, 5, 5,  5, 5, 5, 5, 
                    5, 1, 5, 2,  5, 5, 5, 3,  5, 5, 5, 5,  5, 5, 5, 5, 
                    5, 5, 5, 5,  4, 4, 5, 5,  6, 5, 5, 5,  5, 5, 5, 5 
    };   



    //clock_t start = clock();
    //std::cerr << "Loading kmers\n";
    if (!kmers.size()) {
        seqtokmer(kmers, "$", 1, k, nt_lookup);
        kmers.push_back(stokmer(std::string(k-1,'X')+std::string("$$"), nt_lookup));
    }
    seqtokmer(kmers, seq.s, seq.l, k, nt_lookup, bridge, parallel, suffix);
    //std::cerr << (clock()-start)/CLOCKS_PER_SEC << "\n";
    //free(nt_lookup);
}

void DBG_succ::construct_succ(unsigned int parallel) {
    clock_t start=clock();
    std::cerr << "Sorting kmers\t";
    //omp_set_num_threads(std::max((int)parallel-1,1));
    //__gnu_parallel::sort(kmers.begin(),kmers.end());
    std::sort(kmers.begin(),kmers.end());
    kmers.erase(std::unique(kmers.begin(), kmers.end() ), kmers.end() );

    std::cerr << (clock()-start)/CLOCKS_PER_SEC << "\n";

    start=clock();
    std::cerr << "Constructing succinct representation\t";
    
    delete last;
    delete W;
    last = new BitBTree(kmers.size(), true);
    //sdsl::int_vector<> wbv(kmers.size(), 0, strlen(alphabet));
    
    std::vector<uint8_t> Wvec(kmers.size());
    size_t lastlet=0;
    std::cerr << "\n";
    //std::cerr << getPos(kmers[10],k-1,alphabet,alph_size) << "-" << getPos(kmers[10],k,alphabet,alph_size) << "\n";
    //assert(getPos(kmers[10],k,alphabet,alph_size) == 0);
    #pragma omp parallel num_threads(parallel)
    {
        #pragma omp for
        for (size_t i=0;i<kmers.size();++i) {
            //set last
            if (i+1 < kmers.size()) {
                bool dup = compare_kmer_suffix(kmers[i], kmers[i+1]);
                if (dup) {
                    //Since this causes the other threads to wait, only update when necessary
                    #pragma omp critical
                    last->setBitQuick(i, false);
                }
            }
            //set W
            uint8_t curW = getW(kmers[i]);
            if (curW == 127) {
                char* curseq = kmertos(kmers[i], alphabet, alph_size);
                std::cerr << "Failure decoding kmer " << i << "\n" << kmers[i] << "\n" << curseq << "\n";
                free(curseq);
                exit(1);
            }
            if (!curW && i)
                p=i;
            if (i) {
                //uint64_t cF=get_alphabet_number(getPos(kmers[i], k-1, alphabet, alph_size));
                //#pragma omp critical
                //F[cF] = std::min(F[cF],i-1);
                for (size_t j=i-1;compare_kmer_suffix(kmers[j], kmers[i], 1);--j) {
                    //TODO: recalculating W is probably faster than doing a pragma for ordered
                    if (getW(kmers[j]) == curW) {
                        curW += alph_size;
                        break;
                    }
                    if (!j)
                        break;
                }
                /*
                size_t j;
                for (j=i-1;getW(kmers[j])!= curW;--j) {
                    if (!j)
                        break;
                }
                if (getW(kmers[j]) == curW && compare_kmer_suffix(kmers[j], kmers[i], 1)) {
                    curW += alph_size;
                }
                */
            }
            Wvec[i] = curW;
        }
    }
    std::cerr << "Building wavelet tree\t";
    W = new WaveletTree(Wvec, 4, parallel);
    assert(W->size() == Wvec.size());
    assert((*W)[3] == Wvec[3]);
    Wvec.clear();

    std::cerr << "Building F\t";
    F[0] = 0;
    for (size_t i=0;i<kmers.size();++i) {
        char cF=getPos(kmers[i], k-1, alphabet, alph_size);
        /*
        char *curseq = kmertos(kmers[i], alphabet, alph_size);
        std::cerr << "-" << (*last)[i] << " " << curseq << " " << get_alphabet_symbol(Wvec[i]) << (Wvec[i]>=alph_size ? "-" : "") << "\n"; 
        free(curseq);
        */
        if (cF != alphabet[lastlet]) {
            //std::cerr << cF << " " << lastlet << " " << i-1 << "\n";
            for (lastlet++;lastlet<alph_size;lastlet++) {
                F[lastlet]=i-1;
                if (alphabet[lastlet]==cF) {
                    break;
                }
            }
        }
    }
    std::cerr << (clock()-start)/CLOCKS_PER_SEC << "\n";
    start=clock();

    kmers.clear();
    std::cerr << (clock()-start)/CLOCKS_PER_SEC << "\n";
    start=clock();
    //output total RAM usage
    FILE* sfile = fopen("/proc/self/status","r");
    char line[128];
    while (fgets(line, 128, sfile) != NULL) {
        if (strncmp(line, "VmRSS:", 6) == 0) {
            break;
        }
    }
    fclose(sfile);
    fprintf(stdout, "edges %lu / nodes %lu/ %s\n", get_edge_count(), get_node_count(), line);
}



/** This function takes a character c and appends it to the end of the graph sequence
 * given that the corresponding note is not part of the graph yet.
 */
void DBG_succ::append_pos(TAlphabet c) {

    // check that the last position of the graph is indeed a terminal
    assert((*W)[p] == 0);
    TAlphabet c_p = get_node_end_value(p);
    // get range of identical nodes (without W) pos current end position
    std::pair<uint64_t, uint64_t> R = get_equal_node_range(this->p);
    //fprintf(stdout, "range [%i %i]\n", (int) R.first, (int) R.second);

    // get position of first occurence of c in W after p
    uint64_t next_c = succ_W(p, c);
    // check if c is part of range
    bool exist_c = (next_c <= R.second);
    if (!exist_c) {
        // get position of first occurence of c- in W after p
        next_c = succ_W(p, c + alph_size);
        // check if c- is part of range
        exist_c = (next_c <= R.second);
    }

    /**
     * if the character already exists in the range, we delete the terminal symbol
     * at p, insert c at fwd(next_c) and update p.
     */
    if (exist_c) {
        uint64_t p_new = fwd(next_c);
        // remove old terminal symbol
        last->deleteBit(p);
        W->remove(p);
        // adapt position if altered by previous deletion
        p_new -= (p < p_new);
        // insert new terminal symbol 
        // we have to insert 0 into last as the node already existed in the range 
        // and the terminal symbol is always first
        last->insertBit(p_new, false);
        W->insert(0, p_new);
        // update new terminal position
        p = p_new;
        // take care of updating the offset array F
        update_F(c_p, false);
        //assert(get_node_end_value(p) == c);
        update_F(c, true);
    } else {
        /**
         * We found that c does not yet exist in the current range and now have to
         * figure out if we need to add c or c- to the range.
         * To do this, we check if there is a previous position j1 with W[j1] == c
         * whose node shares a k-1 suffix with the current node. If yes, we add c- 
         * instead of c.
         */
        // get position of last occurence of c before p (including p - 1)
        uint64_t last_c = pred_W(p - 1, c);
        // if this position exists
        if (last_c > 0) {
            uint64_t x = fwd(last_c);
            assert((*last)[x]); // this should always be true - unless x is 0 - I do not get the logic in the reference implementation

            // check, if there are any c or c- symbols following after position p
            uint64_t next_c = succ_W(p + 1, c);
            uint64_t next_cm = succ_W(p + 1, c + alph_size);
            // there is no c between p and next_cm and next_cm is a c- ==> we should add a c- 
            // all nodes between W[i] = c and W[j] = c- share a common suffix of length k-1
            bool minus1 = (next_cm < next_c);
            // check, if we share a k-1 suffix with last_c
            if (!minus1) {
                minus1 = compare_node_suffix(p, last_c);
            }

            // adding a new node can influence following nodes that share a k-1 suffix with the
            // new node -> need to adapt the respektive cc to a cc-
            bool minus2 = false;
            if (next_c < W->n) {
                minus2 = compare_node_suffix(p, next_c);
                if (minus2) {
                    replaceW(next_c, (*W)[next_c] + alph_size);
                }
            }

            replaceW(p, minus1 ? c + alph_size : c);
            // after we are done, assert that the order within the range we created 
            // is still valid within W
            if (p - R.second > 0) {
                sort_W_locally(p, R.second);
            }

            // if minus1 is true, we share a k-1 suffix with the node at 
            // last_c and thus need to adapt our insertion position by -1, 
            // as we would like to insert before it. Otherwise we insert directly after
            // it as we are now sorted after it. 
            if (minus1) {
                p = x;
                last->insertBit(x, false);
                W->insert(0, x);
            } else if (minus2) {
                p = x + 1;
                last->insertBit(x + 1, false);
                W->insert(0, x + 1);
            // no node shares a k-1 suffix with last_c and thus the new node comes after
            // the forward of last_c (as the current node came after last_c as well)
            } else {
                p = x + 1;
                last->insertBit(x + 1, true);
                W->insert(0, x + 1);
            }
        } else {
            uint64_t x = F[c] + 1;
            uint64_t next_c = succ_W(p + 1, c);
            bool minus = false;
            if (next_c < W->n) {
                minus = compare_node_suffix(p, next_c);
            }
            replaceW(p, c);
            if (p - R.second > 0) {
                sort_W_locally(p, R.second);
            }
            p = x;
            if (minus) {
                replaceW(next_c, (*W)[next_c] + alph_size);
                last->insertBit(x, false);
            } else {
                last->insertBit(x, true);
            }
            W->insert(0, x);
        }
        update_F(c, true);
    }
    // update sorting at new location of p
    // with this we assert that $ is always inserted at the first position 
    // of a range of equal nodes --> this will help us to prevent multiple insertions
    // of already existing nodes
    R = get_equal_node_range(this->p);
    if (R.second - R.first > 0) {
        sort_W_locally(R.first, R.second);
        while ((*W)[p] != 0)
            p--;
        assert((*W)[p] == 0);
    }
}


/** This function takes a pointer to a graph structure and concatenates the arrays W, last 
 * and F to this graph's arrays. In almost all cases this will not produce a valid graph and 
 * should only be used as a helper in the parallel merge procedure.
 */
void DBG_succ::append_graph(DBG_succ *g) {

    size_t curr_pos = this->get_size();

    if (config->verbose)
        std::cout << "    adding " << g->get_size() << " edges" << std::endl;
    // handle last and W
    for (size_t j = 1; j < g->get_size(); ++j) {
        this->last->insertBit(curr_pos, g->get_last(j));
        this->W->insert(g->get_W(j), curr_pos);
        ++curr_pos;
    }
    if (config->verbose)
        std::cout << "new total edges: " << g->W->n << std::endl;

    // handle F
    assert(this->F.size() == g->F.size());
    for (size_t j = 0; j < this->F.size(); ++j) {
        this->F.at(j) += g->F.at(j);
    }
}

/** 
 * This function takes a pointer to a graph structure and concatenates the arrays W, last 
 * and F to this graph's static containers last_stat and W_stat. In almost all cases 
 * this will not produce a valid graph and should only be used as a helper in the 
 * parallel merge procedure.
 */
void DBG_succ::append_graph_static(DBG_succ *g) {

    size_t n = g->get_size();
    if (config->verbose)
        std::cout << "    adding " << n << " edges" << std::endl;

    //size_t n_old = this->last_stat.size();
    //this->last_stat.resize(n_old + n);
    //this->W_stat.resize(n_old + n);

    size_t const b = 4;
    std::vector<uint64_t> offsets (1ull << b, 0);
    std::queue<uint64_t> blocks;
    std::queue<uint64_t> new_blocks;
    blocks.push(n);
    size_t pos = 0;
    uint64_t o = 0;
    for (size_t ib = 0; ib < b; ++ib) {
        while (!blocks.empty()) {
            uint64_t cnt = blocks.front();
            blocks.pop();
            uint64_t epos = pos + cnt;
            for ( ; pos < epos; ++pos) {
                offsets.at(o) += !(*(g->W->R))[pos];
            }
            if (ib < b - 1) {
                new_blocks.push(offsets.at(o));
                new_blocks.push(cnt - offsets.at(o));
            }
            o++; 
        }
        if (ib < b - 1)
            blocks.swap(new_blocks);
    }

    //std::cerr << "R size: " << g->W->R->size() << std::endl;

    bool bit;
    std::vector<uint64_t> upto_offsets ((1ull << (b - 1)) - 1, 0);
    uint64_t p, co, v, m;
    for (size_t i = 0; i < n; ++i) {
        m = (1ull << (b - 1));
        //v = (uint64_t) W_stat.at(i);
        v = 0;
        o = 0;
        p = i;
        co = 0;
        for (size_t ib = 0; ib < b - 1; ++ib) {
            bit = (*(g->W->R))[ib * n + p + co];
            if (bit) {
                v |= m;
                co += offsets.at(o);
                p -= upto_offsets.at(o);
            } else {
                p -= (p - upto_offsets.at(o)); 
                upto_offsets.at(o) += 1;
            }
            o = 2*o + 1 + bit;
            m >>= 1;
        }
        bit = (*(g->W->R))[(b - 1) * n + p + co];
        if (bit) {
            v |= m;
        }
        if (i == 0)
            continue;
        this->W_stat.push_back(v);
        this->last_stat.push_back(g->get_last(i));
    }

    // handle F
    assert(this->F.size() == g->F.size());
    for (size_t j = 0; j < this->F.size(); ++j) {
        this->F.at(j) += g->F.at(j);
    }
}

void DBG_succ::toDynamic() {

    size_t const b = 4;
    size_t const n = W_stat.size();

    // compute total offsets for the individual bins
    std::vector<uint64_t> offsets ((1ull << (b - 1)) - 1, 0);
    uint64_t v, m, o, p;
    for (size_t i = 0; i < n; ++i) {
        m = (1ull << (b - 1));
        v = (uint64_t) W_stat.at(i);
        o = 0;
        for (size_t ib = 1; ib < b; ++ib) {
            bool const bit  = m & v;
            if (!bit)
                offsets.at(o) += 1;
            o = 2*o + 1 + bit;
            m >>= 1;
        }
    }

    libmaus2::bitbtree::BitBTree<6, 64> *tmp = new libmaus2::bitbtree::BitBTree<6, 64>(n * b, false);  

    uint64_t co;
    bool bit;
    std::vector<uint64_t> upto_offsets ((1ull << (b - 1)) - 1, 0);
    for (size_t i = 0; i < n; ++i) {
        m = (1ull << (b - 1));
        v = (uint64_t) W_stat.at(i);
        o = 0;
        p = i;
        co = 0;
        for (size_t ib = 0; ib < b - 1; ++ib) {
            bit = m & v;
            if (bit) {
                tmp->setBitQuick(ib * n + p + co, true);
                co += offsets.at(o);
                p -= upto_offsets.at(o);
            } else {
                p -= (p - upto_offsets.at(o)); 
                upto_offsets.at(o) += 1;
            }
            //dtd::cerr << "o: " << o << " offset[o]: " << offsets.at(o) << std::endl;
            o = 2*o + 1 + bit;
            m >>= 1;
        }
        bit = m & v;
        if (bit) {
           // std::cerr << "b - 1: " << b - 1 << " n: " << n << " p: " << p << " co: " << co << std::endl;
            tmp->setBitQuick((b - 1) * n + p + co, true); 
        }
    }
    W_stat.clear();
    delete W;
    //W = new libmaus2::wavelet::DynamicWaveletTree<6, 64> (tmp, b, n);
    W = new WaveletTree(tmp, b, n);

    libmaus2::bitbtree::BitBTree<6, 64> *last_new = new libmaus2::bitbtree::BitBTree<6, 64>(last_stat.size(), false);
    for (size_t i = 0; i < last_stat.size(); ++i)
        if (last_stat.at(i))
            last_new->setBitQuick(i, true);
    last_stat.clear();
    delete last;
    last = last_new;
}


//
//
// TRAVERSAL
//
//
    

/**
 * This is a convenience function that pops the last branch and updates the traversal state.
 */
BranchInfo DBG_succ::pop_branch(std::stack<BranchInfo> &branchnodes, uint64_t &seqId, uint64_t &seqPos, uint64_t &nodeId, uint64_t &lastEdge, bool &isFirst) {
    BranchInfo branch = branchnodes.top();
    branchnodes.pop();
    isFirst = true;
    seqPos = branch.seqPos;
    seqId = branch.seqId;
    lastEdge = branch.lastEdge;
    nodeId = branch.nodeId;

    return branch;
}


bool DBG_succ::finish_sequence(std::string &sequence, uint64_t seqId, std::ofstream &SQLstream) {
    if (sequence.length() > 0) {
        if (seqId == 1)
            SQLstream << "INSERT INTO FASTA VALUES (1, '" << config->sqlfbase << ".fa');" << std::endl;
        std::ofstream stream;
        if (seqId == 1)
            stream.open((config->sqlfbase + ".fa").c_str());
        else
            stream.open((config->sqlfbase + ".fa").c_str(), std::ofstream::app);
        stream << ">seq" << seqId << std::endl;
        uint64_t i = 0;
        while ((i + 80) < sequence.length()) {
            stream << sequence.substr(i, 80) << std::endl;
            i += 80;
        }
        if (i != sequence.length())
            stream << sequence.substr(i) << std::endl;
        stream.close();

        if (debug)
            std::cout << sequence << std::endl;

        std::string md5;
        std::ostringstream test;
        test << sequence;
        libmaus2::util::MD5::md5(test.str(), md5);
        SQLstream << "INSERT INTO Sequence VALUES (" << seqId << ", 1, 'seq" << seqId << "', '" << md5 << "', " << sequence.length() << ");" << std::endl;
        sequence.clear();
        return true;
    } else {
        return false;
    }
}


size_t DBG_succ::traverseGraph(std::vector<JoinInfo> &joins, std::map<std::pair<uint64_t, TAlphabet>, uint64_t> &branchMap, std::ofstream &SQLstream) {
    // store all branch nodes on the way
    std::stack<BranchInfo> branchnodes;
    std::map<uint64_t, std::pair<uint64_t, uint64_t> > nodeId2seqId;
    // bool vector that keeps track of visited nodes
    std::vector<bool> visited(last->size());
    for (std::vector<bool>::iterator it = visited.begin(); it != visited.end(); ++it) {
        *it = false;
    }
    std::string sequence;
    // for nodes with indegree > 1 we store sequence and index of the 
    // sequence that visited them, so we know where to anchor branches into it
    std::map<uint64_t, std::pair<uint64_t, uint64_t> > nodeId2seqPos; 
    // some initializations
    uint64_t nodeId = 1; // start at source node
    uint64_t seqPos = 0; // position in currently traversed sequence, will increase with every visited node and be reset upon new branch
    uint64_t seqId = 1;  // first sequence ID is 1
    size_t seqCnt = 1; // number of total sequences
    bool isFirst = true; // is this the first node in a new sequence?
    size_t out = outdegree(nodeId);
    std::pair<uint64_t, uint64_t> branchPos;
    BranchInfo branch;
    TAlphabet val;
    TAlphabet lastEdge = 0;
    TAlphabet joinEdge = 0;
    bool joinOpen = false;
    JoinInfo currJoin;

    while (out > 0 || branchnodes.size() > 0) {

        //fprintf(stderr, "1: nodeId %lu out %lu\n", nodeId, out);
        // we have reached the sink but there are unvisited nodes left on the stack
        if (out == 0) {
            if (branchnodes.size() == 0)
                break;
            // get new branch
            branch = pop_branch(branchnodes, seqId, seqPos, nodeId, lastEdge, isFirst);
            out = outdegree(nodeId);
            if (debug)
                fprintf(stderr, " -- popped %lu -- ", nodeId); 
            joinOpen = true;
            joinEdge = lastEdge + 1;
        }

        // we have not visited that node before
        if (!visited.at(nodeId)) {
            visited.at(nodeId) = true;
            seqPos += isFirst ? 0 : 1;
            isFirst = false;
            val = get_node_end_value(nodeId);
            sequence.append(1, get_alphabet_symbol(val % alph_size));
            // store seq position of this node (we will join to it later)
            if (indegree(nodeId) > 1) {
                nodeId2seqPos.insert(std::make_pair(nodeId, std::make_pair(seqId, seqPos)));
            }
        }

        // there is only one child
        if (out == 1) {
            uint64_t next = fwd(nodeId);
            // the next node is new
            if (!visited.at(next)) {
                if (joinOpen) {
                    if (sequence.length() > 0) {
                        finish_sequence(sequence, seqCnt++, SQLstream);
                    }
                    seqId = seqCnt;
                    seqPos = 0;
                    branchPos = nodeId2seqId[nodeId];
                    joins.push_back(JoinInfo(branchPos.first, branchPos.second, seqId, seqPos));
                    joinOpen = false;
                    branchMap.insert(std::make_pair(std::make_pair(nodeId, joinEdge), joins.size() - 1));
                }
                nodeId = next;
                lastEdge = 0;
            // we have seen the next node before
            } else {
                // look up the sequence info of that node
                joins.push_back(JoinInfo(seqId, seqPos, nodeId2seqPos[next].first, nodeId2seqPos[next].second));
                branchMap.insert(std::make_pair(std::make_pair(nodeId, 1ul), joins.size() - 1));
                // there are no branches left
                if (branchnodes.size() == 0)
                    break;
                // otherwise go back to last branch
                branch = pop_branch(branchnodes, seqId, seqPos, nodeId, lastEdge, isFirst);
                out = outdegree(nodeId);
                if (debug)
                    fprintf(stderr, " -- popped %lu -- ", nodeId); 
                joinOpen = true;
                joinEdge = lastEdge + 1;
            }
            if (debug)
                fprintf(stderr, " new nodeId: %lu\n", nodeId);
        // there are several children
        } else {
            size_t cnt = 0;
            bool updated = false;
            for (TAlphabet c = 1; c < alph_size; ++c) {
                uint64_t next = outgoing(nodeId, c);
                if (next > 0) {
                    cnt++;
                    // we already handled this edge erlier
                    if (cnt <= lastEdge)
                        continue;

                    lastEdge++;
                    if (!visited.at(next)) {
                        // there are remaining branches - push node to stack
                        if (cnt < out && next != nodeId) {
                            // each node can branch from exactly one sequence ID
                            if (nodeId2seqId.find(nodeId) == nodeId2seqId.end())
                                nodeId2seqId.insert(std::make_pair(nodeId, std::make_pair(seqId, seqPos)));
                            // push node information to stack
                            branchnodes.push(BranchInfo(nodeId, seqId, seqPos, lastEdge));
                            if (debug)
                                fprintf(stderr, " -- pushed %lu : seqId %lu seqPos %lu lastEdge %lu -- ", nodeId, seqId, seqPos, lastEdge); 
                        }
                        if (joinOpen) {
                            if (sequence.length() > 0) {
                                finish_sequence(sequence, seqCnt++, SQLstream);
                            }
                            seqId = seqCnt;
                            seqPos = 0;
                            branchPos = nodeId2seqId[nodeId];
                            joins.push_back(JoinInfo(branchPos.first, branchPos.second, seqId, seqPos));
                            joinOpen = false;
                            branchMap.insert(std::make_pair(std::make_pair(nodeId, lastEdge), joins.size() - 1));
                        }

                        nodeId = next;
                        updated = true;
                        lastEdge = 0;
                        break;
                    } else {
                        // look up the sequence info of that node
                        if (nodeId == next) { 
                            joins.push_back(JoinInfo(nodeId2seqPos[next].first, nodeId2seqPos[next].second, nodeId2seqPos[next].first, nodeId2seqPos[next].second));
                        } else {
                            joins.push_back(JoinInfo(seqId, seqPos, nodeId2seqPos[next].first, nodeId2seqPos[next].second));
                        }
                        branchMap.insert(std::make_pair(std::make_pair(nodeId, lastEdge), joins.size() - 1));
                    }
                }
            }
            // we are done with this branch
            // we should end up here, when nodes branch to themselves with their last edge
            if (!updated) {
                // there are no branches left
                if (branchnodes.size() == 0)
                    break;
                // otherwise go back to last branch
                branch = pop_branch(branchnodes, seqId, seqPos, nodeId, lastEdge, isFirst);
                out = outdegree(nodeId);
                if (debug)
                    fprintf(stderr, " -- popped %lu -- ", nodeId); 
                joinOpen = true;
                joinEdge = lastEdge + 1;
            }
            //if (debug)
            //    fprintf(stderr, " new nodeId: %lu\n", nodeId);
        }
        out = outdegree(nodeId);
    }
    // for completeness
    if (sequence.length() > 0)
        finish_sequence(sequence, seqCnt++, SQLstream);
    else
        seqCnt--;

    if (debug) {
        // output joins
        for (size_t i = 0; i < joins.size(); ++i) {
            std::cout << "(" << joins.at(i).seqId1 << ":" << joins.at(i).seqPos1 << "--" << joins.at(i).seqId2 << ":" << joins.at(i).seqPos2 << ")" << std::endl;
        }
        // output branches for tracking
        for (std::map<std::pair<uint64_t, uint64_t>, uint64_t>::iterator it = branchMap.begin(); it != branchMap.end(); ++it) {
            std::cout << "[" << (*it).first.first << ", " << (*it).first.second << "] -- " << (*it).second << std::endl;
        }
    }

    return seqCnt;
}

void DBG_succ::allelesFromSeq(kstring_t &seq, unsigned int f, std::vector<JoinInfo> &joins, std::map<std::pair<uint64_t, TAlphabet>, uint64_t> &branchMap, std::ofstream &SQLstream, bool isRefRun, size_t seqNum) {
    
    uint64_t nodeId = 1;
    uint64_t seqId = 1;
    uint64_t seqPos = 0;
    uint64_t alleleSeqPos = 0;
    // iterate over nodes
    uint64_t out = 0;
    uint64_t edge = 0;
    uint64_t currStart = 0;
    unsigned int alleleCnt = 1;
    TAlphabet seqVal, seqValNext;
    TAlphabet nodeVal;
    JoinInfo currJoin;
    std::vector<bool> isRef;

    if (!isRefRun) {
        SQLstream << "INSERT INTO Allele VALUES (" << f+1 << ", 1, NULL);" << std::endl;
    } else {
        for (size_t i = 0; i < seqNum; ++i)
            isRef.push_back(false);
    }
    if (config->verbose)
        fprintf(stderr, "processing alleles for file %u\n", f);

    while (true) {
        nodeVal = get_node_end_value(nodeId);
        //fprintf(stderr, "nodeId %lu nodeVal %lu seqVal %u\n", nodeId, nodeVal, ordValue(seq[seqPos]) + 1);
        if (nodeVal == 0) {
            nodeId = fwd(nodeId);
            alleleSeqPos++;
            currStart++;
            continue;
        }
        seqVal = get_alphabet_number(seq.s[seqPos]);
            
        //fprintf(stderr, "nodeVal %lu seqVal %lu nodeId %lu seqId %lu seqPos %lu alleleSeqPos %lu\n", nodeVal, seqVal, nodeId, seqId, seqPos, alleleSeqPos);
        assert(nodeVal % alph_size == 6 || nodeVal % alph_size == seqVal);
        if (seqPos + 1 == seq.l)
            break;
        if (nodeVal % alph_size != 6) {
            seqPos++;
        } else {
            currStart++;
        }
        seqValNext = get_alphabet_number(seq.s[seqPos]) + 1;

        // find edge to next node
        out = outdegree(nodeId);
        //fprintf(stderr, "out %lu nodeId %lu\n", out, nodeId);
        if (out == 1) {
            if (branchMap.find(std::make_pair(nodeId, out)) != branchMap.end()) {
                currJoin = joins.at(branchMap[std::make_pair(nodeId, out)]);
                //fprintf(stderr, "cseqId1 %lu cseqId2 %lu cseqPos1 %lu cseqPos2 %lu seqId %lu alleleSeqPos %lu\n", currJoin.seqId1, currJoin.seqId2, currJoin.seqPos1, currJoin.seqPos2, seqId, alleleSeqPos);
                assert(currJoin.seqId1 == seqId);
                assert(currJoin.seqPos1 == alleleSeqPos);
                if (!isRefRun) {
                    if (alleleSeqPos - currStart + 1 > 0) {
                        SQLstream << "INSERT INTO AllelePathItem VALUES (" << f+1 << ", " << alleleCnt++ << ", " << seqId << ", ";
                        SQLstream << currStart << ", " << alleleSeqPos - currStart + 1 << ", 'TRUE')" << std::endl;
                    }
                } else {
                    isRef[seqId - 1] = true;                 
                }
                seqId = currJoin.seqId2;
                currStart = alleleSeqPos = currJoin.seqPos2;
                nodeId = outgoing(nodeId, seqValNext);
            } else {
                nodeId = fwd(nodeId);
                alleleSeqPos++;
            }
        } else {
            // find edge corresponding to the proceding seqPos
            uint64_t start = pred_last(nodeId - 1);
            uint64_t stop = succ_last(nodeId);
            assert(stop - start == out);
            edge = 0;
            size_t k;
            for (k = start + 1; k <= stop; ++k) {
                if ((*W)[k] % alph_size == seqValNext) {
                    edge = k - start;
                    break;
                }
            }
            if (nodeVal % alph_size == 6)
                edge--;
            //fprintf(stderr, "seqValnext %lu edge %lu\n", seqValNext, edge);
            assert(edge > 0);
            if (branchMap.find(std::make_pair(nodeId, edge)) != branchMap.end()) {
                currJoin = joins.at(branchMap[std::make_pair(nodeId, edge)]);
                //fprintf(stderr, "cseqId1 %lu cseqId2 %lu cseqPos1 %lu cseqPos2 %lu seqId %lu seqPos %lu\n", currJoin.seqId1, currJoin.seqId2, currJoin.seqPos1, currJoin.seqPos2, seqId, alleleSeqPos);
                assert(currJoin.seqId1 == seqId);
                assert(currJoin.seqPos1 == alleleSeqPos);
                if (!isRefRun) {
                    if (alleleSeqPos - currStart + 1 > 0) {
                        SQLstream << "INSERT INTO AllelePathItem VALUES (" << f+1 << ", " << alleleCnt++ << ", " << seqId << ", ";
                        SQLstream << currStart << ", " << alleleSeqPos - currStart + 1 << ", 'TRUE')" << std::endl;
                    }
                } else {
                    isRef[seqId - 1] = true;
                }
                seqId = currJoin.seqId2;
                currStart = alleleSeqPos = currJoin.seqPos2;
                nodeId = outgoing(nodeId, seqValNext);
            } else {
                nodeId = fwd(k);
                alleleSeqPos++;
            }
        }
    }
    if (!isRefRun) {
        if (alleleSeqPos - currStart + 1 > 0) {
            SQLstream << "INSERT INTO AllelePathItem VALUES (" << f+1 << ", " << alleleCnt++ << ", " << seqId << ", ";
            SQLstream << currStart << ", " << alleleSeqPos - currStart + 1 << ", 'TRUE')" << std::endl;
        }
    } else {
        isRef[seqId - 1] = true;
        // write reference information to SQL stream 
        for (size_t i = 0; i < isRef.size(); ++i) {
            if (isRef[i])
                SQLstream << "INSERT INTO Reference VALUES (" << i + 1 << ", 'seq" << i + 1 << "', date('now'), " << i + 1 << ", 0, NULL, NULL, NULL, NULL, NULL, 'TRUE');" << std::endl;
            else
                SQLstream << "INSERT INTO Reference VALUES (" << i + 1 << ", 'seq" << i + 1 << "', date('now'), " << i + 1 << ", 0, NULL, NULL, NULL, NULL, NULL, 'FALSE');" << std::endl;
        }
        SQLstream << "INSERT INTO ReferenceSet VALUES (1, NULL, NULL, 'normal', 'FALSE');" << std::endl;
        for (size_t i = 0; i < isRef.size(); ++i)
            SQLstream << "INSERT INTO Reference_ReferenceSet_Join VALUES (" << i + 1 << ", 1);" << std::endl;
        for (size_t i = 0; i < joins.size(); ++i)
            SQLstream << "INSERT INTO GraphJoin_ReferenceSet_Join VALUES (" << i + 1 << ", 1);" << std::endl;
    }

}



//
//
// ANNOTATE
//
//

void DBG_succ::annotate_kmer(std::string &kmer, uint32_t &label_id, uint64_t &idx, pthread_mutex_t* anno_mutex, bool ignore) {

    // we just need to walk one step in the path
    if (idx > 0) {
        TAlphabet s = get_alphabet_number(kmer[kmer.length() - 1]);
        uint64_t rl = std::min(succ_W(pred_last(idx - 1) + 1, s), succ_W(pred_last(idx - 1) + 1, s + alph_size));
        uint64_t ru = std::max(pred_W(idx, s), pred_W(idx, s + alph_size));
        rl = outgoing(rl, s);
        ru = outgoing(ru, s);
        idx = (ru > rl) ? ru : rl;
    // we need to look up the full kmer
    } else {
        idx = this->index(kmer);
    }
    //std::cerr << "kmer: " << kmer << " idx: " << idx << " ignore: " << (ignore?"yes":"no") << " label_id: " << label_id << std::endl;
    //assert(idx > 0);
    if ((idx == 0) || ignore)
        return;

    std::vector<uint32_t> curr_combo;

    if (anno_mutex)
        pthread_mutex_lock(anno_mutex);

    // get annotation of current kmer
    size_t curr_hash = this->annotation[idx];
    if (curr_hash > 0)
        curr_combo = get_curr_combination(combination_vector, annotation_map[curr_hash]);
   
    //if (anno_mutex)
    //    pthread_mutex_unlock(anno_mutex);

    // check whether current label is already part of current annotation
    // and add it if not
    if (!std::binary_search(curr_combo.begin(), curr_combo.end(), label_id)) {

        curr_combo = add_to_combination(curr_combo, label_id); 
        //curr_hash = AnnotationHash{}(curr_combo);
        curr_hash = hasher.bithash(curr_combo);

       // if (anno_mutex)
       //     pthread_mutex_lock(anno_mutex);

        annotation[idx] = curr_hash;
        //annotation_map[curr_hash] = curr_anno;
        if (annotation_map.find(curr_hash) == annotation_map.end()) {
            annotation_map[curr_hash] = insert_new_combination(combination_vector, curr_combo);
            combination_count++;
        }
    }
    if (anno_mutex)
        pthread_mutex_unlock(anno_mutex);
    //}
}

void DBG_succ::annotate_seq(kstring_t &seq, kstring_t &label, uint64_t start, uint64_t end, pthread_mutex_t* anno_mutex) {

    std::string curr_kmer;
    std::string label_str = std::string(label.s);
    uint32_t label_id;

    if (anno_mutex)
        pthread_mutex_lock(anno_mutex);

     // does the current label already have an ID?
    std::unordered_map<std::string, uint32_t>::iterator id_it = label_to_id_map.find(label_str);
    if (id_it == label_to_id_map.end()) {
        label_id = (uint32_t) id_to_label.size();
        id_to_label.push_back(label_str);
        label_to_id_map[label_str] = label_id;
        if (config->verbose)
            std::cout << "added label ID " << label_id << " for label string " << label_str << std::endl;
    } else { 
        label_id = id_it->second;
    }

    if (anno_mutex)
        pthread_mutex_unlock(anno_mutex);

    end = (end == 0) ? seq.l : end;

    uint64_t previous_idx = 0;
    size_t i;
    for (i = start; i < end; ++i) {

        if (config->verbose && i > 0 && i % 1000 == 0) {
            std::cout << "." << std::flush;
            if (!anno_mutex && (i % 10000 == 0))
                std::cout << i << " kmers added" << std::endl;
        }

        if (curr_kmer.size() < k) {
            curr_kmer.push_back(seq.s[i]);
            continue;
        }
        assert(curr_kmer.size() == k);
        annotate_kmer(curr_kmer, label_id, previous_idx, anno_mutex, (i % config->frequency) > 0);
        
        //std::cerr << curr_kmer << ":" << std::string(label.s) << std::endl;
        curr_kmer.push_back(seq.s[i]);
        curr_kmer = curr_kmer.substr(1, k);
    }
    // add last kmer and label to database
    if (curr_kmer.size() == k)
        annotate_kmer(curr_kmer, label_id, previous_idx, anno_mutex, (i % config->frequency) > 0);
    //std::cerr << curr_kmer << ":" << std::string(label.s) << std::endl;
}   


std::vector<uint32_t> DBG_succ::classify_path(std::vector<uint64_t> path) {
    
    uint32_t curr_anno;
    std::vector<uint32_t> labels;
    std::vector<uint32_t> current_combination;
    std::map<uint32_t, uint64_t> label_counter;

    // collect all annotated combinations for the path
    // take majority vote as consensus for now
    for (size_t i = 0; i < path.size(); i++) {
        curr_anno = annotation.at(path.at(i));
        if (curr_anno > 0) {
            current_combination = get_curr_combination(combination_vector, annotation_map[curr_anno]);
            for (std::vector<uint32_t>::iterator c = current_combination.begin(); c != current_combination.end(); c++) {
                if (label_counter.find(*c) != label_counter.end()) {
                    label_counter[*c] += 1;
                } else {
                    label_counter[*c] = 1;
                }
            }
        }
    }

    // take majority vote as consensus for now
    if (label_counter.size() == 1) {
        labels.push_back(label_counter.begin()->first);
    } else if (label_counter.size() > 0) {
        uint32_t curr_max = 0;
        for (std::map<uint32_t, uint64_t>::iterator c = label_counter.begin(); c != label_counter.end(); c++) {
            if (c->second > curr_max) {
                labels.clear();
                curr_max = c->second;
            } 
            if (c->second == curr_max) {
                labels.push_back(c->first);
            }
        }
    }

    return labels;
}


std::set<uint32_t> DBG_succ::classify_read(kstring_t &read, uint64_t max_distance) {

    // containers for label information
    std::vector<uint32_t> path_labels;
    std::set<uint32_t> all_labels;

    // get alignment of the read to the graph
    std::string read_str = std::string(read.s);
    std::vector<HitInfo> alignment = index_fuzzy(read_str, max_distance);

    // classify hits
    for (size_t i = 0; i < alignment.size(); i++) {
        path_labels = classify_path(alignment.at(i).path);
        for (size_t j = 0; j < path_labels.size(); j++) {
            all_labels.insert(path_labels.at(j));
        }
    }

    return all_labels;
}


//
//
// MERGE
//
//


void DBG_succ::split_range(std::deque<TAlphabet>* str, std::pair<uint64_t, uint64_t> &range) {
    range = index_range(*str);
    if (range.first > range.second) {
        range.first = 0;
        range.second = 0;
    } else if (range.first > 0) {
        range.first = pred_last(range.first - 1) + 1;
    }
}

/*
 * Helper function that will split up a given range in the graph
 * into bins, one for each character in the alphabet. The split is performed based
 * on the k - d column of the node label. It is assumed that the all nodes in the
 * given range share a common suffix of length d.
 */
std::vector<uint64_t> DBG_succ::split_range(uint64_t start, uint64_t end, uint64_t d /*depth*/) {

    std::vector<uint64_t> result;
    uint64_t _end = end;

    // special case d == 0
    if (d == 0) {
        for (size_t i = 1; i < F.size(); ++i) {
            result.push_back((F.at(i) != F.at(i-1))?F.at(i-1)+1:0);  
        }
        result.push_back(F.back() + 1);
    // walk d-1 steps backwards
    } else{
        std::stack<uint64_t> backtrace;
        end--;
        while (d > 0) {
            std::cerr << "BT push " << get_node_end_value(start) << " start " << start << " --> " << bwd(succ_last(start)) << " end " << end << " --> " << bwd(succ_last(end)) << std::endl;
            backtrace.push(get_node_end_value(start));
            start = bwd(succ_last(start));
            end = bwd(succ_last(end));
            d--;
        }
        uint64_t c;
        uint64_t cc = backtrace.top();
        uint64_t v = start;
        for (size_t i = 0; i < alph_size; ++i) {
            c = succ_W(pred_last(v - 1) + 1, cc);
            //std::cerr << "v: " << v << " cc: " << cc << " c: " << c << std::endl;
            if (i < (alph_size - 1)) {
                std::cerr << "v is: " << v << " push back to result: " << (c < F.at(i + 1) ? c : 0) << std::endl;
                result.push_back((c < F.at(i + 1)) ? c : 0);
                v = std::max(v, F.at(i + 1) + 1);
            } else {
                result.push_back(c < W->n ? c : 0);
            }
        }
        // translate into final coordinates
        while (backtrace.size() > 0) {
            for (size_t i = 0; i < result.size(); ++i) {
                //std::cerr << "res[i] " << result.at(i) << " pred_last(res[i] - 1) " << pred_last(result.at(i) - 1) << " bt " << backtrace.top() << std::endl;
                if (result.at(i) > 0) {
                    uint64_t tmp = result.at(i);
                    uint64_t nextc = succ_W(pred_last(result.at(i) - 1) + 1, backtrace.top());
                    uint64_t maxc = succ_last(result.at(i));
                    std::cerr << "nextc " << nextc << " maxc " << maxc << std::endl;
                    result.at(i) = (nextc <= maxc) ? (pred_last(fwd(nextc) - 1) + 1) : 0;
                    std::cerr << "tracing back on " << backtrace.top() << " index " << i << " position " << tmp << " resulting in " << result.at(i) << std::endl;
                }
            }
            backtrace.pop();
        }
        // shift to beginning of equal node range
        for (size_t i = 0; i < result.size(); ++i) {
            if (result.at(i) > 0)
                result.at(i) = pred_last(result.at(i) - 1) + 1;
        }
    }
    result.push_back(_end);

    return result;

}

/* 
 * Helper function to determine the bin boundaries, given 
 * a number of threads.
 */
std::vector<std::pair<uint64_t, uint64_t> > DBG_succ::get_bins(uint64_t threads, uint64_t bins_per_thread, DBG_succ* G) {

    uint64_t binlen = 0;
    uint64_t bins = threads * bins_per_thread * 10;

    // depending on the number of threads, we will use a different length prefix
    // to compute the bin boundaries
    /*if (bins < alph_size)
        binlen = 1;
    else if (bins < (alph_size * alph_size) || (k <= 2))
        binlen = 2;
    else if (bins < (alph_size * alph_size * alph_size) || (k <= 3))
        binlen = 3;
    else if (bins < (alph_size * alph_size * alph_size * alph_size) || (k <= 4))
        binlen = 4;
    else if (bins < (alph_size * alph_size * alph_size * alph_size * alph_size) || (k <= 5))
        binlen = 5;
    else
        binlen = std::min(6lu, k);
    */
    uint64_t exp_binlen = ((uint64_t) std::log((double) bins) / std::log((double) alph_size)) + 1;
    binlen = std::min(k, exp_binlen);
    std::cerr << "target binlen is " << binlen << ", generating " << std::pow(binlen, alph_size) << " possible bins" << std::endl;

    std::vector<std::pair<uint64_t, uint64_t> > tmp;
    for (uint64_t i = 0; i < std::pow(alph_size, binlen); ++i) {
        std::pair<uint64_t, uint64_t> idx = G->index_range(bin_id_to_string(i, binlen));
        if (idx.first > idx.second)
            idx.first = idx.second = 0;
        if (idx.second >= G->get_size())
            idx.second = G->get_size() - 1;
        if (idx.first > 0)
            idx.first = G->pred_last(idx.first - 1) + 1;
        tmp.push_back(idx);
        /*std::deque<TAlphabet> ttt = bin_id_to_string(i, binlen);
        std::cerr << std::endl << "id: " << i << " ";
        for (size_t ii = 0; ii < ttt.size(); ++ii) {
            //std::cerr << ttt[ii] << get_alphabet_symbol(ttt[ii] % alph_size);
            std::cerr << get_alphabet_symbol(ttt[ii] % alph_size);
        }
        std::cerr << " - " << idx.first << ":" << idx.second;
        */
    }
    return tmp;
}

std::vector<std::pair<uint64_t, uint64_t> > DBG_succ::get_bins(uint64_t bins) {

    uint64_t nodes = this->rank_last(this->get_size() - 1);
    uint64_t orig_bins = bins;
    std::cerr << "working with " << orig_bins << " orig bins; " << nodes << " nodes" <<  std::endl;
    if (bins > nodes) {
        std::cerr << "[WARNING] There are max " << nodes << " slots available for binning. Your current choice is " << bins << " which will create " << bins - nodes << " empty slots." << std::endl;
        bins = nodes;
    }

    std::vector<std::pair<uint64_t, uint64_t> > result;
    uint64_t binsize = (nodes + bins - 1) / bins;
    uint64_t thresh = (nodes - (bins * (nodes / bins))) * binsize;
    uint64_t pos = 1;
    for (uint64_t i = 0; i < nodes;) {
        if (i >= thresh) {
            binsize = nodes / bins;
        }
        //std::cerr << "push " << pos << " - " << this->select_last(std::min(nodes, i + binsize)) << std::endl;
        result.push_back(std::make_pair(pos, this->select_last(std::min(nodes, i + binsize))));
        pos = result.back().second + 1;
        i += binsize;
    }

    for (uint64_t i = bins; i < orig_bins; i++) {
        //result.push_back(std::make_pair(pos, pos));
        result.push_back(std::make_pair(1, 0));
    }
    
    std::cerr << "created " << result.size() << " bins" << std::endl;
    return result;
}

std::vector<std::pair<uint64_t, uint64_t> > DBG_succ::get_bins_relative(DBG_succ* G, std::vector<std::pair<uint64_t, uint64_t> > ref_bins, uint64_t first_pos, uint64_t last_pos) {
    
    std::vector<std::pair<uint64_t, uint64_t> > result;
    uint64_t pos = (first_pos == 0) ? 1 : this->index_predecessor(G->get_node_seq(first_pos)) + 1;
    uint64_t upper;
    for (size_t i = 0; i < ref_bins.size(); i++) {
        if (ref_bins.at(i).second == 0) { // this happens if we have more bins than nodes
            result.push_back(std::make_pair(0, 0));
        } else {
            upper = this->index_predecessor(G->get_node_seq(ref_bins.at(i).second));
            std::cerr << "ref bin " << ref_bins.at(i).second << " rel upper " << upper << std::endl;
            result.push_back(std::make_pair(pos, upper));
            pos = upper + 1;
        }
    }
    result.back().second = (last_pos == 0) ? this->get_size() - 1 : result.back().second;
    return result;
}


std::deque<TAlphabet> DBG_succ::bin_id_to_string(uint64_t bin_id, uint64_t binlen) {
    std::deque<TAlphabet> str;
    while (str.size() < binlen) {
        str.push_back(bin_id % alph_size);
        bin_id -= (bin_id % alph_size);
        bin_id /= alph_size;
    }
    return str;
}

uint64_t DBG_succ::next_non_zero(std::vector<std::pair<uint64_t, std::deque<TAlphabet> > > v, uint64_t pos) {

    uint64_t val = (pos < v.size()) ? v.at(pos).first : 0;

    while ((pos < v.size() - 1) && (v.at(pos).first == 0)) {
        val = v.at(pos + 1).first;
        pos++;
    }
    return val;
}


uint64_t DBG_succ::next_non_zero(std::vector<uint64_t> v, uint64_t pos) {

    uint64_t val = (pos < v.size()) ? v.at(pos) : 0;

    while ((pos < v.size() - 1) && (v.at(pos) == 0)) {
        val = v.at(pos + 1);
        pos++;
    }
    return val;
}

<<<<<<< HEAD
void DBG_succ::merge_bins(DBG_succ* G1, DBG_succ* G2, std::deque<TAlphabet>* curr_range, std::pair<uint64_t, uint64_t>& r1, std::pair<uint64_t, uint64_t>& r2) {

    size_t depth = curr_range->size();
    //std::cerr << "depth: " << depth << std::endl;
    /*for (size_t i = 0; i < range1.size(); ++i) {
        std::cerr << "r1: " << range1.at(i).first << " r2: " << range2.at(i).first << std::endl;
    }
    */
    /*if (depth > 7) {
        for (std::deque<TAlphabet>::iterator it = curr_range->begin(); it  != curr_range->end(); ++it) {
            std::cerr << *it << " ";
        }
        std::cerr << std::endl;
    }*/
    for (size_t i = 0; i < alph_size; ++i) {
        //for (size_t ii = 0; ii < depth; ii++)
        //    std::cerr << "|";
        //std::cerr << i << " - ";

        curr_range->push_front(i);
        G1->split_range(curr_range, r1);
        G2->split_range(curr_range, r2);
        
        if (r1.first > 0 && r2.first == 0) {
            //std::cerr << "i: " << i << " A";
            for (size_t j = r1.first; j <= r1.second; ++j) {
                W->insert(G1->get_W(j), W->n);
                last->insertBit(W->n - 1, G1->get_last(j));
                update_F(G1->get_node_end_value(j), true);
            }
        } else if (r1.first == 0 && r2.first > 0) {
            //std::cerr << "i: " << i << " B";
            for (size_t j = r2.first; j <= r2.second; ++j) {
                W->insert(G2->get_W(j), W->n);
                last->insertBit(W->n - 1, G2->get_last(j));
                update_F(G2->get_node_end_value(j), true);
            }
        } else if (r1.first > 0 && r2.first > 0) {
            if ((depth == k - 1) || (std::max(r1.second - r1.first + 1, r2.second - r2.first + 1) < alph_size)) {
                //std::cerr << "i: " << i << " C1";
                merge(G1, G2, r1.first, r2.first, r1.second + 1, r2.second + 1);
            } else {
                //std::cerr << "i: " << i << " C2 --> ";
                merge_bins(G1, G2, curr_range, r1, r2);
            }
            //if (config->verbose && get_size() > 0 && get_size() % 1000 == 0) {
            //    std::cout << "." << std::flush;
                if (get_size() % 100 == 0) {
                    fprintf(stdout, "added %lu - G1: edge %lu/%lu - G2: edge %lu/%lu\n", get_size(), r1.first, G1->get_size(), r2.first, G2->get_size());
                }
            //}
        }
        //std::cerr << std::endl;
        curr_range->pop_front();
    }
}


void DBG_succ::merge_fast(DBG_succ* G1, DBG_succ* G2, uint64_t k1, uint64_t k2, uint64_t n1, uint64_t n2, bool is_parallel) {

    // check whether we can merge the given graphs
    if (G1->get_k() != G2->get_k()) {
        fprintf(stderr, "Graphs have different k-mer lengths - cannot be merged!\n");
        exit(1);
    }
    
    // positions in the graph for respective traversal
    n1 = (n1 == 0) ? G1->get_size() : n1;
    n2 = (n2 == 0) ? G2->get_size() : n2;

    // handle special cases where one or both input graphs are empty
    k1 = (k1 == 0) ? G1->get_size() : k1;
    k2 = (k2 == 0) ? G2->get_size() : k2;

    std::deque<TAlphabet>* range_set = new std::deque<TAlphabet>();
    std::pair<uint64_t, uint64_t> r1;
    std::pair<uint64_t, uint64_t> r2;
    //std::deque<TAlphabet> range2;
    merge_bins(G1, G2, range_set, r1, r2);

    delete range_set;
}

/*
 * Given two pointers to graph structures G1 and G2, this function 
 * integrate both into a new graph G.
 */
void DBG_succ::merge(DBG_succ* G1, DBG_succ* G2, uint64_t k1, uint64_t k2, uint64_t n1, uint64_t n2, bool is_parallel) {

    // check whether we can merge the given graphs
    if (G1->get_k() != G2->get_k()) {
        fprintf(stderr, "Graphs have different k-mer lengths - cannot be merged!\n");
        exit(1);
    }
    
    // positions in the graph for respective traversal
    n1 = (n1 == 0) ? G1->get_size() : n1;
    n2 = (n2 == 0) ? G2->get_size() : n2;

    // handle special cases where one or both input graphs are empty
    k1 = (k1 == 0) ? G1->get_size() : k1;
    k2 = (k2 == 0) ? G2->get_size() : k2;

    // keep track of how many nodes we added and from which graph the 
    // last node originated
    uint64_t added = 0;
    uint64_t last_added_k = 0;
    DBG_succ* last_added_G = NULL;

    bool k1_smaller, k2_smaller, advance_k1, advance_k2, insert_k1, insert_k2, identical;

    std::string k1_str, k2_str;

    if (config->verbose) {
         std::cout << "Size of bins to merge: " << n1 - k1 << " and " << n2 - k2 << std::endl;
    }
    
    // Send two pointers running through each of the two graphs, where k1 runs through 
    // G1 and k2 through G2. At each step, compare the two graph nodes at positions 
    // k1 and k2 with each other. Insert the lexicographically smaller one into the 
    // common merge graph G. 
    while (k1 < n1 || k2 < n2) {

        if (!is_parallel && config->verbose && added > 0 && added % 1000 == 0) {
            std::cout << "." << std::flush;
            if (added % 10000 == 0) {
                fprintf(stdout, "added %lu - G1: edge %lu/%lu - G2: edge %lu/%lu\n", added, k1, G1->get_size(), k2, G2->get_size());
            }
        }

        k1_smaller = false;
        k2_smaller = false;
        advance_k1 = false;
        advance_k2 = false;
        insert_k1 = false;
        insert_k2 = false;
        identical = false;

        //G1->print_seq();
        //G2->print_seq();
        if (k1 < n1 && k2 < n2) {
            std::pair<bool, bool> tmp = compare_nodes(G1, k1, G2, k2);
            k1_smaller = tmp.first;
            k2_smaller = tmp.second;
        } else {
            k1_smaller = k1 < n1;
            k2_smaller = k2 < n2;
        }

        // the node sequences are identical
        if (!k1_smaller && !k2_smaller) {
            // insert G1 and advance both pointers
            if ((G1->get_W(k1) % alph_size) == (G2->get_W(k2) % alph_size)) {
                advance_k1 = true;
                advance_k2 = true;
                insert_k1 = true;
                identical = true;
                //std::cerr << "a) identical - advance both" << std::endl;
            // insert G1 and advance k1
            } else if ((G1->get_W(k1) % alph_size) < (G2->get_W(k2) % alph_size)) {
                advance_k1 = true;
                insert_k1 = true;
                //std::cerr << "b) inserting " << G1->get_W(k1) << " from position " << k1 << std::endl;
            // insert G2 and advance k2
            } else {
                advance_k2 = true;
                insert_k2 = true;
                //std::cerr << "b) inserting " << G2->get_W(k2) << " from position " << k2 << std::endl;
            }
        // the node in graph 1 is smaller
        } else if (k1_smaller) {
            // insert G1 and advance k1
            advance_k1 = true;
            insert_k1 = true;
            //std::cerr << "d) inserting " << G1->get_W(k1) << " from position " << k1 << std::endl;
        // the node in graph 2 is smaller
        } else if (k2_smaller) {
            // insert G2 and advance k2
            advance_k2 = true;
            insert_k2 = true;
            //std::cerr << "e) inserting " << G2->get_W(k2) << " from position " << k2 << std::endl;
        } else {
            std::cerr << "This should never happen." << std::endl;
            std::exit(1);
        }

        // assert XOR of insert; we take a node from either G1 or G2
        assert(insert_k1 ^ insert_k2);

        // insert node from G1
        if (insert_k1) {
            TAlphabet val = G1->get_W(k1);
            if (identical) {
                W->insert(std::max(val, G2->get_W(k2)), W->n);
            } else if (val < alph_size) {
                std::deque<TAlphabet> seq1 = G1->get_node_seq(k1);
                seq1.pop_front();
                seq1.push_back(val);
                uint64_t kidx2 = G2->index(seq1);
                if (kidx2 > 0 && kidx2 < G2->get_size()) {
                    uint64_t kidx3 = G2->bwd(kidx2);
                    //std::cerr << "kidx3 " << kidx3 << std::endl;
                    if (G2->get_minus_k_value(kidx3, k-1) < G1->get_minus_k_value(k1, k-1)) {
                        W->insert(val + alph_size, W->n);
                    } else {
                        W->insert(val, W->n);
                    }
                    //std::cerr << "c" << std::endl;
                } else {
                    W->insert(val, W->n);
                    //std::cerr << "d" << std::endl;
                }
            } else {
                W->insert(val, W->n);
                //std::cerr << "e" << std::endl;
            }
            update_F(G1->get_node_end_value(k1), true);
        } 

        // insert node from G2
        if (insert_k2) {
            TAlphabet val = G2->get_W(k2);
            if (val % alph_size == val) {
                std::deque<TAlphabet> seq1 = G2->get_node_seq(k2);
                seq1.pop_front();
                seq1.push_back(val);
                uint64_t kidx2 = G1->index(seq1);
                //std::cerr << " kidx2 " << kidx2 << std::endl; 
                if ((kidx2 > 0) && (kidx2 < G1->get_size())) {
                    uint64_t kidx3 = G1->bwd(kidx2);
                    //std::cerr << "kidx3 " << kidx3 << std::endl;
                    if (G1->get_minus_k_value(kidx3, k-1) < G2->get_minus_k_value(k2, k-1)) {
                        W->insert(val + alph_size, W->n);
                    } else {
                        W->insert(val, W->n);
                    }
                    //std::cerr << "h" << std::endl;
                } else {
                    W->insert(val, W->n);
                    //std::cerr << "i" << std::endl;
                }
            } else {
                W->insert(val, W->n);
                //std::cerr << "j" << std::endl;
            }
            update_F(G2->get_node_end_value(k2), true);
        }

        if ((insert_k1 && !G1->get_last(k1)) || (insert_k2 && !G2->get_last(k2))) {
            //std::cerr << "insert_k1 " << insert_k1 << " last_k1 " << G1->get_last(k1) << "insert_k2 " << insert_k2 << " last_k2 " << G2->get_last(k2) << std::endl;
            last->insertBit(W->n - 1, false);
        } else {
            last->insertBit(W->n - 1, true);
        }

        if (last_added_k > 0 && W->n > 2 && (*last)[W->n-2]) {
            // compare the last two added nodes
            std::pair<bool, bool> tmp = insert_k1 ? compare_nodes(G1, k1, last_added_G, last_added_k) : compare_nodes(G2, k2, last_added_G, last_added_k); 
            if (!tmp.first && !tmp.second) {
                last->set(W->n - 2, false);
            }
        }
        last_added_k = insert_k1 ? k1 : k2;
        last_added_G = insert_k1 ? G1 : G2;
        k1 += advance_k1;
        k2 += advance_k2;

        ++added;
    }
    p = succ_W(1, 0);
}

void DBG_succ::merge2(DBG_succ* G1, DBG_succ* G2, uint64_t k1, uint64_t k2, uint64_t n1, uint64_t n2, bool is_parallel) {

    // check whether we can merge the given graphs
    if (G1->get_k() != G2->get_k()) {
        fprintf(stderr, "Graphs have different k-mer lengths - cannot be merged!\n");
        exit(1);
    }
    
    // positions in the graph for respective traversal
    n1 = (n1 == 0) ? G1->get_size() : n1;
    n2 = (n2 == 0) ? G2->get_size() : n2;

    // handle special cases where one or both input graphs are empty
    k1 = (k1 == 0) ? G1->get_size() : k1;
    k2 = (k2 == 0) ? G2->get_size() : k2;

    // keep track of how many nodes we added
    uint64_t added = 0;

    bool k1_smaller, k2_smaller, advance_k1, advance_k2, insert_k1, insert_k2, identical;

    std::map<uint64_t, std::deque<TAlphabet> > last_added_nodes;

    if (config->verbose) {
         std::cout << "Size of bins to merge: " << n1 - k1 << " and " << n2 - k2 << std::endl;
    }

    std::vector<DBG_succ*> Gv;
    Gv.push_back(G1);
    Gv.push_back(G2);
    std::vector<uint64_t> kv (2, 0);
    
    // Send two pointers running through each of the two graphs, where k1 runs through 
    // G1 and k2 through G2. At each step, compare the two graph nodes at positions 
    // k1 and k2 with each other. Insert the lexicographically smaller one into the 
    // common merge graph G. 
    while (k1 < n1 || k2 < n2) {

        if (!is_parallel && config->verbose && added > 0 && added % 1000 == 0) {
            std::cout << "." << std::flush;
            if (added % 10000 == 0) {
                fprintf(stdout, "added %lu - G1: edge %lu/%lu - G2: edge %lu/%lu\n", added, k1, G1->get_size(), k2, G2->get_size());
            }
        }

        k1_smaller = false;
        k2_smaller = false;
        advance_k1 = false;
        advance_k2 = false;
        insert_k1 = false;
        insert_k2 = false;
        identical = false;

        
        //kv.at(0) = k1;
        //kv.at(1) = k2;

        if (k1 < n1 && k2 < n2) {
            std::pair<bool, bool> tmp = compare_nodes(G1, k1, G2, k2);
            k1_smaller = tmp.first;
            k2_smaller = tmp.second;
            //std::vector<bool> tmp = compare_nodes(Gv, kv);
            //k1_smaller = tmp.at(0);
            //k2_smaller = tmp.at(1);
        } else {
            k1_smaller = k1 < n1;
            k2_smaller = k2 < n2;
        }

        // the node sequences are identical
        if (!k1_smaller && !k2_smaller) {
            // insert G1 and advance both pointers
            if ((G1->get_W(k1) % alph_size) == (G2->get_W(k2) % alph_size)) {
                advance_k1 = true;
                advance_k2 = true;
                insert_k1 = true;
                identical = true;
            // insert G1 and advance k1
            } else if ((G1->get_W(k1) % alph_size) < (G2->get_W(k2) % alph_size)) {
                advance_k1 = true;
                insert_k1 = true;
            // insert G2 and advance k2
            } else {
                advance_k2 = true;
                insert_k2 = true;
            }
        // the node in graph 1 is smaller
        } else if (k1_smaller) {
            // insert G1 and advance k1
            advance_k1 = true;
            insert_k1 = true;
        // the node in graph 2 is smaller
        } else if (k2_smaller) {
            // insert G2 and advance k2
            advance_k2 = true;
            insert_k2 = true;
        } else {
            std::cerr << "This should never happen." << std::endl;
            std::exit(1);
        }

        // assert XOR of insert; we take a node from either G1 or G2
        assert(insert_k1 ^ insert_k2);

        // insert node from G1
        if (insert_k1) {
            TAlphabet val = G1->get_W(k1);
            std::deque<TAlphabet> seq1 = G1->get_node_seq(k1);

            if (identical) {
                W->insert(std::max(val, G2->get_W(k2)), W->n);
            } else if (val < alph_size) {
                // check whether we already added a node whose outgoing edge points to the
                // same node as the current one
                std::map<uint64_t, std::deque<TAlphabet> >::iterator it = last_added_nodes.find(val % alph_size);
                if (it != last_added_nodes.end() && compare_seq(seq1, it->second, 1)) {
                    W->insert(val + alph_size, W->n);
                } else {
                    W->insert(val, W->n);
                }
            } else {
                W->insert(val, W->n);
            }
            last_added_nodes[val % alph_size] = seq1;
            update_F(G1->get_node_end_value(k1), true);
        } 

        // insert node from G2
        if (insert_k2) {
            TAlphabet val = G2->get_W(k2);
            std::deque<TAlphabet> seq1 = G2->get_node_seq(k2);

            if (val < alph_size) {
                std::map<uint64_t, std::deque<TAlphabet> >::iterator it = last_added_nodes.find(val % alph_size);
                if (it != last_added_nodes.end() && compare_seq(seq1, it->second, 1)) {
                    W->insert(val + alph_size, W->n);
                } else {
                    W->insert(val, W->n);
                }
            } else {
                W->insert(val, W->n);
            }
            last_added_nodes[val % alph_size] = seq1;
            update_F(G2->get_node_end_value(k2), true);
        }

        last->insertBit(W->n - 1, true);

        // handle multiple outgoing edges
        if (added > 0 && W->n > 2 && (*last)[W->n-2]) {
            // compare the last two added nodes
            std::map<uint64_t, std::deque<TAlphabet> >::iterator it1 = last_added_nodes.find((*W)[W->n-2] % alph_size);
            std::map<uint64_t, std::deque<TAlphabet> >::iterator it2 = last_added_nodes.find((*W)[W->n-1] % alph_size);
            if (it1 != last_added_nodes.end() && it2 != last_added_nodes.end() && it1 != it2 && compare_seq(it1->second, it2->second)) {
                last->set(W->n - 2, false);
            }
        }
        k1 += advance_k1;
        k2 += advance_k2;

        ++added;
    }
    p = succ_W(1, 0);
}


void DBG_succ::merge3(std::vector<DBG_succ*> Gv, std::vector<uint64_t> kv, std::vector<uint64_t> nv, bool is_parallel) {

    // Preliminarities
    for (size_t i = 0; i < Gv.size(); i++) {
        // check whether we can merge the given graphs
        if (i > 0 && (Gv.at(i)->get_k() != Gv.at(i-1)->get_k())) {
            fprintf(stderr, "Graphs have different k-mer lengths - cannot be merged!\n");
            exit(1);
        }
        // positions in the graph for respective traversal
        nv.at(i) = (nv.at(i) == 0) ? Gv.at(i)->get_size() : nv.at(i);
        // handle special cases where one or both input graphs are empty
        kv.at(i) = (kv.at(i) == 0) ? Gv.at(i)->get_size() : kv.at(i);
        //std::cerr << "k(" << i << ") " << kv.at(i) << " n(" << i << ") " << nv.at(i) << std::endl;
    }

    // keep track of how many nodes we added
    uint64_t added = 0;
    size_t cnt = 0;
    std::map<uint64_t, std::deque<TAlphabet> > last_added_nodes;
    // init last added nodes, if not starting from the beginning
    std::deque<TAlphabet> curr_seq;
    for (size_t i = 0; i < Gv.size(); i++) {
        if (kv.at(i) < 2)
            continue;
        for (size_t a = 0; a < alph_size; a++) {
            uint64_t sl = std::max(Gv.at(i)->pred_W(kv.at(i) - 1, a), Gv.at(i)->pred_W(kv.at(i) - 1, a + alph_size));
            if (sl == 0)
                continue;
            std::map<uint64_t, std::deque<TAlphabet> >::iterator la = last_added_nodes.find(a);
            curr_seq = Gv.at(i)->get_node_seq(sl);
            if (la == last_added_nodes.end() || seq_is_greater(curr_seq, la->second))
                last_added_nodes[a] = curr_seq;
        }
    }

    if (config->verbose) {
        std::cout << "Size of bins to merge: " << std::endl;
        for (size_t i = 0; i < Gv.size(); i++)
            std::cout << nv.at(i) - kv.at(i) << std::endl;
    }

    // Send parallel pointers running through each of the graphs. At each step, compare all
    // graph nodes at the respective positions with each other. Insert the lexicographically 
    // smallest one into the common merge graph G (this). 
    while (true) {

        //if (!is_parallel && config->verbose && added > 0 && added % 1000 == 0) {
        if (config->verbose && added > 0 && added % 1000 == 0) {
            std::cout << "." << std::flush;
            if (added % 10000 == 0) {
                std::cout << "added " << added;
                for (size_t i = 0; i < Gv.size(); i++)
                    std::cout << " - G" << i << ": edge " << kv.at(i) << "/" << Gv.at(i)->get_size();
                std::cout << std::endl;
            }
        }

        // find set of smallest pointers
        std::pair<std::vector<bool>, uint64_t> smallest = compare_nodes(Gv, kv, nv, cnt);
        if (cnt == 0)
            break;
        size_t curr_k = std::max_element(smallest.first.begin(), smallest.first.end()) - smallest.first.begin();
        std::deque<TAlphabet> seq1 = Gv.at(curr_k)->get_node_seq(kv.at(curr_k));
        uint64_t val = Gv.at(curr_k)->get_W(kv.at(curr_k)) % alph_size;

        /*if (kv.at(62) > 10206700 && kv.at(62) < 10206750) {
            std::cerr << "curr_k: " << curr_k << " kv: " << kv.at(curr_k) << " val: " << val << " smallest: " << smallest.second % alph_size << std::endl;
            for (std::deque<TAlphabet>::iterator t = seq1.begin(); t != seq1.end(); t++)
                std::cerr << *t;
            std::cerr << std::endl;
        }*/
        assert(val == smallest.second % alph_size);
        
        //std::cerr << "inserting into W" << std::endl;
        // check whether we already added a node whose outgoing edge points to the
        // same node as the current one
        std::map<uint64_t, std::deque<TAlphabet> >::iterator it = last_added_nodes.find(smallest.second % alph_size);
        if (it != last_added_nodes.end() && compare_seq(seq1, it->second, 1)) {
            /*if (kv.at(62) > 10206700 && kv.at(62) < 10206800) {
                std::cerr << "inserting " << val + alph_size << " from " << curr_k << " at " << kv.at(curr_k) << std::endl;
                for (std::deque<TAlphabet>::iterator t = it->second.begin(); t != it->second.end(); t++)
                    std::cerr << *t;
                std::cerr << std::endl;
            }*/
            W->insert(val + alph_size, W->n);
        } else {
            /*if (kv.at(62) > 10206700 && kv.at(62) < 10206800) {
                std::cerr << "inserting " << smallest.second << " from " << curr_k << " at " << kv.at(curr_k) << std::endl;
            }
            */
            W->insert(smallest.second, W->n);
        }
        last_added_nodes[val] = seq1;
        update_F(Gv.at(curr_k)->get_node_end_value(kv.at(curr_k)), true);
        last->insertBit(W->n - 1, true);

        // handle multiple outgoing edges
        if (added > 0 && W->n > 2 && (*last)[W->n-2]) {
            // compare the last two added nodes
            std::map<uint64_t, std::deque<TAlphabet> >::iterator it1 = last_added_nodes.find((*W)[W->n-2] % alph_size);
            std::map<uint64_t, std::deque<TAlphabet> >::iterator it2 = last_added_nodes.find((*W)[W->n-1] % alph_size);
            if (it1 != last_added_nodes.end() && it2 != last_added_nodes.end() && it1 != it2 && compare_seq(it1->second, it2->second)) {
                last->set(W->n - 2, false);
            }
        }
        uint64_t updated = 0;
        for (size_t i = 0; i < Gv.size(); i++) {
            if (smallest.first.at(i)) {
                updated += (kv.at(i) < nv.at(i));
                //if (kv.at(i) < nv.at(i))
                //    std::cerr << "increasing in " << i << " " << kv.at(i) << " to " << kv.at(i) + (kv.at(i) < nv.at(i)) << std::endl;
                kv.at(i) += (kv.at(i) < nv.at(i));
            }
        }
        ++added;
        if (updated == 0)
            break;
    }
    p = succ_W(1, 0);
}


/**
* Given a pointer to a graph structure G, the function compares its elements to the
* current graph. It will perform an element wise comparison of the arrays W, last and
* F and will only check for identity. If any element differs, the function will return 
* false and true otherwise.
*/
bool DBG_succ::compare(DBG_succ* G) {

    bool is_same = true;
    uint64_t cnt01 = 0;
    uint64_t cnt02 = 0;

    /*size_t top = std::min(W->n, G->W->n);
    for (size_t i = 0; i < top; ++i) {
        if (i > 0 && i % 10000 == 0) {
            std::cerr << ".";
            if (i % 100000 == 0) {
                std::cerr << i << "/" << top << " - cnt: " << cnt01 << " " << cnt02 << std::endl;
            }
        }
    }
    std::cerr << "cnt01: " << cnt01 << std::endl;
    std::cerr << "cnt02: " << cnt02 << std::endl;
    */

    // compare size
    std::cerr << "Comparing size\n";
    if (W->n != G->get_size()) {
        std::cerr << "sizes of graphs differ" << std::endl;
        std::cerr << "1: " << W->n << std::endl;
        std::cerr << "2: " << G->get_size() << std::endl;
        is_same = false;
    }
    
    // compare last
    std::cerr << "Comparing L\n";
    for (size_t i = 0; i < W->n; ++i) {
        if ((*last)[i] != G->get_last(i)) {
            std::cerr << "last differs at position " << i << std::endl;
            std::cerr << "1: last[" << i << "] = " << (*last)[i]  << std::endl;
            std::cerr << "2: last[" << i << "] = " << G->get_last(i) << std::endl;
            is_same = false;
            break;
        }
    }

    // compare W
    std::cerr << "Comparing W\n";
    for (size_t i = 0; i < W->n; ++i) {
        if ((*W)[i] != G->get_W(i)) {
            std::cerr << "W differs at position " << i << std::endl;
            std::cerr << "1: W[" << i << "] = " << (*W)[i]  << std::endl;
            std::cerr << "2: W[" << i << "] = " << G->get_W(i) << std::endl;
            is_same = false;
            break;
        }
    }

    // compare F
    std::cerr << "Comparing F\n";
    for (size_t i = 0; i < F.size(); ++i) {
        if (F.at(i) != G->get_F(i)) {
            std::cerr << "F differs at position " << i << std::endl;
            std::cerr << "1: F[" << i << "] = " << F.at(i) << std::endl;
            std::cerr << "2: F[" << i << "] = " << G->get_F(i) << std::endl;
            is_same = false;
            break;
        }
    }
=======
>>>>>>> c253857d



//
//
// SERIALIZE
//
//
    
/**
 * This is a debug function that prints the current state of the graph arrays to
 * the screen.
 */
void DBG_succ::print_state() {

    fprintf(stderr, "W:\n");
    for (uint64_t i = 0; i < W->n; i++) {
        fprintf(stderr, "\t%lu", (*W)[i]);
        if (i == p)
            fprintf(stderr, "*");
    }
    fprintf(stderr, "\n");

    fprintf(stderr, "last:\n");
    for (uint64_t i = 0; i < last->size(); i++)
        fprintf(stderr, "\t%i", (int) (*last)[i]);
    fprintf(stderr, "\n");

    fprintf(stderr, "F:\n");
    for (uint64_t i = 0; i < F.size(); i++)
        fprintf(stderr, "\t%i", (int) F[i]);
    fprintf(stderr, "\n");

}

void DBG_succ::print_adj_list() {
    std::pair<uint64_t, uint64_t> R;
    uint64_t i = 1;
    R.first = i;
    R.second = succ_last(R.first);
    uint64_t n = rank_last(R.second);
    while (R.first < W->n) {
        printf("%lu\t", n);
        for (uint64_t j = R.first; j<=R.second; ++j) {
            if (j > R.first)
                fprintf(stdout, ",");
            fprintf(stdout, "%lu", rank_last(fwd(j)));
        }
        if (this->annotation.size() > 0)
            fprintf(stdout, "\t%u", this->annotation.at(n));
        printf("\n");
        R.first = R.second+1;
        if (R.first >= W->n)
            break;
        R.second = succ_last(R.first);
        n++;
    }
}


/*
 * Returns the sequence stored in W and prints the node
 * information in an overview. 
 * Useful for debugging purposes.
 */
void DBG_succ::print_seq() {

    uint64_t linelen = 80;
    uint64_t start = 1;
    uint64_t end = start + linelen < W->n ? start + linelen : W->n;

    while (start < W->n) {
        for (uint64_t i = start; i < end; i++) {
            if (i % 10 == 0)
                fprintf(stdout, "%lu", (i / 10) % 10);
            else
                fprintf(stdout, " ");
        }
        std::cout << std::endl;

        for (uint64_t i = start; i < end; i++) {
            if ((*W)[i] >= alph_size)
                fprintf(stdout, "-");
            else
                fprintf(stdout, " ");
        }
        std::cout << std::endl;

        for (uint64_t i = start; i < end; i++) {
            if ((*W)[i] % alph_size == 0)
                fprintf(stdout, "$");
            else
                std::cout << get_alphabet_symbol((*W)[i] % alph_size);
        }
        std::cout << std::endl;

        for (uint64_t i = start; i < end; i++) {
            if (p == i)
                fprintf(stdout, "*");
            else
                fprintf(stdout, " ");
        }
        std::cout << std::endl;

        size_t j;
        for (size_t l = 0; l < k; l++) {
            for (uint64_t i = start; i < end; i++) {
                j = get_minus_k_value(i, l).first;
                if (j % alph_size == 0)
                    std::cout << "$";
                else
                    std::cout << get_alphabet_symbol(j % alph_size);
            }
            std::cout << std::endl;
        }
        std::cout << std::endl;
        for (uint64_t i = start; i < end; i++) {
            fprintf(stdout, "%i", (int) (*last)[i]);
        }
        std::cout << std::endl;
        std::cout << std::endl;

        for (uint64_t i = start; i < end; ++i) {
            std::cout << indegree(i);  
        }
        std::cout << std::endl;
        for (uint64_t i = start; i < end; ++i) {
            std::cout << outdegree(i);  
        }
        std::cout << std::endl;
        std::cout << std::endl;

        start += linelen;
        end = start + linelen < W->n ? start + linelen : W->n;
    }
}

/**
 * Take the current graph content and return it in SQL
 * format (GA4GH Spec).
 *
 * We will perform one depth first search traversal of the graph. While we will record
 * one long reference string, we will output all sidepaths on the way.
 */
void DBG_succ::toSQL() {
    
    // this vector stores the joins between the sequence objects we wrote
    std::vector<JoinInfo> joins;
    // we also store for each branching edge the join it creates.
    // we will use this for allele traversal
    std::map<std::pair<uint64_t, TAlphabet>, uint64_t> branchMap;

    // open sql filestream
    std::ofstream SQLstream;
    SQLstream.open((config->sqlfbase + ".sql").c_str());

    // traverse the graph, thereby filling joins vector, branchMap and 
    // writing the sequences to individual fasta files
    size_t seqNum = traverseGraph(joins, branchMap, SQLstream); 
    
    // write graph joins to SQL file
    for (size_t i = 0; i < joins.size(); ++i) {
        if (joins.at(i).seqId1 < joins.at(i).seqId2 || (joins.at(i).seqId1 == joins.at(i).seqId2 && joins.at(i).seqPos1 < joins.at(i).seqPos2)) {
            SQLstream << "INSERT INTO GraphJoin VALUES (" << i + 1 << ", " << joins.at(i).seqId1 << ", " << joins.at(i).seqPos1 << ", 'FALSE', " 
                                                          << joins.at(i).seqId2 << ", " << joins.at(i).seqPos2 << ", 'TRUE');" << std::endl;
        } else {
            SQLstream << "INSERT INTO GraphJoin VALUES (" << i + 1 << ", " << joins.at(i).seqId2 << ", " << joins.at(i).seqPos2 << ", 'TRUE', " 
                                                          << joins.at(i).seqId1 << ", " << joins.at(i).seqPos1 << ", 'FALSE');" << std::endl;
        }
    }

    // for each input sequence traverse the graph once more and
    // collect allele path information 
    for (unsigned int f = 0; f < config->fname.size(); ++f) {

        // first traversal is for reference info
        if (f == 0) {
            // open stream to fasta file
            gzFile input_p = gzopen(config->fname.at(f).c_str(), "r");
            kseq_t *stream = kseq_init(input_p);

            if (stream != NULL)
                std::cerr << "ERROR while opening input file " << config->fname.at(f) << std::endl;

            while (kseq_read(stream) >= 0) {
                allelesFromSeq(stream->seq, f, joins, branchMap, SQLstream, true, seqNum);
            }
            kseq_destroy(stream);
            gzclose(input_p);

            // open variant set
            SQLstream << "INSERT INTO VariantSet VALUES (1, 1, 'deBruijnGraph');" << std::endl;
        }
        // open stream to fasta file
        gzFile input_p = gzopen(config->fname.at(f).c_str(), "r");
        kseq_t *stream = kseq_init(input_p);
        if (stream != NULL)
            std::cerr << "ERROR while opening input file " << config->fname.at(f) << std::endl;

        while (kseq_read(stream) >= 0) 
            allelesFromSeq(stream->seq, f, joins, branchMap, SQLstream);

        kseq_destroy(stream);
        gzclose(input_p);
    }

    // write call set (one per input file)
    for (unsigned int f = 0; f < config->fname.size(); ++f)
        SQLstream << "INSERT INTO CallSet VALUES (" << f+1 <<", '" << config->fname.at(f) << "', 'DBG" << f + 1 << "');" << std::endl;
    for (unsigned int f = 0; f < config->fname.size(); ++f)
        SQLstream << "INSERT INTO VariantSet_CallSet_Join VALUES (1, " << f + 1 << ");" << std::endl;
    for (unsigned int f = 0; f < config->fname.size(); ++f) {
        for (unsigned int ff = 0; ff < config->fname.size(); ++ff) {
            if (f == ff)
                SQLstream << "INSERT INTO AlleleCall VALUES (" << ff + 1 << ", " << f + 1 << ", 1);" << std::endl;
            else
                SQLstream << "INSERT INTO AlleleCall VALUES (" << ff + 1 << ", " << f + 1 << ", 0);" << std::endl;

        }
    }
}


/**
 * Take the current graph content and store in a file.
 *
 */
void DBG_succ::toFile(unsigned int total, unsigned int idx) {

    // adapt outbase depending on merging strategy
    std::string outbase = config->outfbase;
    if (total > 1)
        outbase += "." + std::to_string(idx) + "_" + std::to_string(total);

    // write Wavelet Tree
    std::ofstream outstream((outbase + ".W.dbg").c_str());
    W->serialise(outstream);
    outstream.close();

    // write last array
    outstream.open((outbase + ".l.dbg").c_str());
    last->serialise(outstream);
    outstream.close();

    // write F values and k
    outstream.open((outbase + ".F.dbg").c_str());
    outstream << ">F" << std::endl;
    for (size_t i = 0; i < F.size(); ++i)
        outstream << F.at(i) << std::endl;
    outstream << ">k" << std::endl;
    outstream << k << std::endl;
    outstream << ">p" << std::endl;
    outstream << p << std::endl;
    outstream.close();
}


// write annotation to screen
void DBG_succ::annotationToScreen() {
    std::deque<uint32_t>::iterator ait = annotation.begin();
    //std::set<uint32_t>::iterator sit;
    std::vector<uint32_t>::iterator vit;
    std::vector<uint32_t> curr_comb;
    for (; ait != annotation.end(); ++ait) {
        std::cout << *ait << " : " << annotation_map[*ait] << " : ";
        if (*ait > 0) {
            curr_comb = get_curr_combination(combination_vector, annotation_map[*ait]);
            //sit = annotation_map[*ait].begin();
            for (vit = curr_comb.begin(); vit != curr_comb.end(); ++vit) {
                std::cout << id_to_label.at(*vit) << " ";
            }
        }
        std::cout << std::endl;
    }
    //std::cerr << "ANNO MAP " << std::endl;
    //for (std::unordered_map<uint32_t, uint32_t>::iterator itt = annotation_map.begin(); itt != annotation_map.end(); itt++)
    //    std::cerr << itt->first << ":" << itt->second << "; ";
    //std::cerr << std::endl;
}

// write annotation to disk
void DBG_succ::annotationToFile() {
    std::ofstream outstream((config->infbase + ".anno.dbg").c_str());
    //annotation
    libmaus2::util::NumberSerialisation::serialiseNumber32Deque<uint32_t>(outstream, annotation);
    // annotation_map
    serialize_annotation_map(outstream, annotation_map);
    //combination vector
    serialize_combination_vector(outstream, combination_vector);
    // id_to_label
    serialize_annotation_id_vector(outstream, id_to_label);
    // label_to_id_map
    serialize_label_to_id_map(outstream, label_to_id_map);
    // combination_count
    libmaus2::util::NumberSerialisation::serialiseNumber(outstream, combination_count);
    outstream.close();
}

// read annotation from disk
void DBG_succ::annotationFromFile() {
    std::ifstream instream((config->infbase + ".anno.dbg").c_str());
    if (instream.good()) {
        if (config->verbose)
            std::cerr << "get deque from disk" << std::endl;
        // annotation
        annotation = libmaus2::util::NumberSerialisation::deserialiseNumber32Deque<uint32_t>(instream);
        if (config->verbose)
            std::cerr << "get map from disk" << std::endl;
        // annotation_map
        deserialize_annotation_map(instream, annotation_map);
        // combination_vector
        combination_vector = deserialize_combination_vector(instream);
        // id_to_label
        id_to_label = deserialize_annotation_id_vector(instream);
        // label_to_id_map
        deserialize_label_to_id_map(instream, label_to_id_map);
        combination_count = libmaus2::util::NumberSerialisation::deserialiseNumber(instream);
    } else {
        annotation.resize(get_size(), 0);
    }
    instream.close();
}
<|MERGE_RESOLUTION|>--- conflicted
+++ resolved
@@ -2249,642 +2249,6 @@
     return val;
 }
 
-<<<<<<< HEAD
-void DBG_succ::merge_bins(DBG_succ* G1, DBG_succ* G2, std::deque<TAlphabet>* curr_range, std::pair<uint64_t, uint64_t>& r1, std::pair<uint64_t, uint64_t>& r2) {
-
-    size_t depth = curr_range->size();
-    //std::cerr << "depth: " << depth << std::endl;
-    /*for (size_t i = 0; i < range1.size(); ++i) {
-        std::cerr << "r1: " << range1.at(i).first << " r2: " << range2.at(i).first << std::endl;
-    }
-    */
-    /*if (depth > 7) {
-        for (std::deque<TAlphabet>::iterator it = curr_range->begin(); it  != curr_range->end(); ++it) {
-            std::cerr << *it << " ";
-        }
-        std::cerr << std::endl;
-    }*/
-    for (size_t i = 0; i < alph_size; ++i) {
-        //for (size_t ii = 0; ii < depth; ii++)
-        //    std::cerr << "|";
-        //std::cerr << i << " - ";
-
-        curr_range->push_front(i);
-        G1->split_range(curr_range, r1);
-        G2->split_range(curr_range, r2);
-        
-        if (r1.first > 0 && r2.first == 0) {
-            //std::cerr << "i: " << i << " A";
-            for (size_t j = r1.first; j <= r1.second; ++j) {
-                W->insert(G1->get_W(j), W->n);
-                last->insertBit(W->n - 1, G1->get_last(j));
-                update_F(G1->get_node_end_value(j), true);
-            }
-        } else if (r1.first == 0 && r2.first > 0) {
-            //std::cerr << "i: " << i << " B";
-            for (size_t j = r2.first; j <= r2.second; ++j) {
-                W->insert(G2->get_W(j), W->n);
-                last->insertBit(W->n - 1, G2->get_last(j));
-                update_F(G2->get_node_end_value(j), true);
-            }
-        } else if (r1.first > 0 && r2.first > 0) {
-            if ((depth == k - 1) || (std::max(r1.second - r1.first + 1, r2.second - r2.first + 1) < alph_size)) {
-                //std::cerr << "i: " << i << " C1";
-                merge(G1, G2, r1.first, r2.first, r1.second + 1, r2.second + 1);
-            } else {
-                //std::cerr << "i: " << i << " C2 --> ";
-                merge_bins(G1, G2, curr_range, r1, r2);
-            }
-            //if (config->verbose && get_size() > 0 && get_size() % 1000 == 0) {
-            //    std::cout << "." << std::flush;
-                if (get_size() % 100 == 0) {
-                    fprintf(stdout, "added %lu - G1: edge %lu/%lu - G2: edge %lu/%lu\n", get_size(), r1.first, G1->get_size(), r2.first, G2->get_size());
-                }
-            //}
-        }
-        //std::cerr << std::endl;
-        curr_range->pop_front();
-    }
-}
-
-
-void DBG_succ::merge_fast(DBG_succ* G1, DBG_succ* G2, uint64_t k1, uint64_t k2, uint64_t n1, uint64_t n2, bool is_parallel) {
-
-    // check whether we can merge the given graphs
-    if (G1->get_k() != G2->get_k()) {
-        fprintf(stderr, "Graphs have different k-mer lengths - cannot be merged!\n");
-        exit(1);
-    }
-    
-    // positions in the graph for respective traversal
-    n1 = (n1 == 0) ? G1->get_size() : n1;
-    n2 = (n2 == 0) ? G2->get_size() : n2;
-
-    // handle special cases where one or both input graphs are empty
-    k1 = (k1 == 0) ? G1->get_size() : k1;
-    k2 = (k2 == 0) ? G2->get_size() : k2;
-
-    std::deque<TAlphabet>* range_set = new std::deque<TAlphabet>();
-    std::pair<uint64_t, uint64_t> r1;
-    std::pair<uint64_t, uint64_t> r2;
-    //std::deque<TAlphabet> range2;
-    merge_bins(G1, G2, range_set, r1, r2);
-
-    delete range_set;
-}
-
-/*
- * Given two pointers to graph structures G1 and G2, this function 
- * integrate both into a new graph G.
- */
-void DBG_succ::merge(DBG_succ* G1, DBG_succ* G2, uint64_t k1, uint64_t k2, uint64_t n1, uint64_t n2, bool is_parallel) {
-
-    // check whether we can merge the given graphs
-    if (G1->get_k() != G2->get_k()) {
-        fprintf(stderr, "Graphs have different k-mer lengths - cannot be merged!\n");
-        exit(1);
-    }
-    
-    // positions in the graph for respective traversal
-    n1 = (n1 == 0) ? G1->get_size() : n1;
-    n2 = (n2 == 0) ? G2->get_size() : n2;
-
-    // handle special cases where one or both input graphs are empty
-    k1 = (k1 == 0) ? G1->get_size() : k1;
-    k2 = (k2 == 0) ? G2->get_size() : k2;
-
-    // keep track of how many nodes we added and from which graph the 
-    // last node originated
-    uint64_t added = 0;
-    uint64_t last_added_k = 0;
-    DBG_succ* last_added_G = NULL;
-
-    bool k1_smaller, k2_smaller, advance_k1, advance_k2, insert_k1, insert_k2, identical;
-
-    std::string k1_str, k2_str;
-
-    if (config->verbose) {
-         std::cout << "Size of bins to merge: " << n1 - k1 << " and " << n2 - k2 << std::endl;
-    }
-    
-    // Send two pointers running through each of the two graphs, where k1 runs through 
-    // G1 and k2 through G2. At each step, compare the two graph nodes at positions 
-    // k1 and k2 with each other. Insert the lexicographically smaller one into the 
-    // common merge graph G. 
-    while (k1 < n1 || k2 < n2) {
-
-        if (!is_parallel && config->verbose && added > 0 && added % 1000 == 0) {
-            std::cout << "." << std::flush;
-            if (added % 10000 == 0) {
-                fprintf(stdout, "added %lu - G1: edge %lu/%lu - G2: edge %lu/%lu\n", added, k1, G1->get_size(), k2, G2->get_size());
-            }
-        }
-
-        k1_smaller = false;
-        k2_smaller = false;
-        advance_k1 = false;
-        advance_k2 = false;
-        insert_k1 = false;
-        insert_k2 = false;
-        identical = false;
-
-        //G1->print_seq();
-        //G2->print_seq();
-        if (k1 < n1 && k2 < n2) {
-            std::pair<bool, bool> tmp = compare_nodes(G1, k1, G2, k2);
-            k1_smaller = tmp.first;
-            k2_smaller = tmp.second;
-        } else {
-            k1_smaller = k1 < n1;
-            k2_smaller = k2 < n2;
-        }
-
-        // the node sequences are identical
-        if (!k1_smaller && !k2_smaller) {
-            // insert G1 and advance both pointers
-            if ((G1->get_W(k1) % alph_size) == (G2->get_W(k2) % alph_size)) {
-                advance_k1 = true;
-                advance_k2 = true;
-                insert_k1 = true;
-                identical = true;
-                //std::cerr << "a) identical - advance both" << std::endl;
-            // insert G1 and advance k1
-            } else if ((G1->get_W(k1) % alph_size) < (G2->get_W(k2) % alph_size)) {
-                advance_k1 = true;
-                insert_k1 = true;
-                //std::cerr << "b) inserting " << G1->get_W(k1) << " from position " << k1 << std::endl;
-            // insert G2 and advance k2
-            } else {
-                advance_k2 = true;
-                insert_k2 = true;
-                //std::cerr << "b) inserting " << G2->get_W(k2) << " from position " << k2 << std::endl;
-            }
-        // the node in graph 1 is smaller
-        } else if (k1_smaller) {
-            // insert G1 and advance k1
-            advance_k1 = true;
-            insert_k1 = true;
-            //std::cerr << "d) inserting " << G1->get_W(k1) << " from position " << k1 << std::endl;
-        // the node in graph 2 is smaller
-        } else if (k2_smaller) {
-            // insert G2 and advance k2
-            advance_k2 = true;
-            insert_k2 = true;
-            //std::cerr << "e) inserting " << G2->get_W(k2) << " from position " << k2 << std::endl;
-        } else {
-            std::cerr << "This should never happen." << std::endl;
-            std::exit(1);
-        }
-
-        // assert XOR of insert; we take a node from either G1 or G2
-        assert(insert_k1 ^ insert_k2);
-
-        // insert node from G1
-        if (insert_k1) {
-            TAlphabet val = G1->get_W(k1);
-            if (identical) {
-                W->insert(std::max(val, G2->get_W(k2)), W->n);
-            } else if (val < alph_size) {
-                std::deque<TAlphabet> seq1 = G1->get_node_seq(k1);
-                seq1.pop_front();
-                seq1.push_back(val);
-                uint64_t kidx2 = G2->index(seq1);
-                if (kidx2 > 0 && kidx2 < G2->get_size()) {
-                    uint64_t kidx3 = G2->bwd(kidx2);
-                    //std::cerr << "kidx3 " << kidx3 << std::endl;
-                    if (G2->get_minus_k_value(kidx3, k-1) < G1->get_minus_k_value(k1, k-1)) {
-                        W->insert(val + alph_size, W->n);
-                    } else {
-                        W->insert(val, W->n);
-                    }
-                    //std::cerr << "c" << std::endl;
-                } else {
-                    W->insert(val, W->n);
-                    //std::cerr << "d" << std::endl;
-                }
-            } else {
-                W->insert(val, W->n);
-                //std::cerr << "e" << std::endl;
-            }
-            update_F(G1->get_node_end_value(k1), true);
-        } 
-
-        // insert node from G2
-        if (insert_k2) {
-            TAlphabet val = G2->get_W(k2);
-            if (val % alph_size == val) {
-                std::deque<TAlphabet> seq1 = G2->get_node_seq(k2);
-                seq1.pop_front();
-                seq1.push_back(val);
-                uint64_t kidx2 = G1->index(seq1);
-                //std::cerr << " kidx2 " << kidx2 << std::endl; 
-                if ((kidx2 > 0) && (kidx2 < G1->get_size())) {
-                    uint64_t kidx3 = G1->bwd(kidx2);
-                    //std::cerr << "kidx3 " << kidx3 << std::endl;
-                    if (G1->get_minus_k_value(kidx3, k-1) < G2->get_minus_k_value(k2, k-1)) {
-                        W->insert(val + alph_size, W->n);
-                    } else {
-                        W->insert(val, W->n);
-                    }
-                    //std::cerr << "h" << std::endl;
-                } else {
-                    W->insert(val, W->n);
-                    //std::cerr << "i" << std::endl;
-                }
-            } else {
-                W->insert(val, W->n);
-                //std::cerr << "j" << std::endl;
-            }
-            update_F(G2->get_node_end_value(k2), true);
-        }
-
-        if ((insert_k1 && !G1->get_last(k1)) || (insert_k2 && !G2->get_last(k2))) {
-            //std::cerr << "insert_k1 " << insert_k1 << " last_k1 " << G1->get_last(k1) << "insert_k2 " << insert_k2 << " last_k2 " << G2->get_last(k2) << std::endl;
-            last->insertBit(W->n - 1, false);
-        } else {
-            last->insertBit(W->n - 1, true);
-        }
-
-        if (last_added_k > 0 && W->n > 2 && (*last)[W->n-2]) {
-            // compare the last two added nodes
-            std::pair<bool, bool> tmp = insert_k1 ? compare_nodes(G1, k1, last_added_G, last_added_k) : compare_nodes(G2, k2, last_added_G, last_added_k); 
-            if (!tmp.first && !tmp.second) {
-                last->set(W->n - 2, false);
-            }
-        }
-        last_added_k = insert_k1 ? k1 : k2;
-        last_added_G = insert_k1 ? G1 : G2;
-        k1 += advance_k1;
-        k2 += advance_k2;
-
-        ++added;
-    }
-    p = succ_W(1, 0);
-}
-
-void DBG_succ::merge2(DBG_succ* G1, DBG_succ* G2, uint64_t k1, uint64_t k2, uint64_t n1, uint64_t n2, bool is_parallel) {
-
-    // check whether we can merge the given graphs
-    if (G1->get_k() != G2->get_k()) {
-        fprintf(stderr, "Graphs have different k-mer lengths - cannot be merged!\n");
-        exit(1);
-    }
-    
-    // positions in the graph for respective traversal
-    n1 = (n1 == 0) ? G1->get_size() : n1;
-    n2 = (n2 == 0) ? G2->get_size() : n2;
-
-    // handle special cases where one or both input graphs are empty
-    k1 = (k1 == 0) ? G1->get_size() : k1;
-    k2 = (k2 == 0) ? G2->get_size() : k2;
-
-    // keep track of how many nodes we added
-    uint64_t added = 0;
-
-    bool k1_smaller, k2_smaller, advance_k1, advance_k2, insert_k1, insert_k2, identical;
-
-    std::map<uint64_t, std::deque<TAlphabet> > last_added_nodes;
-
-    if (config->verbose) {
-         std::cout << "Size of bins to merge: " << n1 - k1 << " and " << n2 - k2 << std::endl;
-    }
-
-    std::vector<DBG_succ*> Gv;
-    Gv.push_back(G1);
-    Gv.push_back(G2);
-    std::vector<uint64_t> kv (2, 0);
-    
-    // Send two pointers running through each of the two graphs, where k1 runs through 
-    // G1 and k2 through G2. At each step, compare the two graph nodes at positions 
-    // k1 and k2 with each other. Insert the lexicographically smaller one into the 
-    // common merge graph G. 
-    while (k1 < n1 || k2 < n2) {
-
-        if (!is_parallel && config->verbose && added > 0 && added % 1000 == 0) {
-            std::cout << "." << std::flush;
-            if (added % 10000 == 0) {
-                fprintf(stdout, "added %lu - G1: edge %lu/%lu - G2: edge %lu/%lu\n", added, k1, G1->get_size(), k2, G2->get_size());
-            }
-        }
-
-        k1_smaller = false;
-        k2_smaller = false;
-        advance_k1 = false;
-        advance_k2 = false;
-        insert_k1 = false;
-        insert_k2 = false;
-        identical = false;
-
-        
-        //kv.at(0) = k1;
-        //kv.at(1) = k2;
-
-        if (k1 < n1 && k2 < n2) {
-            std::pair<bool, bool> tmp = compare_nodes(G1, k1, G2, k2);
-            k1_smaller = tmp.first;
-            k2_smaller = tmp.second;
-            //std::vector<bool> tmp = compare_nodes(Gv, kv);
-            //k1_smaller = tmp.at(0);
-            //k2_smaller = tmp.at(1);
-        } else {
-            k1_smaller = k1 < n1;
-            k2_smaller = k2 < n2;
-        }
-
-        // the node sequences are identical
-        if (!k1_smaller && !k2_smaller) {
-            // insert G1 and advance both pointers
-            if ((G1->get_W(k1) % alph_size) == (G2->get_W(k2) % alph_size)) {
-                advance_k1 = true;
-                advance_k2 = true;
-                insert_k1 = true;
-                identical = true;
-            // insert G1 and advance k1
-            } else if ((G1->get_W(k1) % alph_size) < (G2->get_W(k2) % alph_size)) {
-                advance_k1 = true;
-                insert_k1 = true;
-            // insert G2 and advance k2
-            } else {
-                advance_k2 = true;
-                insert_k2 = true;
-            }
-        // the node in graph 1 is smaller
-        } else if (k1_smaller) {
-            // insert G1 and advance k1
-            advance_k1 = true;
-            insert_k1 = true;
-        // the node in graph 2 is smaller
-        } else if (k2_smaller) {
-            // insert G2 and advance k2
-            advance_k2 = true;
-            insert_k2 = true;
-        } else {
-            std::cerr << "This should never happen." << std::endl;
-            std::exit(1);
-        }
-
-        // assert XOR of insert; we take a node from either G1 or G2
-        assert(insert_k1 ^ insert_k2);
-
-        // insert node from G1
-        if (insert_k1) {
-            TAlphabet val = G1->get_W(k1);
-            std::deque<TAlphabet> seq1 = G1->get_node_seq(k1);
-
-            if (identical) {
-                W->insert(std::max(val, G2->get_W(k2)), W->n);
-            } else if (val < alph_size) {
-                // check whether we already added a node whose outgoing edge points to the
-                // same node as the current one
-                std::map<uint64_t, std::deque<TAlphabet> >::iterator it = last_added_nodes.find(val % alph_size);
-                if (it != last_added_nodes.end() && compare_seq(seq1, it->second, 1)) {
-                    W->insert(val + alph_size, W->n);
-                } else {
-                    W->insert(val, W->n);
-                }
-            } else {
-                W->insert(val, W->n);
-            }
-            last_added_nodes[val % alph_size] = seq1;
-            update_F(G1->get_node_end_value(k1), true);
-        } 
-
-        // insert node from G2
-        if (insert_k2) {
-            TAlphabet val = G2->get_W(k2);
-            std::deque<TAlphabet> seq1 = G2->get_node_seq(k2);
-
-            if (val < alph_size) {
-                std::map<uint64_t, std::deque<TAlphabet> >::iterator it = last_added_nodes.find(val % alph_size);
-                if (it != last_added_nodes.end() && compare_seq(seq1, it->second, 1)) {
-                    W->insert(val + alph_size, W->n);
-                } else {
-                    W->insert(val, W->n);
-                }
-            } else {
-                W->insert(val, W->n);
-            }
-            last_added_nodes[val % alph_size] = seq1;
-            update_F(G2->get_node_end_value(k2), true);
-        }
-
-        last->insertBit(W->n - 1, true);
-
-        // handle multiple outgoing edges
-        if (added > 0 && W->n > 2 && (*last)[W->n-2]) {
-            // compare the last two added nodes
-            std::map<uint64_t, std::deque<TAlphabet> >::iterator it1 = last_added_nodes.find((*W)[W->n-2] % alph_size);
-            std::map<uint64_t, std::deque<TAlphabet> >::iterator it2 = last_added_nodes.find((*W)[W->n-1] % alph_size);
-            if (it1 != last_added_nodes.end() && it2 != last_added_nodes.end() && it1 != it2 && compare_seq(it1->second, it2->second)) {
-                last->set(W->n - 2, false);
-            }
-        }
-        k1 += advance_k1;
-        k2 += advance_k2;
-
-        ++added;
-    }
-    p = succ_W(1, 0);
-}
-
-
-void DBG_succ::merge3(std::vector<DBG_succ*> Gv, std::vector<uint64_t> kv, std::vector<uint64_t> nv, bool is_parallel) {
-
-    // Preliminarities
-    for (size_t i = 0; i < Gv.size(); i++) {
-        // check whether we can merge the given graphs
-        if (i > 0 && (Gv.at(i)->get_k() != Gv.at(i-1)->get_k())) {
-            fprintf(stderr, "Graphs have different k-mer lengths - cannot be merged!\n");
-            exit(1);
-        }
-        // positions in the graph for respective traversal
-        nv.at(i) = (nv.at(i) == 0) ? Gv.at(i)->get_size() : nv.at(i);
-        // handle special cases where one or both input graphs are empty
-        kv.at(i) = (kv.at(i) == 0) ? Gv.at(i)->get_size() : kv.at(i);
-        //std::cerr << "k(" << i << ") " << kv.at(i) << " n(" << i << ") " << nv.at(i) << std::endl;
-    }
-
-    // keep track of how many nodes we added
-    uint64_t added = 0;
-    size_t cnt = 0;
-    std::map<uint64_t, std::deque<TAlphabet> > last_added_nodes;
-    // init last added nodes, if not starting from the beginning
-    std::deque<TAlphabet> curr_seq;
-    for (size_t i = 0; i < Gv.size(); i++) {
-        if (kv.at(i) < 2)
-            continue;
-        for (size_t a = 0; a < alph_size; a++) {
-            uint64_t sl = std::max(Gv.at(i)->pred_W(kv.at(i) - 1, a), Gv.at(i)->pred_W(kv.at(i) - 1, a + alph_size));
-            if (sl == 0)
-                continue;
-            std::map<uint64_t, std::deque<TAlphabet> >::iterator la = last_added_nodes.find(a);
-            curr_seq = Gv.at(i)->get_node_seq(sl);
-            if (la == last_added_nodes.end() || seq_is_greater(curr_seq, la->second))
-                last_added_nodes[a] = curr_seq;
-        }
-    }
-
-    if (config->verbose) {
-        std::cout << "Size of bins to merge: " << std::endl;
-        for (size_t i = 0; i < Gv.size(); i++)
-            std::cout << nv.at(i) - kv.at(i) << std::endl;
-    }
-
-    // Send parallel pointers running through each of the graphs. At each step, compare all
-    // graph nodes at the respective positions with each other. Insert the lexicographically 
-    // smallest one into the common merge graph G (this). 
-    while (true) {
-
-        //if (!is_parallel && config->verbose && added > 0 && added % 1000 == 0) {
-        if (config->verbose && added > 0 && added % 1000 == 0) {
-            std::cout << "." << std::flush;
-            if (added % 10000 == 0) {
-                std::cout << "added " << added;
-                for (size_t i = 0; i < Gv.size(); i++)
-                    std::cout << " - G" << i << ": edge " << kv.at(i) << "/" << Gv.at(i)->get_size();
-                std::cout << std::endl;
-            }
-        }
-
-        // find set of smallest pointers
-        std::pair<std::vector<bool>, uint64_t> smallest = compare_nodes(Gv, kv, nv, cnt);
-        if (cnt == 0)
-            break;
-        size_t curr_k = std::max_element(smallest.first.begin(), smallest.first.end()) - smallest.first.begin();
-        std::deque<TAlphabet> seq1 = Gv.at(curr_k)->get_node_seq(kv.at(curr_k));
-        uint64_t val = Gv.at(curr_k)->get_W(kv.at(curr_k)) % alph_size;
-
-        /*if (kv.at(62) > 10206700 && kv.at(62) < 10206750) {
-            std::cerr << "curr_k: " << curr_k << " kv: " << kv.at(curr_k) << " val: " << val << " smallest: " << smallest.second % alph_size << std::endl;
-            for (std::deque<TAlphabet>::iterator t = seq1.begin(); t != seq1.end(); t++)
-                std::cerr << *t;
-            std::cerr << std::endl;
-        }*/
-        assert(val == smallest.second % alph_size);
-        
-        //std::cerr << "inserting into W" << std::endl;
-        // check whether we already added a node whose outgoing edge points to the
-        // same node as the current one
-        std::map<uint64_t, std::deque<TAlphabet> >::iterator it = last_added_nodes.find(smallest.second % alph_size);
-        if (it != last_added_nodes.end() && compare_seq(seq1, it->second, 1)) {
-            /*if (kv.at(62) > 10206700 && kv.at(62) < 10206800) {
-                std::cerr << "inserting " << val + alph_size << " from " << curr_k << " at " << kv.at(curr_k) << std::endl;
-                for (std::deque<TAlphabet>::iterator t = it->second.begin(); t != it->second.end(); t++)
-                    std::cerr << *t;
-                std::cerr << std::endl;
-            }*/
-            W->insert(val + alph_size, W->n);
-        } else {
-            /*if (kv.at(62) > 10206700 && kv.at(62) < 10206800) {
-                std::cerr << "inserting " << smallest.second << " from " << curr_k << " at " << kv.at(curr_k) << std::endl;
-            }
-            */
-            W->insert(smallest.second, W->n);
-        }
-        last_added_nodes[val] = seq1;
-        update_F(Gv.at(curr_k)->get_node_end_value(kv.at(curr_k)), true);
-        last->insertBit(W->n - 1, true);
-
-        // handle multiple outgoing edges
-        if (added > 0 && W->n > 2 && (*last)[W->n-2]) {
-            // compare the last two added nodes
-            std::map<uint64_t, std::deque<TAlphabet> >::iterator it1 = last_added_nodes.find((*W)[W->n-2] % alph_size);
-            std::map<uint64_t, std::deque<TAlphabet> >::iterator it2 = last_added_nodes.find((*W)[W->n-1] % alph_size);
-            if (it1 != last_added_nodes.end() && it2 != last_added_nodes.end() && it1 != it2 && compare_seq(it1->second, it2->second)) {
-                last->set(W->n - 2, false);
-            }
-        }
-        uint64_t updated = 0;
-        for (size_t i = 0; i < Gv.size(); i++) {
-            if (smallest.first.at(i)) {
-                updated += (kv.at(i) < nv.at(i));
-                //if (kv.at(i) < nv.at(i))
-                //    std::cerr << "increasing in " << i << " " << kv.at(i) << " to " << kv.at(i) + (kv.at(i) < nv.at(i)) << std::endl;
-                kv.at(i) += (kv.at(i) < nv.at(i));
-            }
-        }
-        ++added;
-        if (updated == 0)
-            break;
-    }
-    p = succ_W(1, 0);
-}
-
-
-/**
-* Given a pointer to a graph structure G, the function compares its elements to the
-* current graph. It will perform an element wise comparison of the arrays W, last and
-* F and will only check for identity. If any element differs, the function will return 
-* false and true otherwise.
-*/
-bool DBG_succ::compare(DBG_succ* G) {
-
-    bool is_same = true;
-    uint64_t cnt01 = 0;
-    uint64_t cnt02 = 0;
-
-    /*size_t top = std::min(W->n, G->W->n);
-    for (size_t i = 0; i < top; ++i) {
-        if (i > 0 && i % 10000 == 0) {
-            std::cerr << ".";
-            if (i % 100000 == 0) {
-                std::cerr << i << "/" << top << " - cnt: " << cnt01 << " " << cnt02 << std::endl;
-            }
-        }
-    }
-    std::cerr << "cnt01: " << cnt01 << std::endl;
-    std::cerr << "cnt02: " << cnt02 << std::endl;
-    */
-
-    // compare size
-    std::cerr << "Comparing size\n";
-    if (W->n != G->get_size()) {
-        std::cerr << "sizes of graphs differ" << std::endl;
-        std::cerr << "1: " << W->n << std::endl;
-        std::cerr << "2: " << G->get_size() << std::endl;
-        is_same = false;
-    }
-    
-    // compare last
-    std::cerr << "Comparing L\n";
-    for (size_t i = 0; i < W->n; ++i) {
-        if ((*last)[i] != G->get_last(i)) {
-            std::cerr << "last differs at position " << i << std::endl;
-            std::cerr << "1: last[" << i << "] = " << (*last)[i]  << std::endl;
-            std::cerr << "2: last[" << i << "] = " << G->get_last(i) << std::endl;
-            is_same = false;
-            break;
-        }
-    }
-
-    // compare W
-    std::cerr << "Comparing W\n";
-    for (size_t i = 0; i < W->n; ++i) {
-        if ((*W)[i] != G->get_W(i)) {
-            std::cerr << "W differs at position " << i << std::endl;
-            std::cerr << "1: W[" << i << "] = " << (*W)[i]  << std::endl;
-            std::cerr << "2: W[" << i << "] = " << G->get_W(i) << std::endl;
-            is_same = false;
-            break;
-        }
-    }
-
-    // compare F
-    std::cerr << "Comparing F\n";
-    for (size_t i = 0; i < F.size(); ++i) {
-        if (F.at(i) != G->get_F(i)) {
-            std::cerr << "F differs at position " << i << std::endl;
-            std::cerr << "1: F[" << i << "] = " << F.at(i) << std::endl;
-            std::cerr << "2: F[" << i << "] = " << G->get_F(i) << std::endl;
-            is_same = false;
-            break;
-        }
-    }
-=======
->>>>>>> c253857d
-
-
-
 //
 //
 // SERIALIZE
