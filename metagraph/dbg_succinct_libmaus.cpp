/**
 * This class contains a succinct representation of the de bruijn graph
 * following ideas and suggestions presented here:
 * http://link.springer.com/chapter/10.1007/978-3-642-33122-0_18
 *
 * There is also conceptual code available at 
 * https://code.google.com/p/csalib/downloads/list
 * that has been used as a reference for this implementation.
 */

#include <vector>
#include <map>
#include <stack>
#include <queue>
#include <deque>
#include <algorithm>
#include <assert.h>
#include <iostream>
#include <sstream>
#include <fstream>
#include <string>
#include <zlib.h>
#include <cmath>
#include <pthread.h>
#include <ctime>
#include <parallel/algorithm>

/**
 * We use libmaus 2 for representing dynamic succint data structures
 * such as the dynamic bit array and the dynamic wavelet tree.
 */
#include <libmaus2/bitbtree/bitbtree.hpp>
#include <libmaus2/wavelet/DynamicWaveletTree.hpp>
#include <libmaus2/util/NumberSerialisation.hpp>

#include "config.hpp"
#include "datatypes.hpp"
#include "serialization.hpp"
#include "dbg_succinct_libmaus.hpp"

// define an extended alphabet for W --> somehow this does not work properly as expected
typedef uint64_t TAlphabet;

// the bit array indicating the last outgoing edge of a node
//libmaus2::bitbtree::BitBTree<6, 64> *last = new libmaus2::bitbtree::BitBTree<6, 64>();

// the array containing the edge labels
//libmaus2::wavelet::DynamicWaveletTree<6, 64> *W = new libmaus2::wavelet::DynamicWaveletTree<6, 64>(4); // 4 is log (sigma)

// the offset array to mark the offsets for the last column in the implicit node list
std::vector<TAlphabet> F; 

// k-mer size
size_t k;
// index of position that marks end in graph
uint64_t p;
// alphabet size
size_t alph_size = 7;
<<<<<<< HEAD
// alphabet
=======
>>>>>>> f3811a66

// infile base when loaded from file
std::string infbase;

// config object
//CFG config;


#ifdef DBGDEBUG
    bool debug = true;
#else
    bool debug = false;
#endif 

//
//
// CONSTRUCTORS
//
//
DBG_succ::DBG_succ(size_t k_, Config* config_, bool sentinel) : 
    k(k_),
    config(config_) {

    last->insertBit(0, false);
    if (sentinel)
        last->insertBit(1, true);

    W->insert(0, 0);
    if (sentinel)
        W->insert(0, 0);

    F.push_back(0);
    if (sentinel) {
        for (size_t j = 1; j < alph_size; j++)
            F.push_back(1);
        p = 1;
    } else {
        for (size_t j = 1; j < alph_size; j++)
            F.push_back(0);
        p = 0;
    }
    id_to_label.push_back("");
    combination_vector.push_back(0);

    // alphabet
    const std::string alphabet("$ACGTNX$ACGTNXn");
}



DBG_succ::DBG_succ(std::string infbase_, Config* config_) : 
    infbase(infbase_),
    config(config_) {

    // load last array
    std::ifstream instream((infbase + ".l.dbg").c_str());
    last->deserialise(instream);
    instream.close();

    // load W array
    delete W;
    instream.open((infbase + ".W.dbg").c_str());
    W = new WaveletTree(instream);
    //W = new libmaus2::wavelet::DynamicWaveletTree<6, 64>(instream);
    instream.close();

    // load F and k and p
    for (size_t j = 0; j < alph_size; j++)
        F.push_back(0);
    instream.open((infbase + ".F.dbg").c_str());
    std::string line;
    size_t mode = 0;
    size_t fidx = 0;
    while (std::getline(instream, line)) {
        if (strcmp(line.c_str(), ">F") == 0) {
            mode = 1;
        } else if (strcmp(line.c_str(), ">k") == 0) {
            mode = 2;
        } else if (strcmp(line.c_str(), ">p") == 0) {
            mode = 3;
        } else {
            if (mode == 1) {
                F.at(fidx) += std::strtoul(line.c_str(), NULL, 10);
                fidx++;
                //F.push_back(std::strtoul(line.c_str(), NULL, 10));
            } else if (mode == 2) {
                k = strtoul(line.c_str(), NULL, 10);
            } else if (mode == 3) {
                p = strtoul(line.c_str(), NULL, 10);
            } else {
                fprintf(stderr, "ERROR: input file corrupted\n");
                exit(1);
            }
        }
    }
    instream.close();
    id_to_label.push_back("");
    combination_vector.push_back(0);

    // alphabet
    const std::string alphabet("$ACGTNX$ACGTNXn");
}

DBG_succ::~DBG_succ() {
    delete W;
    delete last;
}

//
//
// QUERY FUNCTIONS
//
//

/** 
 * Uses the object's array W, a given position i in W and a character c
 * from the alphabet and returns the number of occurences of c in W up to
 * position i.
 */
uint64_t DBG_succ::rank_W(uint64_t i, TAlphabet c) {

    // deal with  border conditions
    if (i <= 0)
        return 0;
    return W->rank(c, std::min(i, W->n - 1)) - (c == 0);
}

/**
 * Uses the array W and gets a count i and a character c from 
 * the alphabet and returns the positions of the i-th occurence of c 
 * in W.
 */
uint64_t DBG_succ::select_W(uint64_t i, TAlphabet c) {
    
    // deal with  border conditions
    if (i <= 0)
        return 0;

    // count occurences of c and store them in cnt
    //fprintf(stderr, "query select W -- c: %i i: %lu return: %lu \n", c, i-1+(c==0), W->select(c, i-1+(c==0)));
    return std::min(W->select(c, i - 1 + (c == 0)), W->n);
}

/**
 * This is a convenience function that returns for array W, a position i and 
 * a character c the last index of a character c preceding in W[1..i].
 */
uint64_t DBG_succ::pred_W(uint64_t i, TAlphabet c) {
    return select_W(rank_W(i, c), c);
}

/**
 * This is a convenience function that returns for array W, a position i and 
 * a character c the first index of a character c in W[i..N].
 */
uint64_t DBG_succ::succ_W(uint64_t i, TAlphabet c) {
    return select_W(rank_W(i - 1, c) + 1, c);
}

/** 
 * Uses the object's array last and a position and
 * returns the number of set bits up to that postion.
 */
uint64_t DBG_succ::rank_last(uint64_t i) {
    // deal with  border conditions
    if (i <= 0)
        return 0;
    return last->rank1(i);
}

/**
 * Uses the object's array last and a given position i and
 * returns the position of the i-th set bit in last[1..i].
 */
uint64_t DBG_succ::select_last(uint64_t i) {
    // deal with  border conditions
    if (i <= 0)
        return 0;
    // for some reason the libmaus2 select is 0 based ...
    return std::min(last->select1(i - 1), last->size());
}

/**
 * This is a convenience function that returns for the object's array last
 * and a given position i the position of the last set bit in last[1..i].
 */
uint64_t DBG_succ::pred_last(uint64_t i) {
    return select_last(rank_last(i));
}

/**
 * This is a convenience function that returns for the object's array last
 * and a given position i the position of the first set bit in last[i..N].
 */
uint64_t DBG_succ::succ_last(uint64_t i) {
    return select_last(rank_last(i - 1) + 1);
}

/**
 * This function gets a position i that reflects the i-th node and returns the
 * position in W that corresponds to the i-th node's last character. 
 */
uint64_t DBG_succ::bwd(uint64_t i) {
    // get value of last position in node i
    TAlphabet c = get_node_end_value(i);
    // get the offset for the last position in node i
    uint64_t o = F[c];
    //fprintf(stdout, "i %lu c %i o %lu rank(i) %lu rank(o) %lu difference %lu\n", i, (int) c, o, rank_last(i), rank_last(o), rank_last(i) - rank_last(o));
    // compute the offset for this position in W and select it
    return select_W(rank_last(i) - rank_last(o), c);
}

/**
 * This functions gets a position i reflecting the r-th occurence of the corresponding
 * character c in W and returns the position of the r-th occurence of c in last.
 */
uint64_t DBG_succ::fwd(uint64_t i) {
    // get value of W at position i
    TAlphabet c = (*W)[i] % alph_size; 
    // get the offset for position c
    uint64_t o = F[c];
    // get the rank of c in W at position i
    uint64_t r = rank_W(i, c);
    // select the index of the position in last that is rank many positions after offset
    return select_last(rank_last(o) + r);
}


/**
 * Using the offset structure F this function returns the value of the last 
 * position of node i.
 */
TAlphabet DBG_succ::get_node_end_value(uint64_t i) {
    if (i == 0)
        return 0;
    for (size_t j = 0; j < F.size(); j++) {
        if (F[j] >= i)
            return j - 1;
    }
    return F.size() - 1;
}


/**
 * Given index of node i, the function returns the 
 * first character of the node.
 */
TAlphabet DBG_succ::get_node_begin_value(uint64_t i) {
    if (i == 1)
        return 0;

    for (size_t j = 0; j < k-1; ++j) {
        i = bwd(succ_last(i));
        if (i == 1)
            return 0;
    }
    return get_node_end_value(i);
}


/**
 * Given a position i in W and an edge label c, this function returns the
 * index of the node the edge is pointing to.
 */
uint64_t DBG_succ::outgoing(uint64_t i, TAlphabet c) {
    if (i > W->n)
        return 0;
    if (i == 0)
        return 0;
    std::pair<uint64_t, uint64_t> R = get_equal_node_range(i);

    uint64_t j1 = pred_W(R.second, c);
    uint64_t j2 = pred_W(R.second, c + alph_size);
    uint64_t j = (j1 < j2) ? j2 : j1;
    if (j < R.first || j >= W->n)
        return 0;
    j = fwd(j);
    if (j == 0 || j == W->n)
        return 0;
    return j;
}

/**
 * Given a node index i and an edge label c, this function returns the
 * index of the node the incoming edge belongs to.
 */
uint64_t DBG_succ::incoming(uint64_t i, TAlphabet c) {
    if (i == 1)
        return 0;
    c %= alph_size;
    TAlphabet d = get_node_end_value(i);
    uint64_t x = bwd(i);
    if (get_node_begin_value(x) == c) {
        return succ_last(x);
    }
    uint64_t y = succ_W(x + 1, d);
    while (true) {
        x = succ_W(x+1, d + alph_size);
        if (x >= y) {
            break;
        }
        if (get_node_begin_value(x) == c) {
            return succ_last(x);
        }
    }
    return 0;
}

/**
 * Given a node index i, this function returns the number of outgoing
 * edges from node i.
 */
uint64_t DBG_succ::outdegree(uint64_t i) {
    return (i < W->n) ? succ_last(i) - pred_last(i - 1) : 0;
}


/**
 * Given a node index i, this function returns the number of incoming
 * edges to node i.
 */
uint64_t DBG_succ::indegree(uint64_t i) {
    if (i < 2)
        return 0;
    uint64_t x = bwd(succ_last(i));
    TAlphabet d = get_node_end_value(i);
    uint64_t y = succ_W(x + 1, d);
    return 1 + rank_W(y, d + alph_size) - rank_W(x, d + alph_size);
}

/**
 * Given a node label s, this function returns the index
 * of the corresponding node, if this node exists and 0 otherwise.
 */
uint64_t DBG_succ::index(std::string &s_) {
    TAlphabet s = get_alphabet_number(s_[0]);
    // init range
    uint64_t rl = succ_last(F[s] + 1);
    uint64_t ru = s+1 < alph_size ? F[s + 1] : last->size()-1; // upper bound
    // update range iteratively while scanning through s
    for (uint64_t i = 1; i < s_.length(); i++) {
        s = get_alphabet_number(s_[i]);
        rl = std::min(succ_W(pred_last(rl - 1) + 1, s), succ_W(pred_last(rl - 1) + 1, s + alph_size));
        if (rl >= W->n)
            return 0;
        ru = std::max(pred_W(ru, s), pred_W(ru, s + alph_size));
        if (ru >= W->n)
            return 0;
        if (rl > ru)
            return 0;
        rl = outgoing(rl, s);
        ru = outgoing(ru, s);
    }
    return (ru > rl) ? ru : rl;
}

/** 
 * Given a string str and a maximal number of edit operations
 * max_distance, this function returns all nodes with labels at most
 * max_distance many edits away from str.
 */
std::vector<HitInfo> DBG_succ::index_fuzzy(std::string &str, uint64_t max_distance) {
    
    std::vector<HitInfo> result; 
    std::priority_queue<HitInfo, std::vector<HitInfo>, HitInfoCompare> hits;
    std::priority_queue<HitInfo, std::vector<HitInfo>, HitInfoCompare> hits2;
    uint64_t rl;
    uint64_t ru;

    // walk through pattern, thereby collecting possible partial matches
    // once the end of the pattern is reached, add match to results
    
    // init match/mismatch to first pattern position
    TAlphabet s = get_alphabet_number(str[0]);
    for (TAlphabet b = 1; b < 5; ++b) {
        rl = succ_last(F[b] + 1);
        ru = F[b + 1];
        //std::cout << "pushing: rl " << rl << " ru " << ru << " str_pos 1 max_distance " << (uint64_t) (b != s) << std::endl;
        //std::cout << "s " << s << " b " << b << std::endl;
        std::vector<uint64_t> tmp;
        hits.push(HitInfo(rl, ru, 1, 1, (uint64_t) (b != s), std::string(1, get_alphabet_symbol(b)), tmp));

        // opening/extending a gap in the pattern starting with the first position
        for (size_t p = 1; p < str.length() - 1; ++p) {
            TAlphabet ss = get_alphabet_number(str[p]);
            if ((p + (b != ss)) > max_distance)
                break;
            hits.push(HitInfo(rl, ru, p + 1, 1, p + (b != ss), std::string(p, 'd') + std::string(1, get_alphabet_symbol(b)), tmp));
            //std::cout << "a) adding '-'" << std::endl;
        }
    }

    // walk through pattern thereby extending all partial hits
    while (hits.size() > 0) {
        while (hits.size() > 0) {
            HitInfo curr_hit = hits.top();
            hits.pop();
            //std::cout << "loaded: rl " << curr_hit.rl << " ru " << curr_hit.ru << " dist " << curr_hit.distance << std::endl;

            if (curr_hit.str_pos < str.length()) {
            
                // opening/extending a gap in the graph, leaving current pattern position unmatched
                if (curr_hit.distance < max_distance) {
                    hits2.push(HitInfo(curr_hit.rl, curr_hit.ru, curr_hit.str_pos + 1, curr_hit.graph_pos, curr_hit.distance + 1, curr_hit.cigar + 'd', curr_hit.path));
                    //std::cout << "b) " << curr_hit.cigar << " adding '-'" << std::endl;
                }

                s = get_alphabet_number(str[curr_hit.str_pos]);

                // has the number of matches exceeded the node length?
                // there are three possible scenarios for extension of the path:
                //  1) pattern is shorter than the node length --> get an interval of matching nodes
                //  2) pattern length exactly mathces the node length --> there is one correponding node
                //  3) pattern is longer than the node length --> we append to a path 
                if (curr_hit.graph_pos >= k) {
                //    std::cout << "push back tp path " << curr_hit.rl << std::endl;
                    curr_hit.path.push_back(curr_hit.rl);
                }

                // iterate through all possible extensions of current position
                for (TAlphabet b = 1; b < 5; ++b) {
                    if (curr_hit.distance <= max_distance) {

                        // we cannot afford any more mismatches
                        if ((curr_hit.distance + (b != s)) > max_distance)
                            continue;

                        // re-define range of nodes to check for outgoing nodes
                        rl = std::min(succ_W(pred_last(curr_hit.rl - 1) + 1, b), succ_W(pred_last(curr_hit.rl - 1) + 1, b + alph_size));
                        ru = std::max(pred_W(curr_hit.ru, b), pred_W(curr_hit.ru, b + alph_size));

                        // the current range in W does not contain our next symbol
                        if ((rl >= W->n) || (ru >= W->n) || (rl > ru))
                            continue;

                        // update the SA range with the current symbol b
                        rl = outgoing(rl, b);
                        ru = outgoing(ru, b);

                        // range is empty
                        if ((rl == 0) && (ru == 0))
                            continue;

                        // add hit for extension in next step
                        hits2.push(HitInfo(rl, ru, curr_hit.str_pos + 1, curr_hit.graph_pos + 1, curr_hit.distance + (b != s), curr_hit.cigar + get_alphabet_symbol(b), curr_hit.path));
                        //std::cout << "curr rl " << curr_hit.rl << " ru " << curr_hit.ru << std::endl;
                        //std::cout << "c) " << curr_hit.cigar << " adding '" << get_alphabet_symbol(b) << "' - graph pos " << curr_hit.graph_pos + 1 << " rl " << rl << " ru " << ru << std::endl;
                        
                        // opening/extending a gap in the pattern, leaving current graph position unmatched 
                        // --> choose any available mismatching next edge 
                        if (b != s) {
                            hits2.push(HitInfo(rl, ru, curr_hit.str_pos, curr_hit.graph_pos + 1, curr_hit.distance + 1, curr_hit.cigar + 'i', curr_hit.path));
                        }
                    }
                }
            } else {
                // collect results
                //std::cout << "pushing " << curr_hit.cigar << "  " << curr_hit.distance << " rl " << curr_hit.rl << " ru " << curr_hit.ru << std::endl;
                result.push_back(curr_hit); //std::make_pair(curr_hit.rl < curr_hit.ru ? curr_hit.ru : curr_hit.rl, curr_hit.cigar)); 
            }
        }
        hits.swap(hits2);
    }

    return result;
}


uint64_t DBG_succ::index(std::deque<TAlphabet> str) {
    std::pair<uint64_t, uint64_t> tmp = index_range(str);
    return (tmp.second > tmp.first) ? tmp.second : tmp.first;
}

std::pair<uint64_t, uint64_t> DBG_succ::index_range(std::deque<TAlphabet> str) {
    // get first 
    std::deque<TAlphabet>::iterator it = str.begin();
    TAlphabet s = *it % alph_size;
    it++;
    // init range
    uint64_t rl = succ_last(F.at(s) + 1);
    uint64_t ru = (s < F.size() - 1) ? F.at(s + 1) : (W->n - 1);                // upper bound
    uint64_t pl;
    //fprintf(stderr, "char: %i rl: %i ru: %i\n", (int) s, (int) rl, (int) ru);
    // update range iteratively while scanning through s
    for (; it != str.end(); it++) {
        s = *it % alph_size;
        pl = pred_last(rl - 1) + 1;
        rl = std::min(succ_W(pl, s), succ_W(pl, s + alph_size));
        if (rl >= W->n)
            return std::make_pair(0, 0);
        ru = std::max(pred_W(ru, s), pred_W(ru, s + alph_size));
        if (ru >= W->n)
            return std::make_pair(0, 0);
        if (rl > ru)
            return std::make_pair(0, 0);
        rl = outgoing(rl, s);
        ru = outgoing(ru, s);
    }
    return std::make_pair(rl, ru);
}

/**
 * Given a node label s, this function returns the index
 * of the corresponding node or the closest predecessor, if no node 
 * with the sequence is not found.
 */
uint64_t DBG_succ::index_predecessor(std::deque<TAlphabet> str) {
    // get first 
    std::deque<TAlphabet>::iterator it = str.begin();
    TAlphabet s1 = *it % alph_size;
    // init range
    uint64_t rl = succ_last(F.at(s1) + 1);                           // lower bound
    uint64_t ru = (s1 < F.size() - 1) ? F.at(s1 + 1) : (W->n - 1);    // upper bound
    while (rl > ru && s1 > 0) {
        s1--;
        rl = succ_last(F.at(s1) + 1);
        ru = (s1 < F.size() - 1) ? F.at(s1 + 1) : (W->n - 1);
    }
    /*if (s1 == 0) {
        s1 = *it % alph_size + 1;
        rl = succ_last(F.at(s1) + 1);
        ru = (s1 < F.size() - 1) ? F.at(s1 + 1) : (W->n - 1);
        while (rl > ru && s1 < alph_size) {
            s1++;
            rl = succ_last(F.at(s1) + 1);
            ru = (s1 < F.size() - 1) ? F.at(s1 + 1) : (W->n - 1);
        }
    }*/
    //std::cerr << "s: " << s1 << " rl: " << rl << " ru: " << ru << std::endl;

    it++;
    uint64_t pll, puu;
    bool before = false;
    //fprintf(stderr, "char: %i rl: %i ru: %i\n", (int) s1, (int) rl, (int) ru);
    // update range iteratively while scanning through s
    for (; it != str.end(); it++) {
        s1 = *it % alph_size;
        pll = this->pred_last(rl - 1) + 1;
        puu = this->succ_last(ru);
        before = false;

        //std::cerr << "s: " << s1 << " rl: " << rl << " ru: " << ru << " pll: " << pll << std::endl;

        rl = std::min(succ_W(pll, s1), succ_W(pll, s1 + alph_size)); 
        ru = std::max(pred_W(puu, s1), pred_W(puu, s1 + alph_size));
        if (rl > puu) {
            rl = std::max(pred_W(pll, s1), pred_W(pll, s1 + alph_size));
            if (rl == 0) {
                rl = std::min(succ_W(pll, s1), succ_W(pll, s1 + alph_size));
                if (rl >= W->n) {
                    s1--;
                    while (s1 > 0) {
                        rl = std::max(pred_W(W->n - 1, s1), pred_W(W->n - 1, s1));
                        if (rl < W->n)
                            break;
                        s1--;
                    }
                    if (s1 == 0) {
                        s1 = (*it % alph_size) + 1;
                        before = true;
                        while (s1 < alph_size) {
                            rl = std::min(succ_W(1, s1), succ_W(1 + alph_size, s1));
                            if (rl < W->n)
                                break;
                            s1++;
                        }
                    }
                } else {
                    s1 = (*W)[rl];
                    before = true;
                }
            } else {
                s1 = (*W)[rl];
            }
        }

        if (ru == 0)
            ru = rl;

        //std::cerr << "endloop - rl: " << rl << " s1: " << s1 << " ru: " << ru << std::endl;
        assert(rl <= ru);

        rl = outgoing(rl, s1);
        ru = outgoing(ru, s1);
    }
    return pred_last(rl) - before;
}



/**
 * Given a position i, this function returns the boundaries of the interval
 * of nodes identical to node i (ignoring the values in W).
 */
std::pair<uint64_t, uint64_t> DBG_succ::get_equal_node_range(uint64_t i) {
    return std::make_pair(pred_last(i - 1) + 1, succ_last(i));
}

/**
 * Given index i of a node and a value k, this function 
 * will return the k-th last character of node i.
 */
std::pair<TAlphabet, uint64_t> DBG_succ::get_minus_k_value(uint64_t i, uint64_t k) {
    for (; k > 0; --k)
        i = bwd(succ_last(i));
    return std::make_pair(get_node_end_value(i), bwd(succ_last(i)));
}



/** 
 * This function gets two node indices and returns whether the
 * node labels share a k-1 suffix.
 */
bool DBG_succ::compare_node_suffix(uint64_t i1, uint64_t i2) {
    for (size_t ii = 0; ii < k-1; ii++) {
        if (get_node_end_value(i1) != get_node_end_value(i2)) {
            return false;
        }
        i1 = bwd(succ_last(i1));
        i2 = bwd(succ_last(i2));
    }
    return true;
}

/**
 * This function returns true if node i is a terminal node.
 */
bool DBG_succ::is_terminal_node(uint64_t i) {
    for (size_t ii = 0; ii < k-1; ii++) {
        if (get_node_end_value(i) % alph_size != 0) {
            return false;
        }
        i = bwd(i);
    }
    return true;
}

/**
* Given a node index k_node, this function returns the k-mer sequence of the
* node in a deque data structure.
*/
std::deque<TAlphabet> DBG_succ::get_node_seq(uint64_t k_node) {
    std::deque<TAlphabet> ret;
    std::pair<TAlphabet, uint64_t> k_val;
    for (uint64_t curr_k = 0; curr_k < this->k; ++curr_k) {
        k_val = get_minus_k_value(k_node, 0);
        ret.push_front(k_val.first);
        k_node = k_val.second;
    }
    
    return ret;
}

/**
* Given a node index k_node, this function returns the k-mer sequence of the 
* node as a string.
*/
std::string DBG_succ::get_node_str(uint64_t k_node) {
    std::stringstream ret;
    std::pair<TAlphabet, uint64_t> k_val;
    for (uint64_t curr_k = 0; curr_k < this->k; ++curr_k) {
        k_val = get_minus_k_value(k_node, 0);
        ret << get_alphabet_symbol(k_val.first);
        k_node = k_val.second;
    }
    std::string ret_str = ret.str();
    return std::string(ret_str.rbegin(), ret_str.rend());
}

/**
 * Return number of edges in the current graph.
 */
uint64_t DBG_succ::get_size() {
    return W->n;
}

/**
 * Return number nodes in the current graph.
 */
uint64_t DBG_succ::get_nodes() {
    return this->rank_last(this->get_size() - 1);
}

/**
 * Return k-mer length of current graph.
 */
uint64_t DBG_succ::get_k() {
    return this->k;
}

/**
 * Return value of W at position k.
 */
TAlphabet DBG_succ::get_W(uint64_t k) {
    return (*W)[k];
}

/** 
 * Return value of F vector at index k.
 * The index is over the alphabet!
 */
TAlphabet DBG_succ::get_F(uint64_t k) {
    return F.at(k);
}

/**
 * Return value of last at position k.
 */
bool DBG_succ::get_last(uint64_t k) {
    return (*last)[k];
}

char DBG_succ::get_alphabet_symbol(uint64_t s) {
<<<<<<< HEAD
    return s < alphabet.length() ? alphabet[s] : alphabet[14];
=======
    return s < alphabet.size() ? alphabet[s] : alphabet[14];
>>>>>>> f3811a66
}

std::vector<uint64_t> DBG_succ::align(kstring_t seq) {

  uint64_t kmer_length = this->get_k();
  uint64_t no_kmers_in_seq = seq.l - kmer_length + 1;

  std::vector<uint64_t> indices (no_kmers_in_seq, 0);

  for (uint64_t i = 0; i < no_kmers_in_seq; ++i) {
  // TODO make sure that kmer is shorter than seq.l
    std::string kmer(seq.s + i, seq.s + i + kmer_length);
    indices[i] = this->index(kmer);
  }
  
  return indices;
}

std::vector<std::vector<HitInfo> > DBG_succ::align_fuzzy(kstring_t seq, uint64_t alignment_length, uint64_t max_distance) {

    size_t seq_length = seq.l;
    std::vector<std::vector<HitInfo> > hit_list;

    if (alignment_length == 0) {

    } else {
        alignment_length = alignment_length < 2 ? 2 : alignment_length;
        alignment_length = alignment_length < seq_length ? alignment_length : seq_length;

        for (uint64_t i = 0; i < seq_length - alignment_length + 1; ++i) {
            std::string kmer(seq.s + i, seq.s + i + alignment_length);
            hit_list.push_back(this->index_fuzzy(kmer, max_distance));

        }
    }
    return hit_list;
}

/*
 * Returns the number of nodes on the current graph.
 */
uint64_t DBG_succ::get_node_count() {
    return rank_last(last->size() - 1);
}

/*
 * Return the number of edges in the current graph.
 */
uint64_t DBG_succ::get_edge_count() {
    return W->n - 1;
}

//
//
// APPEND
// 
//

/**
 * This function gets a value of the alphabet c and updates the offset of 
 * all following values by +1 is positive is true and by -1 otherwise.
 */
void DBG_succ::update_F(TAlphabet c, bool positive) {
    for (TAlphabet i = c+1; i < F.size(); i++)
        F[i] += (2 * (TAlphabet) positive - 1);
}

/**
 * This function gets a local range in W from lower bound l
 * to upper bound u and swaps the inserted element to the
 * righ location.
 */
void DBG_succ::sort_W_locally(uint64_t l, uint64_t u) {
    for (uint64_t s = u; s > l; s--) {
        TAlphabet tmp;
        if (((*W)[s] % alph_size) < ((*W)[s-1] % alph_size)) {
            tmp = (*W)[s-1];
            replaceW(s-1, (*W)[s]);
            replaceW(s, tmp);
        }
    }
    for (uint64_t s = l; s < u; ++s) {
        TAlphabet tmp;
        if (((*W)[s] % alph_size) > ((*W)[s+1] % alph_size)) {
            tmp = (*W)[s+1];
            replaceW(s+1, (*W)[s]);
            replaceW(s, tmp);
        }
    }
}


/** 
 * This is a convenience function to replace the value at
 * position i in W with val.
 */
void DBG_succ::replaceW(size_t i, TAlphabet val) {
    W->remove(i);
    W->insert(val, i);
}


TAlphabet DBG_succ::get_alphabet_number(char s) {

     TAlphabet nt_lookup[128] = {
        5, 5, 5, 5,  5, 5, 5, 5,  5, 5, 5, 5,  5, 5, 5, 5, 
        5, 5, 5, 5,  5, 5, 5, 5,  5, 5, 5, 5,  5, 5, 5, 5, 
        5, 5, 5, 5,  0, 5, 5, 5,  5, 5, 5, 5,  5, 5, 5, 5,
        5, 5, 5, 5,  5, 5, 5, 5,  5, 5, 5, 5,  5, 5, 5, 5, 
        5, 1, 5, 2,  5, 5, 5, 3,  5, 5, 5, 5,  5, 5, 5, 5, 
        5, 5, 5, 5,  4, 4, 5, 5,  6, 5, 5, 5,  5, 5, 5, 5, 
        5, 1, 5, 2,  5, 5, 5, 3,  5, 5, 5, 5,  5, 5, 5, 5, 
        5, 5, 5, 5,  4, 4, 5, 5,  6, 5, 5, 5,  5, 5, 5, 5 
    };

    return nt_lookup[(int) s];
}


<<<<<<< HEAD
// add a full sequence to the graph
void DBG_succ::add_seq (kstring_t &seq) {

    if (debug) {
        print_seq();
        print_state();
        std::cout << "======================================" << std::endl;
    }

    // Padding of the input genome / read
    if (W->n == 2) {
        for (size_t j = 0; j < k; j++) {
            append_pos(6);
            if (debug) {
                print_seq();
                print_state();
                std::cout << "======================================" << std::endl;
            }
        }
    }

    /** Iterate over input sequence and enumerae all
     * k-mers.
     */
    for (uint64_t i = 0; i < seq.l; ++i) {
        if (i > 0 && i % 1000 == 0) {
            std::cout << "." << std::flush;
            if (i % 10000 == 0) {
                fprintf(stdout, "%lu - edges %lu / nodes %lu\n", i, get_edge_count(), get_node_count());
            }
        }
        // if (debug) {
        //    fprintf(stdout, "appending %i\n", (int) ordValue(seq[i]));
        //    cerr << "seq[i] " << seq[i] << std::endl;
        //    cerr << "seq[i] ord " << ordValue(seq[i]) + 1 << std::endl;
        // }

        append_pos(get_alphabet_number(seq.s[i]));

        if (debug) {
            print_seq();
            print_state();
            std::cout << "======================================" << std::endl;
        }
    }

    // Padding after sequence to get back into default state.
    for (size_t j = 0; j < k; j++) {
        append_pos(6);
        if (debug) {
            print_seq();
            print_state();
            std::cout << "======================================" << std::endl;
        }
    }

    fprintf(stdout, "edges %lu / nodes %lu\n", get_edge_count(), get_node_count());

    //toSQL();
    //String<Dna5F> test = "CCT";
    //fprintf(stdout, "\nindex of CCT: %i\n", (int) index(test));
}

size_t DBG_succ::add_seq_alt (kstring_t &seq, bool bridge, unsigned int parallel, std::string suffix) {

    if (debug) {
        print_seq();
        print_state();
        std::cout << "======================================" << std::endl;
    }

    /*
    char *nt_lookup = (char*)malloc(128);
    uint8_t def = 5;
    memset(nt_lookup, def, 128);
    for (size_t i=0;i<alph_size;++i) {
        nt_lookup[(uint8_t)alphabet[i]]=i;
        nt_lookup[(uint8_t)tolower(alphabet[i])]=i;
    }
    */
    const char nt_lookup[128] = {
                    5, 5, 5, 5,  5, 5, 5, 5,  5, 5, 5, 5,  5, 5, 5, 5, 
                    5, 5, 5, 5,  5, 5, 5, 5,  5, 5, 5, 5,  5, 5, 5, 5, 
                    5, 5, 5, 5,  0, 5, 5, 5,  5, 5, 5, 5,  5, 5, 5, 5,
                    5, 5, 5, 5,  5, 5, 5, 5,  5, 5, 5, 5,  5, 5, 5, 5, 
                    5, 1, 5, 2,  5, 5, 5, 3,  5, 5, 5, 5,  5, 5, 5, 5, 
                    5, 5, 5, 5,  4, 4, 5, 5,  6, 5, 5, 5,  5, 5, 5, 5, 
                    5, 1, 5, 2,  5, 5, 5, 3,  5, 5, 5, 5,  5, 5, 5, 5, 
                    5, 5, 5, 5,  4, 4, 5, 5,  6, 5, 5, 5,  5, 5, 5, 5 
    };   



    //clock_t start = clock();
    //std::cerr << "Loading kmers\n";

    return seqtokmer(kmers, seq.s, seq.l, k, nt_lookup, alphabet, bridge, parallel, suffix);
    //std::cerr << (clock()-start)/CLOCKS_PER_SEC << "\n";
    //free(nt_lookup);
}

void DBG_succ::construct_succ(unsigned int parallel) {
    //clock_t start=clock();
    std::cerr << "Sorting kmers in current bin\n";
    omp_set_num_threads(std::max((int)parallel,1));
    __gnu_parallel::sort(kmers.begin(),kmers.end());
    //std::sort(kmers.begin(),kmers.end());
    kmers.erase(std::unique(kmers.begin(), kmers.end() ), kmers.end() );
    //std::cerr << (clock()-start)/CLOCKS_PER_SEC << "\n";

    //start=clock();

    size_t curpos = W_stat.size();
    W_stat.resize(W_stat.size()+kmers.size());
    last_stat_safe.resize(last_stat_safe.size()+kmers.size(), true);
    
    #pragma omp parallel num_threads(parallel)
    {
        #pragma omp for nowait
        for (size_t i=0;i<kmers.size();++i) {
            //set last
            if (i+1 < kmers.size()) {
                bool dup = compare_kmer_suffix(kmers[i], kmers[i+1]);
                if (dup) {
                    //Since this causes the other threads to wait, only update when necessary
                    last_stat_safe[curpos+i] = false;
                }
            }
            //set W
            uint8_t curW = getW(kmers[i]);
            if (curW == 127) {
                char* curseq = kmertos(kmers[i], alphabet, alph_size);
                std::cerr << "Failure decoding kmer " << i << "\n" << kmers[i] << "\n" << curseq << "\n";
                free(curseq);
                exit(1);
            }
            if (!curW && curpos+i)
                p=curpos+i;
            if (i) {
                for (size_t j=i-1;compare_kmer_suffix(kmers[j], kmers[i], 1);--j) {
                    //TODO: recalculating W is probably faster than doing a pragma for ordered
                    if (getW(kmers[j]) == curW) {
                        curW += alph_size;
                        break;
                    }
                    if (!j)
                        break;
                }
            }
            W_stat[curpos+i] = curW;
        }
    } 
    for (size_t i=0;i<kmers.size();++i) {
        char cF=getPos(kmers[i], k-1, alphabet, alph_size);
        if (cF != alphabet[lastlet]) {
            for (lastlet++;lastlet<alph_size;lastlet++) {
                F[lastlet]=curpos+i-1;
                if (alphabet[lastlet]==cF) {
                    break;
                }
            }
        }
    }
    kmers.clear();
    /*
    std::cerr << (clock()-start)/CLOCKS_PER_SEC << "\n";
    start=clock();

    kmers.clear();
    std::cerr << (clock()-start)/CLOCKS_PER_SEC << "\n";
    start=clock();
    fprintf(stdout, "edges %lu / nodes %lu/ %s\n", get_edge_count(), get_node_count());
    */
}

void DBG_succ::get_RAM() {
    //output total RAM usage
    FILE* sfile = fopen("/proc/self/status","r");
    char line[128];
    while (fgets(line, 128, sfile) != NULL) {
        if (strncmp(line, "VmRSS:", 6) == 0) {
            break;
        }
    }
    std::cout << line;
    fclose(sfile);

}

/** This function takes a character c and appends it to the end of the graph sequence
 * given that the corresponding note is not part of the graph yet.
 */
void DBG_succ::append_pos(TAlphabet c) {

    // check that the last position of the graph is indeed a terminal
    assert((*W)[p] == 0);
    TAlphabet c_p = get_node_end_value(p);
    // get range of identical nodes (without W) pos current end position
    std::pair<uint64_t, uint64_t> R = get_equal_node_range(this->p);
    //fprintf(stdout, "range [%i %i]\n", (int) R.first, (int) R.second);

    // get position of first occurence of c in W after p
    uint64_t next_c = succ_W(p, c);
    // check if c is part of range
    bool exist_c = (next_c <= R.second);
    if (!exist_c) {
        // get position of first occurence of c- in W after p
        next_c = succ_W(p, c + alph_size);
        // check if c- is part of range
        exist_c = (next_c <= R.second);
    }

    /**
     * if the character already exists in the range, we delete the terminal symbol
     * at p, insert c at fwd(next_c) and update p.
     */
    if (exist_c) {
        uint64_t p_new = fwd(next_c);
        // remove old terminal symbol
        last->deleteBit(p);
        W->remove(p);
        // adapt position if altered by previous deletion
        p_new -= (p < p_new);
        // insert new terminal symbol 
        // we have to insert 0 into last as the node already existed in the range 
        // and the terminal symbol is always first
        last->insertBit(p_new, false);
        W->insert(0, p_new);
        // update new terminal position
        p = p_new;
        // take care of updating the offset array F
        update_F(c_p, false);
        //assert(get_node_end_value(p) == c);
        update_F(c, true);
    } else {
        /**
         * We found that c does not yet exist in the current range and now have to
         * figure out if we need to add c or c- to the range.
         * To do this, we check if there is a previous position j1 with W[j1] == c
         * whose node shares a k-1 suffix with the current node. If yes, we add c- 
         * instead of c.
         */
        // get position of last occurence of c before p (including p - 1)
        uint64_t last_c = pred_W(p - 1, c);
        // if this position exists
        if (last_c > 0) {
            uint64_t x = fwd(last_c);
            assert((*last)[x]); // this should always be true - unless x is 0 - I do not get the logic in the reference implementation

            // check, if there are any c or c- symbols following after position p
            uint64_t next_c = succ_W(p + 1, c);
            uint64_t next_cm = succ_W(p + 1, c + alph_size);
            // there is no c between p and next_cm and next_cm is a c- ==> we should add a c- 
            // all nodes between W[i] = c and W[j] = c- share a common suffix of length k-1
            bool minus1 = (next_cm < next_c);
            // check, if we share a k-1 suffix with last_c
            if (!minus1) {
                minus1 = compare_node_suffix(p, last_c);
            }

            // adding a new node can influence following nodes that share a k-1 suffix with the
            // new node -> need to adapt the respektive cc to a cc-
            bool minus2 = false;
            if (next_c < W->n) {
                minus2 = compare_node_suffix(p, next_c);
                if (minus2) {
                    replaceW(next_c, (*W)[next_c] + alph_size);
                }
            }
=======
>>>>>>> f3811a66


void DBG_succ::toDynamic() {

    size_t const b = 4;
    size_t const n = W_stat.size();

    // compute total offsets for the individual bins
    std::vector<uint64_t> offsets ((1ull << (b - 1)) - 1, 0);
    uint64_t v, m, o, p;
    for (size_t i = 0; i < n; ++i) {
        m = (1ull << (b - 1));
        v = (uint64_t) W_stat.at(i);
        o = 0;
        for (size_t ib = 1; ib < b; ++ib) {
            bool const bit  = m & v;
            if (!bit)
                offsets.at(o) += 1;
            o = 2*o + 1 + bit;
            m >>= 1;
        }
    }

    libmaus2::bitbtree::BitBTree<6, 64> *tmp = new libmaus2::bitbtree::BitBTree<6, 64>(n * b, false);  

    uint64_t co;
    bool bit;
    std::vector<uint64_t> upto_offsets ((1ull << (b - 1)) - 1, 0);
    for (size_t i = 0; i < n; ++i) {
        m = (1ull << (b - 1));
        v = (uint64_t) W_stat.at(i);
        o = 0;
        p = i;
        co = 0;
        for (size_t ib = 0; ib < b - 1; ++ib) {
            bit = m & v;
            if (bit) {
                tmp->setBitQuick(ib * n + p + co, true);
                co += offsets.at(o);
                p -= upto_offsets.at(o);
            } else {
                p -= (p - upto_offsets.at(o)); 
                upto_offsets.at(o) += 1;
            }
            //dtd::cerr << "o: " << o << " offset[o]: " << offsets.at(o) << std::endl;
            o = 2*o + 1 + bit;
            m >>= 1;
        }
        bit = m & v;
        if (bit) {
           // std::cerr << "b - 1: " << b - 1 << " n: " << n << " p: " << p << " co: " << co << std::endl;
            tmp->setBitQuick((b - 1) * n + p + co, true); 
        }
    }
    W_stat.clear();
    delete W;
    //W = new libmaus2::wavelet::DynamicWaveletTree<6, 64> (tmp, b, n);
    W = new WaveletTree(tmp, b, n);

    libmaus2::bitbtree::BitBTree<6, 64> *last_new;
    if (last_stat.size()) {
        last_new = new libmaus2::bitbtree::BitBTree<6, 64>(last_stat.size(), false);
        for (size_t i = 0; i < last_stat.size(); ++i)
            if (last_stat.at(i))
                last_new->setBitQuick(i, true);
        last_stat.clear();
    } else {
        last_new = new libmaus2::bitbtree::BitBTree<6, 64>(last_stat_safe.size(), false);
        for (size_t i = 0; i < last_stat_safe.size(); ++i)
            if (last_stat_safe.at(i))
                last_new->setBitQuick(i, true);
        last_stat_safe.clear();
    }
    delete last;
    last = last_new;
}



//
//
// MERGE
//
//


void DBG_succ::split_range(std::deque<TAlphabet>* str, std::pair<uint64_t, uint64_t> &range) {
    range = index_range(*str);
    if (range.first > range.second) {
        range.first = 0;
        range.second = 0;
    } else if (range.first > 0) {
        range.first = pred_last(range.first - 1) + 1;
    }
}

/*
 * Helper function that will split up a given range in the graph
 * into bins, one for each character in the alphabet. The split is performed based
 * on the k - d column of the node label. It is assumed that the all nodes in the
 * given range share a common suffix of length d.
 */
std::vector<uint64_t> DBG_succ::split_range(uint64_t start, uint64_t end, uint64_t d /*depth*/) {

    std::vector<uint64_t> result;
    uint64_t _end = end;

    // special case d == 0
    if (d == 0) {
        for (size_t i = 1; i < F.size(); ++i) {
            result.push_back((F.at(i) != F.at(i-1))?F.at(i-1)+1:0);  
        }
        result.push_back(F.back() + 1);
    // walk d-1 steps backwards
    } else{
        std::stack<uint64_t> backtrace;
        end--;
        while (d > 0) {
            std::cerr << "BT push " << get_node_end_value(start) << " start " << start << " --> " << bwd(succ_last(start)) << " end " << end << " --> " << bwd(succ_last(end)) << std::endl;
            backtrace.push(get_node_end_value(start));
            start = bwd(succ_last(start));
            end = bwd(succ_last(end));
            d--;
        }
        uint64_t c;
        uint64_t cc = backtrace.top();
        uint64_t v = start;
        for (size_t i = 0; i < alph_size; ++i) {
            c = succ_W(pred_last(v - 1) + 1, cc);
            //std::cerr << "v: " << v << " cc: " << cc << " c: " << c << std::endl;
            if (i < (alph_size - 1)) {
                std::cerr << "v is: " << v << " push back to result: " << (c < F.at(i + 1) ? c : 0) << std::endl;
                result.push_back((c < F.at(i + 1)) ? c : 0);
                v = std::max(v, F.at(i + 1) + 1);
            } else {
                result.push_back(c < W->n ? c : 0);
            }
        }
        // translate into final coordinates
        while (backtrace.size() > 0) {
            for (size_t i = 0; i < result.size(); ++i) {
                //std::cerr << "res[i] " << result.at(i) << " pred_last(res[i] - 1) " << pred_last(result.at(i) - 1) << " bt " << backtrace.top() << std::endl;
                if (result.at(i) > 0) {
                    uint64_t tmp = result.at(i);
                    uint64_t nextc = succ_W(pred_last(result.at(i) - 1) + 1, backtrace.top());
                    uint64_t maxc = succ_last(result.at(i));
                    std::cerr << "nextc " << nextc << " maxc " << maxc << std::endl;
                    result.at(i) = (nextc <= maxc) ? (pred_last(fwd(nextc) - 1) + 1) : 0;
                    std::cerr << "tracing back on " << backtrace.top() << " index " << i << " position " << tmp << " resulting in " << result.at(i) << std::endl;
                }
            }
            backtrace.pop();
        }
        // shift to beginning of equal node range
        for (size_t i = 0; i < result.size(); ++i) {
            if (result.at(i) > 0)
                result.at(i) = pred_last(result.at(i) - 1) + 1;
        }
    }
    result.push_back(_end);

    return result;

}


std::deque<TAlphabet> DBG_succ::bin_id_to_string(uint64_t bin_id, uint64_t binlen) {
    std::deque<TAlphabet> str;
    while (str.size() < binlen) {
        str.push_back(bin_id % alph_size);
        bin_id -= (bin_id % alph_size);
        bin_id /= alph_size;
    }
    return str;
}

uint64_t DBG_succ::next_non_zero(std::vector<std::pair<uint64_t, std::deque<TAlphabet> > > v, uint64_t pos) {

    uint64_t val = (pos < v.size()) ? v.at(pos).first : 0;

    while ((pos < v.size() - 1) && (v.at(pos).first == 0)) {
        val = v.at(pos + 1).first;
        pos++;
    }
    return val;
}


uint64_t DBG_succ::next_non_zero(std::vector<uint64_t> v, uint64_t pos) {

    uint64_t val = (pos < v.size()) ? v.at(pos) : 0;

    while ((pos < v.size() - 1) && (v.at(pos) == 0)) {
        val = v.at(pos + 1);
        pos++;
    }
    return val;
}

//
//
// SERIALIZE
//
//
    
/**
 * This is a debug function that prints the current state of the graph arrays to
 * the screen.
 */
void DBG_succ::print_state() {

    fprintf(stderr, "W:\n");
    for (uint64_t i = 0; i < W->n; i++) {
        fprintf(stderr, "\t%lu", (*W)[i]);
        if (i == p)
            fprintf(stderr, "*");
    }
    fprintf(stderr, "\n");

    fprintf(stderr, "last:\n");
    for (uint64_t i = 0; i < last->size(); i++)
        fprintf(stderr, "\t%i", (int) (*last)[i]);
    fprintf(stderr, "\n");

    fprintf(stderr, "F:\n");
    for (uint64_t i = 0; i < F.size(); i++)
        fprintf(stderr, "\t%i", (int) F[i]);
    fprintf(stderr, "\n");

}

//TODO: assume that a sentinel was used during construction
void DBG_succ::print_state_str() {
    for (uint64_t i=0;i<W->n;i++) {
        std::cout << i << "\t" << get_last(i) << "\t" << get_node_str(i) << "\t" << get_alphabet_symbol((*W)[i]) << ((*W)[i] > alph_size ? "-" : "") << (i==this->p ? "<" : "") << std::endl;
    }    
}


void DBG_succ::print_adj_list() {
    std::pair<uint64_t, uint64_t> R;
    uint64_t i = 1;
    R.first = i;
    R.second = succ_last(R.first);
    uint64_t n = rank_last(R.second);
    while (R.first < W->n) {
        printf("%lu\t", n);
        for (uint64_t j = R.first; j<=R.second; ++j) {
            if (j > R.first)
                fprintf(stdout, ",");
            fprintf(stdout, "%lu", rank_last(fwd(j)));
        }
        if (this->annotation.size() > 0)
            fprintf(stdout, "\t%u", this->annotation.at(n));
        printf("\n");
        R.first = R.second+1;
        if (R.first >= W->n)
            break;
        R.second = succ_last(R.first);
        n++;
    }
}


/*
 * Returns the sequence stored in W and prints the node
 * information in an overview. 
 * Useful for debugging purposes.
 */
void DBG_succ::print_seq() {

    uint64_t linelen = 80;
    uint64_t start = 1;
    uint64_t end = start + linelen < W->n ? start + linelen : W->n;

    while (start < W->n) {
        for (uint64_t i = start; i < end; i++) {
            if (i % 10 == 0)
                fprintf(stdout, "%lu", (i / 10) % 10);
            else
                fprintf(stdout, " ");
        }
        std::cout << std::endl;

        for (uint64_t i = start; i < end; i++) {
            if ((*W)[i] >= alph_size)
                fprintf(stdout, "-");
            else
                fprintf(stdout, " ");
        }
        std::cout << std::endl;

        for (uint64_t i = start; i < end; i++) {
            if ((*W)[i] % alph_size == 0)
                fprintf(stdout, "$");
            else
                std::cout << get_alphabet_symbol((*W)[i] % alph_size);
        }
        std::cout << std::endl;

        for (uint64_t i = start; i < end; i++) {
            if (p == i)
                fprintf(stdout, "*");
            else
                fprintf(stdout, " ");
        }
        std::cout << std::endl;

        size_t j;
        for (size_t l = 0; l < k; l++) {
            for (uint64_t i = start; i < end; i++) {
                j = get_minus_k_value(i, l).first;
                if (j % alph_size == 0)
                    std::cout << "$";
                else
                    std::cout << get_alphabet_symbol(j % alph_size);
            }
            std::cout << std::endl;
        }
        std::cout << std::endl;
        for (uint64_t i = start; i < end; i++) {
            fprintf(stdout, "%i", (int) (*last)[i]);
        }
        std::cout << std::endl;
        std::cout << std::endl;

        for (uint64_t i = start; i < end; ++i) {
            std::cout << indegree(i);  
        }
        std::cout << std::endl;
        for (uint64_t i = start; i < end; ++i) {
            std::cout << outdegree(i);  
        }
        std::cout << std::endl;
        std::cout << std::endl;

        start += linelen;
        end = start + linelen < W->n ? start + linelen : W->n;
    }
}


/**
 * Take the current graph content and store in a file.
 *
 */
void DBG_succ::toFile(unsigned int total, unsigned int idx) {

    // adapt outbase depending on merging strategy
    std::string outbase = config->outfbase;
    if (total > 1)
        outbase += "." + std::to_string(idx) + "_" + std::to_string(total);

    // write Wavelet Tree
    std::ofstream outstream((outbase + ".W.dbg").c_str());
    W->serialise(outstream);
    outstream.close();

    // write last array
    outstream.open((outbase + ".l.dbg").c_str());
    last->serialise(outstream);
    outstream.close();

    // write F values and k
    outstream.open((outbase + ".F.dbg").c_str());
    outstream << ">F" << std::endl;
    for (size_t i = 0; i < F.size(); ++i)
        outstream << F.at(i) << std::endl;
    outstream << ">k" << std::endl;
    outstream << k << std::endl;
    outstream << ">p" << std::endl;
    outstream << p << std::endl;
    outstream.close();
}


// write annotation to disk
void DBG_succ::annotationToFile() {
    std::ofstream outstream((config->infbase + ".anno.dbg").c_str());
    //annotation
    libmaus2::util::NumberSerialisation::serialiseNumber32Deque<uint32_t>(outstream, annotation);
    // annotation_map
    serialize_annotation_map(outstream, annotation_map);
    //combination vector
    serialize_combination_vector(outstream, combination_vector);
    // id_to_label
    serialize_annotation_id_vector(outstream, id_to_label);
    // label_to_id_map
    serialize_label_to_id_map(outstream, label_to_id_map);
    // combination_count
    libmaus2::util::NumberSerialisation::serialiseNumber(outstream, combination_count);
    outstream.close();
}

// read annotation from disk
void DBG_succ::annotationFromFile() {
    std::ifstream instream((config->infbase + ".anno.dbg").c_str());
    if (instream.good()) {
        if (config->verbose)
            std::cerr << "get deque from disk" << std::endl;
        // annotation
        annotation = libmaus2::util::NumberSerialisation::deserialiseNumber32Deque<uint32_t>(instream);
        if (config->verbose)
            std::cerr << "get map from disk" << std::endl;
        // annotation_map
        deserialize_annotation_map(instream, annotation_map);
        // combination_vector
        combination_vector = deserialize_combination_vector(instream);
        // id_to_label
        id_to_label = deserialize_annotation_id_vector(instream);
        // label_to_id_map
        deserialize_label_to_id_map(instream, label_to_id_map);
        combination_count = libmaus2::util::NumberSerialisation::deserialiseNumber(instream);
    } else {
        annotation.resize(get_size(), 0);
    }
    instream.close();
}
<|MERGE_RESOLUTION|>--- conflicted
+++ resolved
@@ -22,8 +22,6 @@
 #include <zlib.h>
 #include <cmath>
 #include <pthread.h>
-#include <ctime>
-#include <parallel/algorithm>
 
 /**
  * We use libmaus 2 for representing dynamic succint data structures
@@ -56,10 +54,6 @@
 uint64_t p;
 // alphabet size
 size_t alph_size = 7;
-<<<<<<< HEAD
-// alphabet
-=======
->>>>>>> f3811a66
 
 // infile base when loaded from file
 std::string infbase;
@@ -81,7 +75,8 @@
 //
 DBG_succ::DBG_succ(size_t k_, Config* config_, bool sentinel) : 
     k(k_),
-    config(config_) {
+    config(config_),
+    alphabet("$ACGTNX$ACGTNXn") {
 
     last->insertBit(0, false);
     if (sentinel)
@@ -103,16 +98,14 @@
     }
     id_to_label.push_back("");
     combination_vector.push_back(0);
-
-    // alphabet
-    const std::string alphabet("$ACGTNX$ACGTNXn");
 }
 
 
 
 DBG_succ::DBG_succ(std::string infbase_, Config* config_) : 
     infbase(infbase_),
-    config(config_) {
+    config(config_),
+    alphabet("$ACGTNX$ACGTNXn") {
 
     // load last array
     std::ifstream instream((infbase + ".l.dbg").c_str());
@@ -158,9 +151,6 @@
     instream.close();
     id_to_label.push_back("");
     combination_vector.push_back(0);
-
-    // alphabet
-    const std::string alphabet("$ACGTNX$ACGTNXn");
 }
 
 DBG_succ::~DBG_succ() {
@@ -774,11 +764,7 @@
 }
 
 char DBG_succ::get_alphabet_symbol(uint64_t s) {
-<<<<<<< HEAD
-    return s < alphabet.length() ? alphabet[s] : alphabet[14];
-=======
     return s < alphabet.size() ? alphabet[s] : alphabet[14];
->>>>>>> f3811a66
 }
 
 std::vector<uint64_t> DBG_succ::align(kstring_t seq) {
@@ -896,280 +882,6 @@
 
     return nt_lookup[(int) s];
 }
-
-
-<<<<<<< HEAD
-// add a full sequence to the graph
-void DBG_succ::add_seq (kstring_t &seq) {
-
-    if (debug) {
-        print_seq();
-        print_state();
-        std::cout << "======================================" << std::endl;
-    }
-
-    // Padding of the input genome / read
-    if (W->n == 2) {
-        for (size_t j = 0; j < k; j++) {
-            append_pos(6);
-            if (debug) {
-                print_seq();
-                print_state();
-                std::cout << "======================================" << std::endl;
-            }
-        }
-    }
-
-    /** Iterate over input sequence and enumerae all
-     * k-mers.
-     */
-    for (uint64_t i = 0; i < seq.l; ++i) {
-        if (i > 0 && i % 1000 == 0) {
-            std::cout << "." << std::flush;
-            if (i % 10000 == 0) {
-                fprintf(stdout, "%lu - edges %lu / nodes %lu\n", i, get_edge_count(), get_node_count());
-            }
-        }
-        // if (debug) {
-        //    fprintf(stdout, "appending %i\n", (int) ordValue(seq[i]));
-        //    cerr << "seq[i] " << seq[i] << std::endl;
-        //    cerr << "seq[i] ord " << ordValue(seq[i]) + 1 << std::endl;
-        // }
-
-        append_pos(get_alphabet_number(seq.s[i]));
-
-        if (debug) {
-            print_seq();
-            print_state();
-            std::cout << "======================================" << std::endl;
-        }
-    }
-
-    // Padding after sequence to get back into default state.
-    for (size_t j = 0; j < k; j++) {
-        append_pos(6);
-        if (debug) {
-            print_seq();
-            print_state();
-            std::cout << "======================================" << std::endl;
-        }
-    }
-
-    fprintf(stdout, "edges %lu / nodes %lu\n", get_edge_count(), get_node_count());
-
-    //toSQL();
-    //String<Dna5F> test = "CCT";
-    //fprintf(stdout, "\nindex of CCT: %i\n", (int) index(test));
-}
-
-size_t DBG_succ::add_seq_alt (kstring_t &seq, bool bridge, unsigned int parallel, std::string suffix) {
-
-    if (debug) {
-        print_seq();
-        print_state();
-        std::cout << "======================================" << std::endl;
-    }
-
-    /*
-    char *nt_lookup = (char*)malloc(128);
-    uint8_t def = 5;
-    memset(nt_lookup, def, 128);
-    for (size_t i=0;i<alph_size;++i) {
-        nt_lookup[(uint8_t)alphabet[i]]=i;
-        nt_lookup[(uint8_t)tolower(alphabet[i])]=i;
-    }
-    */
-    const char nt_lookup[128] = {
-                    5, 5, 5, 5,  5, 5, 5, 5,  5, 5, 5, 5,  5, 5, 5, 5, 
-                    5, 5, 5, 5,  5, 5, 5, 5,  5, 5, 5, 5,  5, 5, 5, 5, 
-                    5, 5, 5, 5,  0, 5, 5, 5,  5, 5, 5, 5,  5, 5, 5, 5,
-                    5, 5, 5, 5,  5, 5, 5, 5,  5, 5, 5, 5,  5, 5, 5, 5, 
-                    5, 1, 5, 2,  5, 5, 5, 3,  5, 5, 5, 5,  5, 5, 5, 5, 
-                    5, 5, 5, 5,  4, 4, 5, 5,  6, 5, 5, 5,  5, 5, 5, 5, 
-                    5, 1, 5, 2,  5, 5, 5, 3,  5, 5, 5, 5,  5, 5, 5, 5, 
-                    5, 5, 5, 5,  4, 4, 5, 5,  6, 5, 5, 5,  5, 5, 5, 5 
-    };   
-
-
-
-    //clock_t start = clock();
-    //std::cerr << "Loading kmers\n";
-
-    return seqtokmer(kmers, seq.s, seq.l, k, nt_lookup, alphabet, bridge, parallel, suffix);
-    //std::cerr << (clock()-start)/CLOCKS_PER_SEC << "\n";
-    //free(nt_lookup);
-}
-
-void DBG_succ::construct_succ(unsigned int parallel) {
-    //clock_t start=clock();
-    std::cerr << "Sorting kmers in current bin\n";
-    omp_set_num_threads(std::max((int)parallel,1));
-    __gnu_parallel::sort(kmers.begin(),kmers.end());
-    //std::sort(kmers.begin(),kmers.end());
-    kmers.erase(std::unique(kmers.begin(), kmers.end() ), kmers.end() );
-    //std::cerr << (clock()-start)/CLOCKS_PER_SEC << "\n";
-
-    //start=clock();
-
-    size_t curpos = W_stat.size();
-    W_stat.resize(W_stat.size()+kmers.size());
-    last_stat_safe.resize(last_stat_safe.size()+kmers.size(), true);
-    
-    #pragma omp parallel num_threads(parallel)
-    {
-        #pragma omp for nowait
-        for (size_t i=0;i<kmers.size();++i) {
-            //set last
-            if (i+1 < kmers.size()) {
-                bool dup = compare_kmer_suffix(kmers[i], kmers[i+1]);
-                if (dup) {
-                    //Since this causes the other threads to wait, only update when necessary
-                    last_stat_safe[curpos+i] = false;
-                }
-            }
-            //set W
-            uint8_t curW = getW(kmers[i]);
-            if (curW == 127) {
-                char* curseq = kmertos(kmers[i], alphabet, alph_size);
-                std::cerr << "Failure decoding kmer " << i << "\n" << kmers[i] << "\n" << curseq << "\n";
-                free(curseq);
-                exit(1);
-            }
-            if (!curW && curpos+i)
-                p=curpos+i;
-            if (i) {
-                for (size_t j=i-1;compare_kmer_suffix(kmers[j], kmers[i], 1);--j) {
-                    //TODO: recalculating W is probably faster than doing a pragma for ordered
-                    if (getW(kmers[j]) == curW) {
-                        curW += alph_size;
-                        break;
-                    }
-                    if (!j)
-                        break;
-                }
-            }
-            W_stat[curpos+i] = curW;
-        }
-    } 
-    for (size_t i=0;i<kmers.size();++i) {
-        char cF=getPos(kmers[i], k-1, alphabet, alph_size);
-        if (cF != alphabet[lastlet]) {
-            for (lastlet++;lastlet<alph_size;lastlet++) {
-                F[lastlet]=curpos+i-1;
-                if (alphabet[lastlet]==cF) {
-                    break;
-                }
-            }
-        }
-    }
-    kmers.clear();
-    /*
-    std::cerr << (clock()-start)/CLOCKS_PER_SEC << "\n";
-    start=clock();
-
-    kmers.clear();
-    std::cerr << (clock()-start)/CLOCKS_PER_SEC << "\n";
-    start=clock();
-    fprintf(stdout, "edges %lu / nodes %lu/ %s\n", get_edge_count(), get_node_count());
-    */
-}
-
-void DBG_succ::get_RAM() {
-    //output total RAM usage
-    FILE* sfile = fopen("/proc/self/status","r");
-    char line[128];
-    while (fgets(line, 128, sfile) != NULL) {
-        if (strncmp(line, "VmRSS:", 6) == 0) {
-            break;
-        }
-    }
-    std::cout << line;
-    fclose(sfile);
-
-}
-
-/** This function takes a character c and appends it to the end of the graph sequence
- * given that the corresponding note is not part of the graph yet.
- */
-void DBG_succ::append_pos(TAlphabet c) {
-
-    // check that the last position of the graph is indeed a terminal
-    assert((*W)[p] == 0);
-    TAlphabet c_p = get_node_end_value(p);
-    // get range of identical nodes (without W) pos current end position
-    std::pair<uint64_t, uint64_t> R = get_equal_node_range(this->p);
-    //fprintf(stdout, "range [%i %i]\n", (int) R.first, (int) R.second);
-
-    // get position of first occurence of c in W after p
-    uint64_t next_c = succ_W(p, c);
-    // check if c is part of range
-    bool exist_c = (next_c <= R.second);
-    if (!exist_c) {
-        // get position of first occurence of c- in W after p
-        next_c = succ_W(p, c + alph_size);
-        // check if c- is part of range
-        exist_c = (next_c <= R.second);
-    }
-
-    /**
-     * if the character already exists in the range, we delete the terminal symbol
-     * at p, insert c at fwd(next_c) and update p.
-     */
-    if (exist_c) {
-        uint64_t p_new = fwd(next_c);
-        // remove old terminal symbol
-        last->deleteBit(p);
-        W->remove(p);
-        // adapt position if altered by previous deletion
-        p_new -= (p < p_new);
-        // insert new terminal symbol 
-        // we have to insert 0 into last as the node already existed in the range 
-        // and the terminal symbol is always first
-        last->insertBit(p_new, false);
-        W->insert(0, p_new);
-        // update new terminal position
-        p = p_new;
-        // take care of updating the offset array F
-        update_F(c_p, false);
-        //assert(get_node_end_value(p) == c);
-        update_F(c, true);
-    } else {
-        /**
-         * We found that c does not yet exist in the current range and now have to
-         * figure out if we need to add c or c- to the range.
-         * To do this, we check if there is a previous position j1 with W[j1] == c
-         * whose node shares a k-1 suffix with the current node. If yes, we add c- 
-         * instead of c.
-         */
-        // get position of last occurence of c before p (including p - 1)
-        uint64_t last_c = pred_W(p - 1, c);
-        // if this position exists
-        if (last_c > 0) {
-            uint64_t x = fwd(last_c);
-            assert((*last)[x]); // this should always be true - unless x is 0 - I do not get the logic in the reference implementation
-
-            // check, if there are any c or c- symbols following after position p
-            uint64_t next_c = succ_W(p + 1, c);
-            uint64_t next_cm = succ_W(p + 1, c + alph_size);
-            // there is no c between p and next_cm and next_cm is a c- ==> we should add a c- 
-            // all nodes between W[i] = c and W[j] = c- share a common suffix of length k-1
-            bool minus1 = (next_cm < next_c);
-            // check, if we share a k-1 suffix with last_c
-            if (!minus1) {
-                minus1 = compare_node_suffix(p, last_c);
-            }
-
-            // adding a new node can influence following nodes that share a k-1 suffix with the
-            // new node -> need to adapt the respektive cc to a cc-
-            bool minus2 = false;
-            if (next_c < W->n) {
-                minus2 = compare_node_suffix(p, next_c);
-                if (minus2) {
-                    replaceW(next_c, (*W)[next_c] + alph_size);
-                }
-            }
-=======
->>>>>>> f3811a66
 
 
 void DBG_succ::toDynamic() {
