--- conflicted
+++ resolved
@@ -52,19 +52,14 @@
     void build_graph(DBGBitmap *graph);
     DBGBitmap::Chunk* build_chunk() { return constructor_->build_chunk(); }
 
-<<<<<<< HEAD
-    static DBGSD* build_graph_from_chunks(const std::vector<std::string> &chunk_filenames,
+    static DBGBitmap* build_graph_from_chunks(const std::vector<std::string> &chunk_filenames,
+                                              bool canonical_mode = false,
+                                              bool verbose = false);
+
+    static DBGBitmap* build_graph_from_chunks(const std::vector<std::unique_ptr<DBGBitmap::Chunk>> &chunk,
                                           bool canonical_mode = false,
                                           bool verbose = false);
 
-    static DBGSD* build_graph_from_chunks(const std::vector<std::unique_ptr<DBGSD::Chunk>> &chunk,
-                                          bool canonical_mode = false,
-                                          bool verbose = false);
-=======
-    static DBGBitmap* build_graph_from_chunks(const std::vector<std::string> &chunk_filenames,
-                                              bool canonical_mode = false,
-                                              bool verbose = false);
->>>>>>> 9627c899
   private:
     std::unique_ptr<IBitmapChunkConstructor> constructor_;
 };
