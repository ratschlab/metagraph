#include "dbg_aligner.hpp"

#include "aligner_aggregator.hpp"

namespace mtg {
namespace graph {
namespace align {

IDBGAligner::DBGQueryAlignment IDBGAligner::align(std::string_view query,
                                                  bool is_reverse_complement) const {
    DBGQueryAlignment result(query);
    std::string empty_header;
    align_batch(
        [&](const QueryCallback &callback) {
            callback(empty_header, query, is_reverse_complement);
        },
        [&](std::string_view, DBGQueryAlignment&& alignment) {
            result = std::move(alignment);
        }
    );

    return result;
}

void IDBGAligner
::align_batch(const std::vector<std::pair<std::string, std::string>> &seq_batch,
              const AlignmentCallback &callback) const {
    align_batch([&](const QueryCallback &query_callback) {
        for (const auto &[header, seq] : seq_batch) {
            query_callback(header, seq, false /* orientation of seq */);
        }
    }, callback);
}

template <class AlignmentCompare>
void SeedAndExtendAlignerCore<AlignmentCompare>
::align_core(std::string_view query,
             const ISeeder<node_index> &seeder,
             IExtender<node_index>&& extender,
             const LocalAlignmentCallback &callback,
             const MinScoreComputer &get_min_path_score) const {
<<<<<<< HEAD
    std::vector<DBGAlignment> seeds;
    seeder.call_seeds([&](DBGAlignment&& seed) {
        assert(seed.is_valid(graph_, &config_));
        seeds.emplace_back(std::move(seed));
    });

    for (auto &seed : seeds) {
        bool inserted = false;
        std::pair<size_t, size_t> idx_range {
            seed.get_clipping(),
            seed.get_clipping() + seed.get_query().size()
        };
        for (node_index node : seed) {
            auto emplace = visited_nodes_.emplace(node, idx_range);
            auto &range = emplace.first.value();
            if (emplace.second) {
                inserted = true;
            } else if (range.first > idx_range.first || range.second < idx_range.second) {
                range.first = std::min(range.first, idx_range.first);
                range.second = std::max(range.second, idx_range.second);
                inserted = true;
            }
        }

        if (!inserted) {
#ifndef NDEBUG
            mtg::common::logger->trace("Skipping seed: {}", seed);
#endif
            continue;
        }

=======
    for (auto &seed : seeder.get_seeds()) {
>>>>>>> 7fdc1fc9
#ifndef NDEBUG
        mtg::common::logger->trace("Seed: {}", seed);
#endif
        score_t min_path_score = get_min_path_score(seed);

        if (seed.get_query().data() + seed.get_query().size()
                == query.data() + query.size()) {
            if (seed.get_score() >= min_path_score) {
                seed.trim_offset();
                assert(seed.is_valid(graph_, &config_));
#ifndef NDEBUG
                mtg::common::logger->trace("Alignment: {}", seed);
#endif
                callback(std::move(seed));
            }

            continue;
        }

        bool extended = false;
        extender.initialize(seed);
        extender([&](DBGAlignment&& extension, auto start_node) {
            if (!start_node && !extended) {
                // no good extension found
                if (seed.get_score() >= min_path_score) {
                    seed.extend_query_end(query.data() + query.size());
                    seed.trim_offset();
                    assert(seed.is_valid(graph_, &config_));
#ifndef NDEBUG
                    mtg::common::logger->trace("Alignment: {}", seed);
#endif
                    callback(std::move(seed));
                }
                extended = true;
                return;
            }

            assert(extension.is_valid(graph_, &config_));
            extension.extend_query_end(query.data() + query.size());

            if (extension.get_clipping() || start_node != seed.back()) {
                // if the extension starts at a different position
                // from the seed end, then it's a new alignment
                extension.extend_query_begin(query.data());
                extension.trim_offset();
                assert(extension.is_valid(graph_, &config_));
#ifndef NDEBUG
                mtg::common::logger->trace("Alignment: {}", extension);
#endif
                callback(std::move(extension));
                return;
            }

            assert(extension.get_offset() == graph_.get_k() - 1);
            auto next_path = seed;
            next_path.append(std::move(extension));
            next_path.trim_offset();
            assert(next_path.is_valid(graph_, &config_));

#ifndef NDEBUG
            mtg::common::logger->trace("Alignment: {}", next_path);
#endif
            callback(std::move(next_path));
            extended = true;
        }, min_path_score);

        // if !extended, then the seed was not extended because of early cutoff

        extender.call_explored_nodes([&](node_index node, size_t begin, size_t end) {
            auto emplace = visited_nodes_.emplace(node, std::make_pair(begin, end));
            auto &range = emplace.first.value();
            if (!emplace.second) {
                range.first = std::min(range.first, begin);
                range.second = std::max(range.second, end);
            }
        });
    }
}

template <class AlignmentCompare>
void SeedAndExtendAlignerCore<AlignmentCompare>
::align_one_direction(DBGQueryAlignment &paths,
                      bool orientation_to_align,
                      const ISeeder<node_index> &seeder,
                      IExtender<node_index>&& extender) const {
    std::string_view query = paths.get_query(orientation_to_align);

    align_aggregate(paths, [&](const auto &alignment_callback,
                               const auto &get_min_path_score) {
        align_core(query, seeder, std::move(extender),
                   alignment_callback, get_min_path_score);
    });
}

template <class AlignmentCompare>
void SeedAndExtendAlignerCore<AlignmentCompare>
::align_best_direction(DBGQueryAlignment &paths,
                       const ISeeder<node_index> &forward_seeder,
                       const ISeeder<node_index> &reverse_seeder,
                       IExtender<node_index>&& forward_extender,
                       IExtender<node_index>&& reverse_extender) const {
    std::string_view forward = paths.get_query();
    std::string_view reverse = paths.get_query(true);

    align_aggregate(paths, [&](const auto &alignment_callback,
                               const auto &get_min_path_score) {
        align_core(forward, forward_seeder, std::move(forward_extender),
                   alignment_callback, get_min_path_score);

        align_core(reverse, reverse_seeder, std::move(reverse_extender),
                   alignment_callback, get_min_path_score);

    });
}

template <class AlignmentCompare>
void SeedAndExtendAlignerCore<AlignmentCompare>
::align_both_directions(DBGQueryAlignment &paths,
                        const ISeeder<node_index> &forward_seeder,
                        IExtender<node_index>&& forward_extender,
                        IExtender<node_index>&& reverse_extender,
                        const SeederGenerator &seeder_generator) const {
    std::string_view forward = paths.get_query();
    std::string_view reverse = paths.get_query(true);

    std::vector<DBGAlignment> reverse_seeds;

    align_aggregate(paths, [&](const auto &alignment_callback,
                               const auto &get_min_path_score) {
#ifndef NDEBUG
        mtg::common::logger->trace("Aligning forwards");
#endif

        // First get forward alignments
        align_core(forward, forward_seeder, std::move(forward_extender),
            [&](DBGAlignment&& path) {
                score_t min_path_score = get_min_path_score(path);

                // If the alignment starts from the beginning of the query,
                // there's no sequence left for aligning backwards.
                if (!path.get_clipping()) {
                    if (path.get_score() >= min_path_score)
                        alignment_callback(std::move(path));

                    return;
                }

                auto rev = path;
                rev.reverse_complement(graph_, reverse);
                if (rev.empty()) {
#ifndef NDEBUG
                    mtg::common::logger->trace("Alignment cannot be reversed, returning");
#endif
                    if (path.get_score() >= min_path_score)
                        alignment_callback(std::move(path));

                    return;
                }

                // Remove any character skipping from the end so that the
                // alignment can proceed
                assert(rev.get_end_clipping());
                rev.trim_end_clipping();
                assert(rev.is_valid(graph_, &config_));

                // Pass the reverse complement of the forward alignment
                // as a seed for extension
                reverse_seeds.emplace_back(std::move(rev));
            },
            [&](const auto&) {
                // ignore the min path score for the forward alignment,
                // since it may have a score that is too low before it is
                // extended backwards
                return config_.min_cell_score;
            }
        );

#ifndef NDEBUG
        mtg::common::logger->trace("Aligning backwards");
#endif

        // Then use the reverse complements of the forward alignments as seeds
        seeder_generator(forward_seeder, std::move(reverse_seeds),
                         [&](const auto &reverse_seeder) {
            align_core(reverse, reverse_seeder, std::move(reverse_extender),
                [&](DBGAlignment&& path) {
                    // If the path originated from a backwards alignment (forward
                    // alignment of a reverse complement) and did not skip the first
                    // characters (so it is unable to be reversed), change back
                    // to the forward orientation
                    if (path.get_orientation()) {
                        auto forward_path = path;
                        forward_path.reverse_complement(graph_, forward);
                        if (!forward_path.empty()) {
                            path = std::move(forward_path);
#ifndef NDEBUG
                        } else {
                            mtg::common::logger->trace(
                                "Backwards alignment cannot be reversed, returning");
#endif
                        }

                        // for (node_index node : forward_path) {
                        //     visited_nodes_.emplace(node);
                        // }
                    }

                    assert(path.is_valid(graph_, &config_));
                    alignment_callback(std::move(path));
                },
                get_min_path_score
            );
        });
    });
}

template <class AlignmentCompare>
void SeedAndExtendAlignerCore<AlignmentCompare>
::align_aggregate(DBGQueryAlignment &paths,
                  const AlignmentGenerator &alignment_generator) const {
    AlignmentAggregator<node_index, AlignmentCompare> path_queue(
        paths.get_query() /* forward */,
        paths.get_query(true) /* reverse complement */,
        config_
    );

    alignment_generator(
        [&](DBGAlignment&& alignment) { path_queue.add_alignment(std::move(alignment)); },
        [&](const DBGAlignment &seed) { return path_queue.get_min_path_score(seed); }
    );

    path_queue.call_alignments([&](auto&& alignment) {
        assert(alignment.is_valid(graph_, &config_));
        paths.emplace_back(std::move(alignment));
    });
}

template class SeedAndExtendAlignerCore<>;

} // namespace align
} // namespace graph
} // namespace mtg<|MERGE_RESOLUTION|>--- conflicted
+++ resolved
@@ -39,14 +39,7 @@
              IExtender<node_index>&& extender,
              const LocalAlignmentCallback &callback,
              const MinScoreComputer &get_min_path_score) const {
-<<<<<<< HEAD
-    std::vector<DBGAlignment> seeds;
-    seeder.call_seeds([&](DBGAlignment&& seed) {
-        assert(seed.is_valid(graph_, &config_));
-        seeds.emplace_back(std::move(seed));
-    });
-
-    for (auto &seed : seeds) {
+    for (auto &seed : seeder.get_seeds()) {
         bool inserted = false;
         std::pair<size_t, size_t> idx_range {
             seed.get_clipping(),
@@ -71,9 +64,6 @@
             continue;
         }
 
-=======
-    for (auto &seed : seeder.get_seeds()) {
->>>>>>> 7fdc1fc9
 #ifndef NDEBUG
         mtg::common::logger->trace("Seed: {}", seed);
 #endif
