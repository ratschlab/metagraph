--- conflicted
+++ resolved
@@ -504,23 +504,17 @@
                 align_core(*seeder, extender, add_alignment, get_min_path_score, false);
         }
 #else
-<<<<<<< HEAD
-        std::tie(num_seeds, num_extensions, num_explored_nodes) =
-            align_core(*seeder, extender, add_alignment, get_min_path_score, false);
-=======
         if (config_.chain_alignments) {
             std::string_view reverse = paths[i].get_query(true);
             Extender extender_rc(*this, reverse);
-            auto [seeds, extensions, explored_nodes] =
+            std::tie(num_seeds, num_extensions, num_explored_nodes) =
                 align_both_directions(this_query, reverse, *seeder, *seeder_rc,
                                       extender, extender_rc,
                                       add_alignment, get_min_path_score);
-
-            num_seeds += seeds;
         } else {
-            align_core(*seeder, extender, add_alignment, get_min_path_score, false);
-        }
->>>>>>> 2663e700
+            std::tie(num_seeds, num_extensions, num_explored_nodes) =
+                align_core(*seeder, extender, add_alignment, get_min_path_score, false);
+        }
 #endif
 
         size_t aligned_labels = aggregator.num_aligned_labels();
@@ -982,19 +976,14 @@
         }
     }
 
-<<<<<<< HEAD
     return std::make_tuple(num_seeds,
                            num_extensions + reverse_extender.num_extensions(),
                            num_explored_nodes + reverse_extender.num_explored_nodes());
-}
-=======
-    return std::make_tuple(num_seeds, num_extensions, num_explored_nodes);
 
 #else
 
     throw std::runtime_error("Reverse complements not defined for amino acids");
 
->>>>>>> 2663e700
 #endif
 }
 
