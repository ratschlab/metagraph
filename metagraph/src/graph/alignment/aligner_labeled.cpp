#include "aligner_labeled.hpp"

#include "graph/representation/rc_dbg.hpp"
#include "graph/representation/succinct/boss.hpp"
#include "graph/representation/succinct/dbg_succinct.hpp"
#include "graph/representation/canonical_dbg.hpp"
#include "graph/graph_extensions/node_lcs.hpp"
#include "annotation/int_matrix/base/int_matrix.hpp"
#include "common/algorithms.hpp"
#include "common/utils/template_utils.hpp"


namespace mtg {
namespace graph {
namespace align {

using mtg::common::logger;

typedef annot::binmat::BinaryMatrix::Row Row;
typedef annot::binmat::BinaryMatrix::Column Column;
typedef AnnotationBuffer::Columns Columns;
typedef DeBruijnGraph::node_index node_index;

// dummy index for an unfetched annotations
static constexpr size_t nannot = std::numeric_limits<size_t>::max();

node_index get_labeled_node(const DeBruijnGraph &graph, node_index node) {
    if (const auto *canonical = dynamic_cast<const CanonicalDBG*>(&graph))
        return canonical->get_base_node(node);

    if (graph.get_mode() == DeBruijnGraph::CANONICAL) {
        std::string query = spell_path(graph, { node });
        return map_to_nodes(graph, query)[0];
    }

    return node;
}

AnnotationBuffer::AnnotationBuffer(const DeBruijnGraph &graph, const Annotator &annotator)
      : graph_(graph),
        annotator_(annotator),
        multi_int_(dynamic_cast<const annot::matrix::MultiIntMatrix*>(&annotator_.get_matrix())),
        count_(multi_int_ ? nullptr : dynamic_cast<const annot::matrix::IntMatrix*>(&annotator_.get_matrix())),
        column_sets_({ {} }) {
    if (multi_int_ && graph_.get_mode() != DeBruijnGraph::BASIC) {
        multi_int_ = nullptr;
        logger->warn("Coordinates not supported when aligning to CANONICAL "
                     "or PRIMARY mode graphs");
    }
}

void AnnotationBuffer::fetch_queued_annotations() {
    assert(graph_.get_mode() != DeBruijnGraph::PRIMARY
                && "PRIMARY graphs must be wrapped into CANONICAL");

    std::vector<node_index> queued_nodes;
    std::vector<Row> queued_rows;

    const DeBruijnGraph *base_graph = &graph_;

    const auto *canonical = dynamic_cast<const CanonicalDBG*>(&graph_);
    if (canonical)
        base_graph = &canonical->get_graph();

    const auto *dbg_succ = dynamic_cast<const DBGSuccinct*>(base_graph);
    const boss::BOSS *boss = dbg_succ ? &dbg_succ->get_boss() : nullptr;

    for (const auto &path : queued_paths_) {
        std::vector<node_index> base_path;
        if (base_graph->get_mode() == DeBruijnGraph::CANONICAL) {
            // TODO: avoid this call of spell_path
            std::string query = spell_path(graph_, path);
            base_path = map_to_nodes(*base_graph, query);

        } else if (canonical) {
            base_path.reserve(path.size());
            for (node_index node : path) {
                base_path.emplace_back(canonical->get_base_node(node));
            }

        } else {
            assert(graph_.get_mode() == DeBruijnGraph::BASIC);
            base_path = path;
            if (dynamic_cast<const RCDBG*>(&graph_))
                std::reverse(base_path.begin(), base_path.end());
        }

        assert(base_path.size() == path.size());

        for (size_t i = 0; i < path.size(); ++i) {
            if (base_path[i] == DeBruijnGraph::npos) {
                // this can happen when the base graph is CANONICAL and path[i] is a
                // dummy node
                if (node_to_cols_.emplace(path[i], 0).second) {
                    if (has_coordinates())
                        label_coords_.emplace_back();

                    if (has_counts())
                        label_counts_.emplace_back();
                }

                continue;
            }

            if (boss && !boss->get_W(dbg_succ->kmer_to_boss_index(base_path[i]))) {
                // skip dummy nodes
                if (node_to_cols_.emplace(base_path[i], 0).second) {
                    if (has_coordinates())
                        label_coords_.emplace_back();

                    if (has_counts())
                        label_counts_.emplace_back();
                }

                if (graph_.get_mode() == DeBruijnGraph::CANONICAL
                        && base_path[i] != path[i]
                        && node_to_cols_.emplace(path[i], 0).second) {
                    if (has_coordinates())
                        label_coords_.emplace_back();

                    if (has_counts())
                        label_counts_.emplace_back();
                }

                continue;
            }

            Row row = AnnotatedDBG::graph_to_anno_index(base_path[i]);
            if (canonical || graph_.get_mode() == DeBruijnGraph::BASIC) {
                if (node_to_cols_.emplace(base_path[i], nannot).second) {
                    queued_rows.push_back(row);
                    queued_nodes.push_back(base_path[i]);
                }

                continue;
            }

            assert(graph_.get_mode() == DeBruijnGraph::CANONICAL);

            auto find_a = node_to_cols_.find(path[i]);
            auto find_b = node_to_cols_.find(base_path[i]);

            if (find_a == node_to_cols_.end() && find_b == node_to_cols_.end()) {
                node_to_cols_.emplace(path[i], nannot);
                queued_rows.push_back(row);
                queued_nodes.push_back(path[i]);

                if (path[i] != base_path[i]) {
                    node_to_cols_.emplace(base_path[i], nannot);
                    queued_rows.push_back(row);
                    queued_nodes.push_back(base_path[i]);
                }
            } else if (find_a == node_to_cols_.end() && find_b != node_to_cols_.end()) {
                node_to_cols_.emplace(path[i], find_b->second);
                if (find_b->second == nannot) {
                    queued_rows.push_back(row);
                    queued_nodes.push_back(path[i]);
                }
            } else if (find_a != node_to_cols_.end() && find_b == node_to_cols_.end()) {
                node_to_cols_.emplace(base_path[i], find_a->second);
            } else {
                size_t label_i = std::min(find_a->second, find_b->second);
                if (label_i != nannot) {
                    find_a.value() = label_i;
                    find_b.value() = label_i;
                }
            }
        }
    }

    queued_paths_.clear();

    if (queued_nodes.empty())
        return;

    auto push_node_labels = [&](auto node_it, auto row_it, auto&& labels) {
        assert(node_it != queued_nodes.end());
        assert(node_to_cols_.count(*node_it));
        assert(node_to_cols_.count(AnnotatedDBG::anno_to_graph_index(*row_it)));

        size_t label_i = cache_column_set(std::move(labels));
        node_index base_node = AnnotatedDBG::anno_to_graph_index(*row_it);
        if (graph_.get_mode() == DeBruijnGraph::BASIC) {
            assert(base_node == *node_it);
            node_to_cols_[*node_it] = label_i;
        } else if (canonical) {
            node_to_cols_[base_node] = label_i;
        } else {
            node_to_cols_[*node_it] = label_i;
            if (base_node != *node_it && node_to_cols_.emplace(base_node, label_i).second) {
                if (has_coordinates())
                    label_coords_.emplace_back(label_coords_.back());

                if (has_counts())
                    label_counts_.emplace_back(label_counts_.back());
            }
        }
    };

    auto node_it = queued_nodes.begin();
    auto row_it = queued_rows.begin();
    if (has_coordinates()) {
        assert(multi_int_);
        // extract both labels and coordinates, then store them separately
        for (auto&& row_tuples : multi_int_->get_row_tuples(queued_rows)) {
            Columns labels;
            labels.reserve(row_tuples.size());
            label_coords_.emplace_back();
            label_coords_.back().reserve(row_tuples.size());
            for (auto&& [label, coords] : row_tuples) {
                labels.push_back(label);
                label_coords_.back().push_back(std::move(coords));
            }
            push_node_labels(node_it++, row_it++, std::move(labels));
        }
    } else if (has_counts()) {
        assert(count_);
        // extract both labels and counts, then store them separately
        for (auto&& row_values : count_->get_row_values(queued_rows)) {
            Columns labels;
            labels.reserve(row_values.size());
            label_counts_.emplace_back();
            label_counts_.back().reserve(row_values.size());
            for (auto&& [label, count] : row_values) {
                labels.push_back(label);
                label_counts_.back().push_back(count);
            }
            push_node_labels(node_it++, row_it++, std::move(labels));
        }
    } else {
        for (auto&& labels : annotator_.get_matrix().get_rows(queued_rows)) {
            push_node_labels(node_it++, row_it++, std::move(labels));
        }
    }

#ifndef NDEBUG
    for (const auto &[node, val] : node_to_cols_) {
        assert(val != nannot);
    }
#endif
}

auto AnnotationBuffer::get_labels_and_coords(node_index node) const
        -> std::pair<const Columns*, const CoordinateSet*> {
    std::pair<const Columns*, const CoordinateSet*> ret_val { nullptr, nullptr };

    auto it = node_to_cols_.find(get_labeled_node(graph_, node));

    // if the node hasn't been seen before, or if its annotations haven't
    // been fetched, return nothing
    if (it == node_to_cols_.end() || it->second == nannot)
        return ret_val;

    ret_val.first = &column_sets_.data()[it->second];

    if (has_coordinates()) {
        assert(static_cast<size_t>(it - node_to_cols_.begin()) < label_coords_.size());
        ret_val.second = &label_coords_[it - node_to_cols_.begin()];
    }

    return ret_val;
}

auto AnnotationBuffer::get_labels_and_counts(node_index node) const
        -> std::pair<const Columns*, const CountSet*> {
    std::pair<const Columns*, const CountSet*> ret_val { nullptr, nullptr };

    auto it = node_to_cols_.find(get_labeled_node(graph_, node));

    // if the node hasn't been seen before, or if its annotations haven't
    // been fetched, return nothing
    if (it == node_to_cols_.end() || it->second == nannot)
        return ret_val;

    ret_val.first = &column_sets_.data()[it->second];

    if (has_counts()) {
        assert(static_cast<size_t>(it - node_to_cols_.begin()) < label_counts_.size());
        ret_val.second = &label_counts_[it - node_to_cols_.begin()];
    }

    return ret_val;
}

template <class T1, class T2>
bool overlap_with_diff(const T1 &tuple1, const T2 &tuple2, size_t diff) {
    auto a_begin = tuple1.begin();
    const auto a_end = tuple1.end();
    auto b_begin = tuple2.begin();
    const auto b_end = tuple2.end();

    assert(std::is_sorted(a_begin, a_end));
    assert(std::is_sorted(b_begin, b_end));

    while (a_begin != a_end && b_begin != b_end) {
        if (*a_begin + diff == *b_begin)
            return true;

        if (*a_begin + diff < *b_begin) {
            ++a_begin;
        } else {
            ++b_begin;
        }
    }

    return false;
}

template <class AIt, class BIt, class OutIt, class OutIt2>
void set_intersection_difference(AIt a_begin,
                                 AIt a_end,
                                 BIt b_begin,
                                 BIt b_end,
                                 OutIt intersection_out,
                                 OutIt2 diff_out) {
    while (a_begin != a_end) {
        if (b_begin == b_end || *a_begin < *b_begin) {
            *diff_out = *a_begin;
            ++diff_out;
            ++a_begin;
        } else if (*a_begin > *b_begin) {
            ++b_begin;
        } else {
            *intersection_out = *a_begin;
            ++intersection_out;
            ++a_begin;
            ++b_begin;
        }
    }
}

template <class AIt, class BIt, class OutIt, class OutIt2, class OutIt3>
void set_intersection_difference(AIt a_begin,
                                 AIt a_end,
                                 BIt b_begin,
                                 BIt b_end,
                                 OutIt intersection_out,
                                 OutIt2 diff_out,
                                 OutIt3 diff_out2) {
    while (a_begin != a_end) {
        if (b_begin == b_end || *a_begin < *b_begin) {
            *diff_out = *a_begin;
            ++diff_out;
            ++a_begin;
        } else if (*a_begin > *b_begin) {
            *diff_out2 = *b_begin;
            ++diff_out2;
            ++b_begin;
        } else {
            *intersection_out = *a_begin;
            ++intersection_out;
            ++a_begin;
            ++b_begin;
        }
    }
}

struct CoordIntersection {
    CoordIntersection(ssize_t offset = 0) : offset_(offset) {}

    template <typename It1, typename It2, typename Out>
    void operator()(It1 a_begin, It1 a_end, It2 b_begin, It2 b_end, Out out) const {
        while (a_begin != a_end && b_begin != b_end) {
            if (*a_begin + offset_ < *b_begin) {
                ++a_begin;
            } else if (*a_begin + offset_ > *b_begin) {
                ++b_begin;
            } else {
                *out = *a_begin;
                ++a_begin;
                ++b_begin;
                ++out;
            }
        }
    }

    ssize_t offset_;
};

struct CoordDifference {
    CoordDifference(ssize_t offset = 0) : offset_(offset) {}

    template <typename It1, typename It2, typename Out>
    void operator()(It1 a_begin, It1 a_end, It2 b_begin, It2 b_end, Out out) const {
        while (a_begin != a_end) {
            if (b_begin == b_end || *a_begin + offset_ < *b_begin) {
                *out = *a_begin;
                ++a_begin;
                ++out;
            } else if (*a_begin + offset_ > *b_begin) {
                ++b_begin;
            } else {
                ++a_begin;
                ++b_begin;
            }
        }
    }

    ssize_t offset_;
};

LabeledExtender::LabeledExtender(const IDBGAligner &aligner, std::string_view query)
    : LabeledExtender(aligner.get_graph(), aligner.get_config(),
                      dynamic_cast<const LabeledAligner<>&>(aligner).annotation_buffer_,
                      query) {}

void LabeledExtender::flush() {
    annotation_buffer_.fetch_queued_annotations();
    for ( ; last_flushed_table_i_ < table.size(); ++last_flushed_table_i_) {
        auto &table_elem = table[last_flushed_table_i_];

        size_t parent_i = table_elem.parent_i;
        assert(parent_i < last_flushed_table_i_);

        auto clear = [&]() {
            DEBUG_LOG("Removed table element {}", last_flushed_table_i_);
            node_labels_[last_flushed_table_i_] = 0;
            node_labels_switched_[last_flushed_table_i_] = false;
            std::fill(table_elem.S.begin(), table_elem.S.end(), config_.ninf);
            std::fill(table_elem.E.begin(), table_elem.E.end(), config_.ninf);
            std::fill(table_elem.F.begin(), table_elem.F.end(), config_.ninf);
        };

        if (!node_labels_[parent_i]) {
            clear();
            continue;
        }

        if (node_labels_[parent_i] != node_labels_[last_flushed_table_i_]
                || node_labels_switched_[last_flushed_table_i_]) {
            continue;
        }

        node_index node = table_elem.node;
        const auto &parent_labels
            = annotation_buffer_.get_cached_column_set(node_labels_[parent_i]);

        auto cur_labels = annotation_buffer_.get_labels(node);
        assert(cur_labels);
        Columns intersect_labels;
        std::set_intersection(parent_labels.begin(), parent_labels.end(),
                              cur_labels->begin(), cur_labels->end(),
                              std::back_inserter(intersect_labels));
        if (intersect_labels.empty()) {
            clear();
        } else {
            node_labels_[last_flushed_table_i_]
                = annotation_buffer_.cache_column_set(std::move(intersect_labels));
        }
    }
}

bool LabeledExtender::set_seed(const Alignment &seed) {
    if (!DefaultColumnExtender::set_seed(seed))
        return false;

    assert(std::all_of(seed.get_nodes().begin(), seed.get_nodes().end(),
                       [&](node_index n) { return annotation_buffer_.get_labels(n); }));

    // the first node of the seed has already been flushed
    last_flushed_table_i_ = 1;

    remaining_labels_i_ = annotation_buffer_.cache_column_set(seed.label_columns);
    assert(remaining_labels_i_ != nannot);
    node_labels_.assign(1, remaining_labels_i_);
    node_labels_switched_.assign(1, false);
    base_coords_ = seed.label_coordinates;
    if (!base_coords_.size())
        return true;

    if (dynamic_cast<const RCDBG*>(graph_)) {
        for (auto &coords : base_coords_) {
            for (auto &c : coords) {
                c += seed.get_nodes().size() - 1 - seed.get_offset();
            }
        }
    } else if (seed.get_offset()) {
        for (auto &coords : base_coords_) {
            for (auto &c : coords) {
                c -= seed.get_offset();
            }
        }
    }

    return true;
}

template <class Outgoing, class LabelIntersectDiff>
void compute_label_change_scores(const DeBruijnGraph &graph,
                                 AnnotationBuffer &annotation_buffer,
                                 const DBGAlignerConfig &config,
                                 Alignment::node_index node,
                                 char node_last_char,
                                 const Outgoing &outgoing,
                                 LabelIntersectDiff &intersect_diff_labels) {
    assert(outgoing.size() == intersect_diff_labels.size());

    size_t found_diffs = 0;
    for (const auto &[inter, diff, lclogprob] : intersect_diff_labels) {
        found_diffs += !diff.empty();
    }

    if (!found_diffs)
        return;

    // TODO: this cascade of graph unwrapping is ugly, find a cleaner way to do it
    const DeBruijnGraph *base_graph = &graph;
    if (const auto *rc_dbg = dynamic_cast<const RCDBG*>(base_graph)) {
        base_graph = &rc_dbg->get_graph();
    } else if (const auto *canonical = dynamic_cast<const CanonicalDBG*>(base_graph)) {
        base_graph = &canonical->get_graph();
    }

    const auto *dbg_succ = dynamic_cast<const DBGSuccinct*>(base_graph);

    if (!dbg_succ)
        return;

    size_t expand_seed = graph.get_k() - 1
        - std::min(graph.get_k() - 1, config.label_change_search_width);

    std::shared_ptr<NodeLCS> lcs = dbg_succ->get_extension<NodeLCS>();

    if (!lcs)
        return;

    typedef boss::BOSS::TAlphabet TAlphabet;
    typedef boss::BOSS::edge_index edge_index;
    typedef Alignment::node_index node_index;

    const boss::BOSS &boss = dbg_succ->get_boss();
    const auto *rev_graph = dynamic_cast<const RCDBG*>(&graph);
    const auto *canonical = dynamic_cast<const CanonicalDBG*>(
        rev_graph ? &rev_graph->get_graph() : &graph
    );

    assert(annotation_buffer.get_labels(node));
    node_index node_base = get_labeled_node(graph, node);
    assert(node_base);

    // Case 1:  node == node_base, next == next_base
    //          node         next
    // e.g.,    GTCATGC C -> TCATGCC X
    // look for $$$ATGC C -> $$ATGCC X
    // Case 2:  node != node_base, next != next_base

    // Case 3:  node == node_base, next != next_base (TODO: handle later)
    // Case 4:  node != node_base, next == next_base (TODO: handle later)

    size_t num_nonbase_next_nodes = 0;
    for (const auto &[next, c, score] : outgoing) {
        num_nonbase_next_nodes += (next != get_labeled_node(graph, next));
    }

    if (node != node_base && canonical && rev_graph && num_nonbase_next_nodes) {
        rev_graph = nullptr;
    } else if (node != node_base || (rev_graph && num_nonbase_next_nodes)) {
        return;
    }

    //          node         next
    // e.g.,    GTCATGC C <- XGTCATG C
    edge_index edge_base = dbg_succ->kmer_to_boss_index(
        rev_graph ? get_labeled_node(graph, std::get<0>(outgoing[0])) : node_base
    );
    edge_index last_edge_base = boss.succ_last(edge_base);

    std::pair<edge_index, edge_index> node_range {
        boss.pred_last(last_edge_base - 1) + 1, last_edge_base
    };
    assert(node_range.first);
    assert(node_range.second);
    node_range = lcs->expand(node_range.first, node_range.second,
                             boss.get_k(), boss.get_k() - expand_seed);
    assert((*lcs)[node_range.first] < expand_seed);
    assert(node_range.second + 1 == lcs->data().size()
        || (*lcs)[node_range.second + 1] < expand_seed);

    auto next_range = node_range;
    TAlphabet cur_edge_label = rev_graph
        ? boss.get_node_last_value(dbg_succ->kmer_to_boss_index(node_base))
        : boss.encode(node_last_char);
    assert(cur_edge_label == boss.get_W(edge_base) % boss.alph_size);
    bool check = boss.tighten_range(&next_range.first, &next_range.second,
                                    cur_edge_label);
    std::ignore = check;
    assert(check);

    assert(boss.rank_W(node_range.second, cur_edge_label)
            - boss.rank_W(node_range.first - 1, cur_edge_label)
                == boss.rank_last(next_range.second) - boss.rank_last(next_range.first - 1));

    std::vector<TAlphabet> next_range_w;
    if (!rev_graph) {
        next_range_w.reserve(next_range.second - next_range.first + 1);
        for (edge_index i = next_range.first; i <= next_range.second; ++i) {
            next_range_w.emplace_back(boss.get_W(i) % boss.alph_size);
        }
    }

    std::vector<node_index> nodes_to_queue;
    for (edge_index i = boss.succ_W(node_range.first, cur_edge_label);
            i <= node_range.second;
            i = boss.succ_W(i + 1, cur_edge_label)) {
        if (node_index n = dbg_succ->boss_to_kmer_index(i))
            nodes_to_queue.push_back(n);
    }
    for (edge_index i = boss.succ_W(node_range.first, cur_edge_label + boss.alph_size);
            i <= node_range.second;
            i = boss.succ_W(i + 1, cur_edge_label + boss.alph_size)) {
        if (node_index n = dbg_succ->boss_to_kmer_index(i))
            nodes_to_queue.push_back(n);
    }

    for (edge_index i = next_range.first; i <= next_range.second; ++i) {
        if (node_index n = dbg_succ->boss_to_kmer_index(i))
            nodes_to_queue.push_back(n);
    }

    annotation_buffer.queue_path(std::move(nodes_to_queue));
    annotation_buffer.fetch_queued_annotations();

    size_t total = 0;
    Vector<size_t> out_map(boss.alph_size, intersect_diff_labels.size());
    for (size_t i = 0; i < outgoing.size(); ++i) {
        const auto &[next, c, score] = outgoing[i];
        if (c != boss::BOSS::kSentinel)
            out_map[boss.encode(c)] = i;
    }

    Vector<size_t> counts(boss.alph_size);

    edge_index node_wp = boss.succ_W(node_range.first, cur_edge_label);
    edge_index node_wm = boss.succ_W(node_range.first, cur_edge_label + boss.alph_size);
    edge_index i = boss.succ_last(next_range.first);
    edge_index i_start = boss.pred_last(i - 1) + 1;
    bool label_preserving_traversal_found = false;
    auto step = [&]() {
        if (node_wp < node_wm) {
            node_wp = boss.succ_W(node_wp + 1, cur_edge_label);
        } else {
            node_wm = boss.succ_W(node_wm + 1, cur_edge_label + boss.alph_size);
        }

        if (node_wp <= node_wm) {
            i_start = i + 1;
            i = boss.succ_last(i_start);
        }
    };
    for ( ; i <= next_range.second; step()) {
        assert(node_wp != node_wm);
        edge_index node_w = std::min(node_wp, node_wm);
        assert(boss.fwd(node_w, cur_edge_label) == i);
        node_index n = dbg_succ->boss_to_kmer_index(node_w);
        if (!n)
            continue;

        Vector<size_t> match_found(boss.alph_size, 0);
        size_t matches = 0;
        auto [n_labels, n_counts] = annotation_buffer.get_labels_and_counts(n);
        assert(n_labels);
        auto n_coords = annotation_buffer.get_labels_and_coords(n).second;
        if (n_counts) {
            total += std::accumulate(n_labels->begin(), n_labels->end(), size_t{0});
        } else if (n_coords) {
            for (const auto &coord : *n_coords) {
                total += coord.size();
            }
        } else {
            total += n_labels->size();
        }

        // TODO: find a more efficient way to get this
        TAlphabet common_next_c_enc = 0;
        if (rev_graph) {
            TAlphabet s = boss.get_minus_k_value(node_w, boss.get_k() - 1).first;
            if (s == boss::BOSS::kSentinelCode)
                continue;

            common_next_c_enc = boss.encode(complement(boss.decode(s)));
        }

        for (edge_index next_edge = i_start; next_edge <= i; ++next_edge) {
            if (matches == match_found.size() - 1)
                break;

            node_index m = dbg_succ->boss_to_kmer_index(next_edge);
            if (!m)
                continue;

            TAlphabet next_c_enc = rev_graph
                ? common_next_c_enc
                : next_range_w[next_edge - next_range.first];

            size_t j = out_map[next_c_enc];
            if (j == outgoing.size() || match_found[next_c_enc])
                continue;

            const auto &[_, diff, lclogprob] = intersect_diff_labels[j];
            if (diff.empty())
                continue;

            auto [m_labels, m_counts] = annotation_buffer.get_labels_and_counts(m);
            assert(m_labels);
            if (m_counts) {
                assert(n_counts);
                utils::match_indexed_values(
                    n_labels->begin(), n_labels->end(), n_counts->begin(),
                    m_labels->begin(), m_labels->end(), m_counts->begin(),
                    [&](auto, auto count, auto other_count) {
                        if (count && other_count) {
                            match_found[next_c_enc] += std::min(count, other_count);
                            ++matches;
                        }
                    },
                    [](auto, const auto&) {}, [](auto, const auto&) {}
                );
            } else if (auto m_coords = annotation_buffer.get_labels_and_coords(m).second) {
                assert(n_counts);
                utils::match_indexed_values(
                    n_labels->begin(), n_labels->end(), n_coords->begin(),
                    m_labels->begin(), m_labels->end(), m_coords->begin(),
                    [&](auto, const auto &coords, const auto &other_coords) {
                        if (coords.size() && other_coords.size()) {
                            match_found[next_c_enc]
                                += std::min(coords.size(), other_coords.size());
                            ++matches;
                        }
                    },
                    [](auto, const auto&) {}, [](auto, const auto&) {}
                );
            } else if (size_t count = utils::count_intersection(n_labels->begin(),
                                                                n_labels->end(),
                                                                m_labels->begin(),
                                                                m_labels->end())) {
                match_found[next_c_enc] += count;
                ++matches;
            }
        }

        if (matches)
            label_preserving_traversal_found = true;

        for (size_t j = 0; j < match_found.size(); ++j) {
            counts[j] += match_found[j];
        }
    }

    if (!label_preserving_traversal_found)
        return;

    for (size_t i = 0; i < outgoing.size(); ++i) {
        const auto &[next, c, score] = outgoing[i];
        auto &[inter, diff, lclogprob] = intersect_diff_labels[i];
        if (size_t count = counts[boss.encode(c)]) {
            assert(diff.size());
            assert(count <= total);
            lclogprob = std::floor(log2(count) - log2(total));
        } else {
            lclogprob = config.ninf;
        }
    }
}

void LabeledExtender
::call_outgoing(node_index node,
                size_t max_prefetch_distance,
                const std::function<void(node_index, char, score_t)> &callback,
                size_t table_i,
                bool force_fixed_seed) {
    assert(table.size() == node_labels_.size());
    assert(table.size() == node_labels_switched_.size());

    // if we are in the seed and want to force the seed to be fixed, automatically
    // take the next node in the seed
    size_t next_offset = table[table_i].offset + 1;
    bool in_seed = next_offset - seed_->get_offset() < seed_->get_sequence().size()
                    && (next_offset < graph_->get_k() || force_fixed_seed);

    std::vector<std::tuple<node_index, char, score_t>> outgoing;
    DefaultColumnExtender::call_outgoing(node, max_prefetch_distance,
        [&](node_index next, char c, score_t score) {
            outgoing.emplace_back(next, c, score);
            if (!in_seed)
                annotation_buffer_.queue_path({ next });
        },
        table_i, force_fixed_seed
    );

    if (outgoing.empty())
        return;

    if (outgoing.size() == 1) {
        const auto &[next, c, score] = outgoing[0];
        if (next_offset <= graph_->get_k()
                || next_offset - graph_->get_k() - 1 >= seed_->label_column_diffs.size()
                || seed_->label_column_diffs[next_offset - graph_->get_k() - 1].empty()) {
            // Assume that annotations are preserved in unitigs. Violations of this
            // assumption are corrected after the next flush
            node_labels_.emplace_back(node_labels_[table_i]);
            node_labels_switched_.emplace_back(config_.label_change_union
                ? node_labels_switched_.back()
                : false);
        } else {
            const auto &columns = annotation_buffer_.get_cached_column_set(node_labels_[table_i]);
            const auto &diff_labels = seed_->label_column_diffs[next_offset - graph_->get_k() - 1];
            Columns decoded;
            std::set_symmetric_difference(columns.begin(), columns.end(),
                                          diff_labels.begin(), diff_labels.end(),
                                          std::back_inserter(decoded));
            node_labels_.emplace_back(annotation_buffer_.cache_column_set(std::move(decoded)));
            node_labels_switched_.emplace_back(true);
            last_flushed_table_i_ = std::max(last_flushed_table_i_, node_labels_.size());
        }

        callback(next, c, score);
        return;
    }

    // flush the AnnotationBuffer and correct for annotation errors introduced above
    flush();

    if (!node_labels_[table_i])
        return;

    assert(annotation_buffer_.get_labels(node));

    // use the label set of the current node in the alignment tree as the basis
    const auto &columns = annotation_buffer_.get_cached_column_set(node_labels_[table_i]);

    // no coordinates are present in the annotation
    if (!annotation_buffer_.get_labels_and_coords(node).second) {
        std::vector<std::tuple<Columns, Columns, score_t>> intersect_diff_labels(
            outgoing.size()
        );

        // label consistency (weaker than coordinate consistency):
        // checks if there is at least one label shared between adjacent nodes
        for (size_t i = 0; i < outgoing.size(); ++i) {
            const auto &[next, c, score] = outgoing[i];
            auto &[intersect_labels, diff_labels, lclogprob] = intersect_diff_labels[i];
            lclogprob = config_.ninf;
            auto next_labels = annotation_buffer_.get_labels(next);
            assert(next_labels);

            set_intersection_difference(next_labels->begin(), next_labels->end(),
                                        columns.begin(), columns.end(),
                                        std::back_inserter(intersect_labels),
                                        std::back_inserter(diff_labels));

            if (intersect_labels.size()) {
                diff_labels.clear();
            } else if (diff_labels.size()) {
                lclogprob = config_.label_change_score;
            }
        }

        compute_label_change_scores(*graph_, annotation_buffer_, config_, node,
                                    table[table_i].c, outgoing, intersect_diff_labels);

        for (size_t i = 0; i < outgoing.size(); ++i) {
            const auto &[next, c, score] = outgoing[i];
            score_t abs_match_score = std::abs(config_.score_matrix[c][c]);
            auto &[inter, diff, lclogprob] = intersect_diff_labels[i];
            assert(diff.size() || lclogprob == config_.ninf);

            score_t label_preserve = 0;

            if (lclogprob > config_.ninf && diff.size()) {
                label_preserve = floor(log2(1.0 - std::pow(2.0, lclogprob))) * abs_match_score;
                lclogprob *= abs_match_score;
                lclogprob += label_preserve;
            }

            DEBUG_LOG("Position {} edge {} {}: label preserve: {}\tlabel change: {}\t"
                      "Intersect labels: {}\tDiff. labels: {}",
                      next_offset - seed_->get_offset(), i, c, label_preserve, lclogprob,
                      inter.size(), diff.size());

            if (config_.label_change_union) {
                if (lclogprob > config_.ninf && diff.size()) {
                    Columns column_union;
                    std::set_union(columns.begin(), columns.end(), diff.begin(), diff.end(),
                                   std::back_inserter(column_union));
                    node_labels_.emplace_back(annotation_buffer_.cache_column_set(std::move(column_union)));
                    node_labels_switched_.emplace_back(true);
                    callback(next, c, score + lclogprob);
                } else {
                    node_labels_.emplace_back(node_labels_[table_i]);
                    node_labels_switched_.emplace_back(true);
                    callback(next, c, score + label_preserve);
                }
            } else {
                if (lclogprob > config_.ninf && diff.size()) {
                    node_labels_.emplace_back(annotation_buffer_.cache_column_set(std::move(diff)));
                    node_labels_switched_.emplace_back(true);
                    callback(next, c, score + lclogprob);
                } else if (inter.size()) {
                    node_labels_.emplace_back(annotation_buffer_.cache_column_set(std::move(inter)));
                    node_labels_switched_.emplace_back(false);
                    callback(next, c, score + label_preserve);
                }
            }
        }

        return;
    }

    // check label and coordinate consistency
    // use the seed as the basis for labels and coordinates
    assert(seed_->label_coordinates.size());

    // compute the coordinate distance from base_coords
    size_t dist = next_offset - graph_->get_k() + 1;

    for (const auto &[next, c, score] : outgoing) {
        const Columns *base_labels = &seed_->label_columns;
        const CoordinateSet *base_coords = &base_coords_;
        auto [next_labels, next_coords]
            = annotation_buffer_.get_labels_and_coords(next);

        assert(next_coords);

        // if we are traversing backwards, then negate the coordinate delta
        if (dynamic_cast<const RCDBG*>(graph_)) {
            std::swap(base_labels, next_labels);
            std::swap(base_coords, next_coords);
        }

        // check if at least one label has consistent coordinates
        Columns intersect_labels;

        try {
            auto col_it = columns.begin();
            auto col_end = columns.end();

            utils::match_indexed_values(
                base_labels->begin(), base_labels->end(), base_coords->begin(),
                next_labels->begin(), next_labels->end(), next_coords->begin(),
                [&](Column c, const auto &coords, const auto &other_coords) {
                    // also, intersect with the label set of node
                    while (col_it != col_end && c > *col_it) {
                        ++col_it;
                    }

                    if (col_it == col_end)
                        throw std::exception();

                    if (c < *col_it)
                        return;

                    // then check coordinate consistency with the seed
                    if (overlap_with_diff(coords, other_coords, dist))
                        intersect_labels.push_back(c);
                },
                [](auto, const auto&) {}, [](auto, const auto&) {}
            );
        } catch (const std::exception&) {}

        if (intersect_labels.size()) {
            // found a consistent set of coordinates, so assign labels for this next node
            node_labels_.push_back(annotation_buffer_.cache_column_set(
                                                std::move(intersect_labels)));
            node_labels_switched_.emplace_back(false);
            callback(next, c, score);
        }
    }
}

bool LabeledExtender::skip_backtrack_start(size_t i) {
    assert(remaining_labels_i_ != nannot);
    assert(node_labels_[i] != nannot);

    // if this alignment tree node has been visited previously, ignore it
    assert(remaining_labels_i_);
    if (!prev_starts.emplace(i).second)
        return true;

    if (std::any_of(node_labels_switched_.begin(), node_labels_switched_.end(),
                    [](const auto &a) { return a; })) {
        return false;
    }

    // check if this starting point involves seed labels which have not been considered yet
    const auto &end_labels = annotation_buffer_.get_cached_column_set(node_labels_[i]);
    const auto &left_labels = annotation_buffer_.get_cached_column_set(remaining_labels_i_);

    label_intersection_ = Columns{};
    label_diff_ = Columns{};
    set_intersection_difference(left_labels.begin(), left_labels.end(),
                                end_labels.begin(), end_labels.end(),
                                std::back_inserter(label_intersection_),
                                std::back_inserter(label_diff_));
    label_diff_.push_back(nannot);

    return label_intersection_.empty();
}

void LabeledExtender::call_alignments(score_t end_score,
                                      const std::vector<node_index> &path,
                                      const std::vector<size_t> &trace,
                                      const std::vector<score_t> &score_trace,
                                      const Cigar &ops,
                                      size_t clipping,
                                      size_t offset,
                                      std::string_view window,
                                      const std::string &match,
                                      score_t extra_score,
                                      const std::function<void(Alignment&&)> &callback) {
    assert(label_intersection_.size()
            || std::any_of(node_labels_switched_.begin(), node_labels_switched_.end(),
                           [](const auto &a) { return a; }));

    Alignment alignment = construct_alignment(ops, clipping, window, path, match,
                                              end_score, offset, score_trace, extra_score);
    alignment.label_encoder = &annotation_buffer_.get_annotator().get_label_encoder();

    auto [base_labels, base_coords]
        = annotation_buffer_.get_labels_and_coords(alignment.get_nodes().front());
    assert(base_labels);
    assert(base_labels->size());

    if (!clipping)
        base_labels = &seed_->label_columns;

    auto call_alignment = [&]() {
        assert(alignment.label_columns.size());
        if (label_diff_.size() && label_diff_.back() == nannot) {
            label_diff_.pop_back();
            remaining_labels_i_ = annotation_buffer_.cache_column_set(std::move(label_diff_));
            assert(remaining_labels_i_ != nannot);
            label_diff_ = Columns{};
        }

        callback(std::move(alignment));
    };

    if (!base_coords) {
        if (std::any_of(node_labels_switched_.begin(), node_labels_switched_.end(),
                        [](const auto &a) { return a; })) {
            auto it = trace.rend() - alignment.get_nodes().size();
            assert(*it);
            alignment.label_columns
                = annotation_buffer_.get_cached_column_set(node_labels_[*it]);
            assert(alignment.label_columns.size());
            auto node_it = alignment.get_nodes().begin() + 1;

            alignment.label_column_diffs.reserve(alignment.get_nodes().size() - 1);
            auto prev_labels = alignment.label_columns;
            for (++it; it != trace.rend(); ++it) {
                const auto *cur = &annotation_buffer_.get_cached_column_set(node_labels_[*it]);
                Alignment::Columns inter;
                if (config_.label_change_union) {
                    const Alignment::Columns &true_labels = *annotation_buffer_.get_labels(*node_it);
                    std::set_intersection(true_labels.begin(), true_labels.end(),
                                          cur->begin(), cur->end(),
                                          std::back_inserter(inter));
                    cur = &inter;
                    ++node_it;
                }
                alignment.label_column_diffs.emplace_back();
                std::set_symmetric_difference(
                    prev_labels.begin(), prev_labels.end(), cur->begin(), cur->end(),
                    std::back_inserter(alignment.label_column_diffs.back())
                );
                prev_labels = *cur;
            }

            if (alignment.extra_scores.empty())
                alignment.extra_scores.resize(alignment.label_column_diffs.size(), 0);

            label_diff_.assign(1, nannot);
        } else {
            alignment.label_columns = std::move(label_intersection_);
            label_intersection_ = Columns{};
        }

        call_alignment();
        return;
    }

    ssize_t dist = alignment.get_nodes().size() - 1;
    if (!clipping) {
        base_coords = &seed_->label_coordinates;
        dist -= seed_->get_offset();
        if (dynamic_cast<const RCDBG*>(graph_))
            dist = alignment.get_sequence().size() - seed_->get_sequence().size();
    }

    auto label_it = label_intersection_.begin();
    auto label_end_it = label_intersection_.end();

    if (alignment.get_nodes().size() == 1) {
        auto it = base_labels->begin();
        auto end = base_labels->end();
        auto c_it = base_coords->begin();
        while (label_it != label_end_it && it != end) {
            if (*label_it < *it) {
                ++label_it;
            } else if (*label_it > *it) {
                ++it;
                ++c_it;
            } else {
                alignment.label_columns.emplace_back(*it);
                alignment.label_coordinates.emplace_back(*c_it);
                ++it;
                ++c_it;
                ++label_it;
            }
        }
    } else {
        auto [cur_labels, cur_coords]
            = annotation_buffer_.get_labels_and_coords(alignment.get_nodes().back());
        assert(cur_labels);
        assert(cur_labels->size());
        assert(cur_coords);
        assert(cur_coords->size());
        if (dynamic_cast<const RCDBG*>(graph_)) {
            std::swap(cur_labels, base_labels);
            std::swap(cur_coords, base_coords);
        }
        CoordIntersection intersect_coords(dist);
        try {
            utils::match_indexed_values(
                base_labels->begin(), base_labels->end(), base_coords->begin(),
                cur_labels->begin(), cur_labels->end(), cur_coords->begin(),
                [&](Column c, const auto &coords, const auto &other_coords) {
                    while (label_it != label_end_it && c > *label_it) {
                        ++label_it;
                    }

                    if (label_it == label_end_it)
                        throw std::exception();

                    if (c < *label_it)
                        return;

                    Alignment::Tuple overlap;
                    intersect_coords(coords.begin(), coords.end(),
                                     other_coords.begin(), other_coords.end(),
                                     std::back_inserter(overlap));
                    if (overlap.size()) {
                        alignment.label_columns.emplace_back(c);
                        alignment.label_coordinates.emplace_back(std::move(overlap));
                    }
                },
                [](auto, const auto&) {}, [](auto, const auto&) {}
            );
        } catch (const std::exception&) {}
    }

    if (alignment.label_coordinates.empty())
        return;

    if (dynamic_cast<const RCDBG*>(graph_) && alignment.get_offset()) {
        for (auto &coords : alignment.label_coordinates) {
            for (auto &c : coords) {
                c += alignment.get_offset();
            }
        }
    }

    call_alignment();
}

template <class Seeder, class Extender, class AlignmentCompare>
LabeledAligner<Seeder, Extender, AlignmentCompare>
::LabeledAligner(const DeBruijnGraph &graph,
                 const DBGAlignerConfig &config,
                 const Annotator &annotator)
      : DBGAligner<Seeder, Extender, AlignmentCompare>(graph, config),
        annotation_buffer_(graph, annotator),
        annotator_(annotator) {
    // do not use a global xdrop cutoff since we need separate cutoffs for each label
    if (annotation_buffer_.has_coordinates())
        this->config_.global_xdrop = false;
}

template <class Seeder, class Extender, class AlignmentCompare>
LabeledAligner<Seeder, Extender, AlignmentCompare>::~LabeledAligner() {
    logger->trace("Buffered {}/{} nodes and {} label combinations",
                  annotation_buffer_.num_nodes_buffered(),
                  this->graph_.num_nodes(),
                  annotation_buffer_.num_column_sets());
}

template <class Seeder, class Extender, class AlignmentCompare>
auto LabeledAligner<Seeder, Extender, AlignmentCompare>
::build_seeders(const std::vector<IDBGAligner::Query> &seq_batch,
                const std::vector<AlignmentResults> &wrapped_seqs) const -> BatchSeeders {
    BatchSeeders seeders
        = DBGAligner<Seeder, Extender, AlignmentCompare>::build_seeders(seq_batch, wrapped_seqs);

    // now we're going to filter the seeds
    logger->trace("Filtering seeds by label");
    std::vector<std::pair<std::vector<Alignment>, size_t>> counted_seeds;
    std::vector<std::pair<std::vector<Alignment>, size_t>> counted_seeds_rc;

    size_t num_seeds = 0;
    size_t num_seeds_rc = 0;

    for (auto &[seeder, nodes, seeder_rc, nodes_rc] : seeders) {
        counted_seeds.emplace_back(seeder->get_seeds(), seeder->get_num_matches());
        num_seeds += counted_seeds.back().first.size();

        auto add_seeds = [&](const auto &seeds) {
            for (const Alignment &seed : seeds) {
                annotation_buffer_.queue_path(std::vector<node_index>(seed.get_nodes()));
            }
        };

        add_seeds(counted_seeds.back().first);

#if ! _PROTEIN_GRAPH
        if (seeder_rc) {
            counted_seeds_rc.emplace_back(seeder_rc->get_seeds(),
                                          seeder_rc->get_num_matches());
            num_seeds_rc += counted_seeds_rc.back().first.size();
            add_seeds(counted_seeds_rc.back().first);
        }
#endif
    }

    logger->trace("Prefetching labels");
    annotation_buffer_.fetch_queued_annotations();

    size_t num_seeds_left = 0;
    size_t num_seeds_rc_left = 0;

    for (size_t i = 0; i < counted_seeds.size(); ++i) {
        auto &[seeder, nodes, seeder_rc, nodes_rc] = seeders[i];
        auto &[seeds, num_matching] = counted_seeds[i];
        if (seeds.size()) {
            num_matching = filter_seeds(seeds);
            num_seeds_left += seeds.size();
        }

        seeder = make_shared<ManualSeeder>(std::move(seeds), num_matching);

#if ! _PROTEIN_GRAPH
        if (seeder_rc) {
            assert(seeder_rc);
            auto &[seeds, num_matching] = counted_seeds_rc[i];
            if (seeds.size()) {
                num_matching = filter_seeds(seeds);
                num_seeds_rc_left += seeds.size();
            }

            seeder_rc = make_shared<ManualSeeder>(std::move(seeds), num_matching);
        }
#endif
    }

    logger->trace("Old seed count: {}\tNew seed count: {}",
                  num_seeds + num_seeds_rc,
                  num_seeds_left + num_seeds_rc_left);

    return seeders;
}

inline size_t get_num_matches(const std::vector<Alignment> &seeds) {
    size_t num_matching = 0;
    size_t last_end = 0;
    for (size_t i = 0; i < seeds.size(); ++i) {
        if (seeds[i].empty())
            continue;

        size_t begin = seeds[i].get_clipping();
        size_t end = begin + seeds[i].get_query_view().size();
        if (end > last_end) {
            num_matching += end - begin;
            if (begin < last_end)
                num_matching -= last_end - begin;
        }

        if (size_t offset = seeds[i].get_offset()) {
            size_t clipping = seeds[i].get_clipping();
            for (++i; i < seeds.size()
                        && seeds[i].get_offset() == offset
                        && seeds[i].get_clipping() == clipping; ++i) {}
            --i;
        }

        last_end = end;
    }
    return num_matching;
}

template <class AIt, class BIt, class CIt, class OutIt, class OutIt2>
void matched_intersection(AIt a_begin, AIt a_end, BIt a_c_begin,
                          CIt b_begin, CIt b_end,
                          OutIt out1, OutIt2 out2) {
    while (a_begin != a_end && b_begin != b_end) {
        if (*a_begin < *b_begin) {
            ++a_begin;
            ++a_c_begin;
        } else if (*a_begin > *b_begin) {
            ++b_begin;
        } else {
            *out1 = *a_begin;
            *out2 = *a_c_begin;
            ++out1;
            ++out2;
            ++a_begin;
            ++a_c_begin;
            ++b_begin;
        }
    }
}

template <class Seeder, class Extender, class AlignmentCompare>
size_t LabeledAligner<Seeder, Extender, AlignmentCompare>
::filter_seeds(std::vector<Alignment> &seeds) const {
    if (seeds.empty())
        return 0;

    size_t query_size = seeds[0].get_clipping() + seeds[0].get_end_clipping()
                            + seeds[0].get_query_view().size();

    VectorMap<Column, sdsl::bit_vector> label_mapper;
    for (const Alignment &seed : seeds) {
        size_t begin = seed.get_clipping();
        size_t offset = seed.get_offset();
        size_t end = begin + this->graph_.get_k() - offset;
        for (node_index node : seed.get_nodes()) {
            assert(annotation_buffer_.get_labels(node));
            for (uint64_t label : *annotation_buffer_.get_labels(node)) {
                auto &indicator = label_mapper[label];
                if (indicator.empty())
                    indicator = sdsl::bit_vector(query_size, false);

                for (size_t i = begin; i < end; ++i) {
                    indicator[i] = true;
                }
            }
            ++end;
            if (offset) {
                --offset;
            } else {
                ++begin;
                assert(end - begin == this->graph_.get_k());
            }
        }
    }

    if (label_mapper.empty())
        return get_num_matches(seeds);

    std::vector<std::pair<Column, uint64_t>> label_counts;
    label_counts.reserve(label_mapper.size());
    for (const auto &[c, indicator] : label_mapper) {
        label_counts.emplace_back(c, sdsl::util::cnt_one_bits(indicator));
    }

    std::sort(label_counts.begin(), label_counts.end(), utils::GreaterSecond());

    double cutoff = this->config_.rel_score_cutoff * label_counts[0].second;
    auto it = std::find_if(label_counts.begin() + 1, label_counts.end(),
                           [cutoff](const auto &a) { return a.second < cutoff; });

    label_counts.erase(it, label_counts.end());

    Columns labels;
    labels.reserve(label_counts.size());
    for (const auto &[label, count] : label_counts) {
        labels.push_back(label);
    }
    std::sort(labels.begin(), labels.end());

    for (size_t j = 0; j < seeds.size(); ++j) {
        Alignment &seed = seeds[j];
        std::vector<Alignment> new_seeds;
        const std::vector<node_index> &nodes = seed.get_nodes();
        if (seed.label_columns.empty()) {
            auto [fetch_labels, fetch_coords]
                = annotation_buffer_.get_labels_and_coords(nodes[0]);
            assert(fetch_labels);

            if (fetch_coords) {
                matched_intersection(fetch_labels->begin(), fetch_labels->end(),
                                     fetch_coords->begin(), labels.begin(), labels.end(),
                                     std::back_inserter(seed.label_columns),
                                     std::back_inserter(seed.label_coordinates));
            } else {
                std::set_intersection(fetch_labels->begin(), fetch_labels->end(),
                                      labels.begin(), labels.end(),
                                      std::back_inserter(seed.label_columns));
            }

            seed.label_encoder = &annotation_buffer_.get_annotator().get_label_encoder();
        }

        if (nodes.size() > 1) {
            size_t prefix_length = this->graph_.get_k() - seed.get_offset();
            size_t suffix_length = seed.get_sequence().size() - prefix_length;
            for (size_t i = 1; i < nodes.size(); ++i, --suffix_length, ++prefix_length) {
                assert(prefix_length >= this->config_.min_seed_length);
                auto [next_fetch_labels, next_fetch_coords]
                    = annotation_buffer_.get_labels_and_coords(nodes[i]);
                assert(next_fetch_labels);

                Columns inter;
                Columns diff_cur;
                Columns diff_next;
                Alignment::CoordinateSet coord_inter;
                Alignment::CoordinateSet coord_diff_cur;
                Alignment::CoordinateSet coord_diff_next;

                if (next_fetch_coords) {
                    CoordIntersection intersect_coords(i);
                    CoordDifference diff_coords_cur(i);
                    CoordDifference diff_coords_next(-static_cast<ssize_t>(i));
                    utils::match_indexed_values(
                        seed.label_columns.begin(), seed.label_columns.end(),
                        seed.label_coordinates.begin(),
                        next_fetch_labels->begin(), next_fetch_labels->end(),
                        next_fetch_coords->begin(),
                        [&](auto col, const auto &coords, const auto &other_coords) {
                            Alignment::Tuple overlap;
                            intersect_coords(coords.begin(), coords.end(),
                                             other_coords.begin(), other_coords.end(),
                                             std::back_inserter(overlap));
                            if (suffix_length >= this->config_.min_seed_length) {
                                Alignment::Tuple c_diff;
                                diff_coords_next(coords.begin(), coords.end(),
                                                 other_coords.begin(), other_coords.end(),
                                                 std::back_inserter(c_diff));
                                if (c_diff.size()) {
                                    diff_next.push_back(col);
                                    coord_diff_next.push_back(std::move(c_diff));
                                }
                            }

                            Alignment::Tuple c_diff;
                            diff_coords_cur(coords.begin(), coords.end(),
                                            other_coords.begin(), other_coords.end(),
                                            std::back_inserter(c_diff));
                            if (c_diff.size()) {
                                diff_cur.push_back(col);
                                coord_diff_cur.push_back(std::move(c_diff));
                            }

                            if (overlap.size()) {
                                inter.push_back(col);
                                coord_inter.push_back(std::move(overlap));
                            }
                        },
                        [&](auto col, const auto &coords) {
                            diff_cur.push_back(col);
                            coord_diff_cur.push_back(coords);
                        },
                        [&](auto col, const auto &coords) {
                            if (suffix_length >= this->config_.min_seed_length) {
                                diff_next.push_back(col);
                                coord_diff_next.push_back(coords);
                            }
<<<<<<< HEAD
                        }
                    );
                } else {
                    set_intersection_difference(seed.label_columns.begin(),
                                                seed.label_columns.end(),
                                                next_fetch_labels->begin(),
                                                next_fetch_labels->end(),
                                                std::back_inserter(inter),
                                                std::back_inserter(diff_cur),
                                                std::back_inserter(diff_next));
                }

                if (inter.size() < seed.label_columns.size()) {
                    if (diff_next.size() && suffix_length >= this->config_.min_seed_length) {
                        new_seeds.emplace_back(seed);
                        new_seeds.back().trim_reference_prefix(prefix_length,
                                                               this->graph_.get_k() - 1,
                                                               this->config_);
                        if (coord_diff_next.size()) {
                            matched_intersection(
                                diff_next.begin(), diff_next.end(),
                                coord_diff_next.begin(),
                                labels.begin(), labels.end(),
                                std::back_inserter(new_seeds.back().label_columns),
                                std::back_inserter(new_seeds.back().label_coordinates)
                            );
                        } else {
                            std::set_intersection(
                                labels.begin(), labels.end(),
                                diff_next.begin(), diff_next.end(),
                                std::back_inserter(new_seeds.back().label_columns)
                            );
                        }
=======
                        }
                    );
                } else {
                    set_intersection_difference(seed.label_columns.begin(),
                                                seed.label_columns.end(),
                                                next_fetch_labels->begin(),
                                                next_fetch_labels->end(),
                                                std::back_inserter(inter),
                                                std::back_inserter(diff_cur),
                                                std::back_inserter(diff_next));
                }

                if (inter.size() < seed.label_columns.size()) {
                    if (diff_next.size() && suffix_length >= this->config_.min_seed_length) {
                        new_seeds.emplace_back(seed);
                        new_seeds.back().trim_reference_prefix(prefix_length,
                                                               this->graph_.get_k() - 1,
                                                               this->config_);
                        if (coord_diff_next.size()) {
                            matched_intersection(
                                diff_next.begin(), diff_next.end(),
                                coord_diff_next.begin(),
                                labels.begin(), labels.end(),
                                std::back_inserter(new_seeds.back().label_columns),
                                std::back_inserter(new_seeds.back().label_coordinates)
                            );
                        } else {
                            std::set_intersection(
                                labels.begin(), labels.end(),
                                diff_next.begin(), diff_next.end(),
                                std::back_inserter(new_seeds.back().label_columns)
                            );
                        }
>>>>>>> 894c092c


                        if (new_seeds.back().label_columns.empty())
                            new_seeds.pop_back();
                    }

                    if (diff_cur.size()) {
                        new_seeds.emplace_back(seed);
                        new_seeds.back().trim_reference_suffix(suffix_length,
                                                               this->config_);
                        std::swap(new_seeds.back().label_columns, diff_cur);
                        std::swap(new_seeds.back().label_coordinates, coord_diff_cur);
                    }

                    seed.trim_reference_suffix(suffix_length, this->config_);
                    break;
                }
            }
        }

        annotation_buffer_.cache_column_set(seed.label_columns);

        if (seed.get_offset() && seed.label_coordinates.size()) {
            for (auto &tuple : seed.label_coordinates) {
                for (auto &coord : tuple) {
                    coord += seed.get_offset();
                }
            }
        }

        if (new_seeds.size()) {
            seeds.insert(seeds.end(),
                         std::make_move_iterator(new_seeds.begin()),
                         std::make_move_iterator(new_seeds.end()));
        }
    }

    auto seed_it = std::remove_if(seeds.begin(), seeds.end(), [&](const auto &a) {
        return a.label_columns.empty();
    });

    seeds.erase(seed_it, seeds.end());

    return get_num_matches(seeds);
}

template class LabeledAligner<>;

} // namespace align
} // namespace graph
} // namespace mtg<|MERGE_RESOLUTION|>--- conflicted
+++ resolved
@@ -712,8 +712,7 @@
                             match_found[next_c_enc] += std::min(count, other_count);
                             ++matches;
                         }
-                    },
-                    [](auto, const auto&) {}, [](auto, const auto&) {}
+                    }
                 );
             } else if (auto m_coords = annotation_buffer.get_labels_and_coords(m).second) {
                 assert(n_counts);
@@ -726,8 +725,7 @@
                                 += std::min(coords.size(), other_coords.size());
                             ++matches;
                         }
-                    },
-                    [](auto, const auto&) {}, [](auto, const auto&) {}
+                    }
                 );
             } else if (size_t count = utils::count_intersection(n_labels->begin(),
                                                                 n_labels->end(),
@@ -952,8 +950,7 @@
                     // then check coordinate consistency with the seed
                     if (overlap_with_diff(coords, other_coords, dist))
                         intersect_labels.push_back(c);
-                },
-                [](auto, const auto&) {}, [](auto, const auto&) {}
+                }
             );
         } catch (const std::exception&) {}
 
@@ -1143,8 +1140,7 @@
                         alignment.label_columns.emplace_back(c);
                         alignment.label_coordinates.emplace_back(std::move(overlap));
                     }
-                },
-                [](auto, const auto&) {}, [](auto, const auto&) {}
+                }
             );
         } catch (const std::exception&) {}
     }
@@ -1454,7 +1450,6 @@
                                 diff_next.push_back(col);
                                 coord_diff_next.push_back(coords);
                             }
-<<<<<<< HEAD
                         }
                     );
                 } else {
@@ -1488,41 +1483,6 @@
                                 std::back_inserter(new_seeds.back().label_columns)
                             );
                         }
-=======
-                        }
-                    );
-                } else {
-                    set_intersection_difference(seed.label_columns.begin(),
-                                                seed.label_columns.end(),
-                                                next_fetch_labels->begin(),
-                                                next_fetch_labels->end(),
-                                                std::back_inserter(inter),
-                                                std::back_inserter(diff_cur),
-                                                std::back_inserter(diff_next));
-                }
-
-                if (inter.size() < seed.label_columns.size()) {
-                    if (diff_next.size() && suffix_length >= this->config_.min_seed_length) {
-                        new_seeds.emplace_back(seed);
-                        new_seeds.back().trim_reference_prefix(prefix_length,
-                                                               this->graph_.get_k() - 1,
-                                                               this->config_);
-                        if (coord_diff_next.size()) {
-                            matched_intersection(
-                                diff_next.begin(), diff_next.end(),
-                                coord_diff_next.begin(),
-                                labels.begin(), labels.end(),
-                                std::back_inserter(new_seeds.back().label_columns),
-                                std::back_inserter(new_seeds.back().label_coordinates)
-                            );
-                        } else {
-                            std::set_intersection(
-                                labels.begin(), labels.end(),
-                                diff_next.begin(), diff_next.end(),
-                                std::back_inserter(new_seeds.back().label_columns)
-                            );
-                        }
->>>>>>> 894c092c
 
 
                         if (new_seeds.back().label_columns.empty())
