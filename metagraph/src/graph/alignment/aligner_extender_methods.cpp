--- conflicted
+++ resolved
@@ -308,31 +308,6 @@
             ones
         );
 
-<<<<<<< HEAD
-        // store values
-        __m256i update_cmp = _mm256_cmpgt_epi32(update_score, H);
-        H = _mm256_max_epi32(H, update_score);
-
-        // apply x-drop
-        __m256i xdrop_cmp = _mm256_cmpgt_epi32(H, xdrop_cutoff);
-        xdrop_cmp = _mm256_and_si256(_mm256_cmpgt_epi32(_mm256_set1_epi32(length),
-                                     _mm256_add_epi32(_mm256_setr_epi32(0, 1, 2, 3, 4, 5, 6, 7),
-                                                      _mm256_set1_epi32(i))), xdrop_cmp);
-        H = _mm256_blendv_epi8(H_orig, H, xdrop_cmp);
-
-        // update scores
-        _mm256_maskstore_epi32(&update_gap_count[i], xdrop_cmp, _mm256_blendv_epi8(
-            ones,
-            incoming_count,
-            _mm256_cmpeq_epi32(update_score, update_score_extend)
-        ));
-        const __m128i *cmp = (__m128i*)&xdrop_cmp;
-        _mm256_maskstore_epi64(&update_gap_prevs[i], _mm256_cvtepi32_epi64(cmp[0]), prev_node);
-        _mm256_maskstore_epi64(&update_gap_prevs[i + 4], _mm256_cvtepi32_epi64(cmp[1]), prev_node);
-
-        _mm256_maskstore_epi32(&update_scores[i], xdrop_cmp, H);
-        _mm256_maskstore_epi32(&update_gap_scores[i], xdrop_cmp, update_score);
-=======
         // compute score for cell update. check if inserting a gap improves the update
         __m256i update_cmp = _mm256_cmpgt_epi32(update_score, H);
         H = _mm256_max_epi32(H, update_score);
@@ -348,7 +323,6 @@
         // revert values not satisfying the x-drop criteria
         H = _mm256_blendv_epi8(H_orig, H, xdrop_cmp);
         update_score = _mm256_blendv_epi8(gap_orig, update_score, xdrop_cmp);
->>>>>>> d4e034f4
 
         // check which updates should be stores
         __m256i both_cmp = _mm256_cmpgt_epi32(H, H_orig);
@@ -374,14 +348,8 @@
                                update_cmp)
         );
 
-<<<<<<< HEAD
-        _mm256_maskstore_epi32(&updated_mask[i], both_cmp, both_cmp);
-
-        cmp = (__m128i*)&both_cmp;
-=======
         // update traceback node
         const __m128i *cmp = (__m128i*)&both_cmp;
->>>>>>> d4e034f4
         _mm256_maskstore_epi64(&update_prevs[i], _mm256_cvtepi32_epi64(cmp[0]), prev_node);
         _mm256_maskstore_epi64(&update_prevs[i + 4], _mm256_cvtepi32_epi64(cmp[1]), prev_node);
         cmp = (__m128i*)&gap_cmp;
@@ -424,20 +392,6 @@
     );
 
     if (update_score >= xdrop_cutoff) {
-<<<<<<< HEAD
-        if (update_score > update_scores[0]) {
-            update_scores[0] = update_score;
-            update_ops[0] = Cigar::INSERTION;
-            update_prevs[0] = prev_node;
-            updated_mask[0] = 0xFFFFFFFF;
-        }
-
-        update_gap_scores[0] = update_score;
-        update_gap_prevs[0] = prev_node;
-        update_gap_count[0] = update_score == incoming_gap_scores[0] + config.gap_extension_penalty
-            ? incoming_gap_count[0] + 1
-            : 1;
-=======
         if (update_score > update_gap_scores[0]) {
             update_gap_count[0] = update_score == incoming_scores[0] + config.gap_opening_penalty
                 ? 1 : incoming_gap_count[0] + 1;
@@ -452,7 +406,6 @@
             update_prevs[0] = prev_node;
             updated_mask[0] = 0xFFFFFFFF;
         }
->>>>>>> d4e034f4
     }
 
     size_t i = 1;
@@ -490,42 +443,15 @@
     for (; i < length; ++i) {
         score_t H_orig = update_scores[i];
 
-<<<<<<< HEAD
-        // check match
-        score_t match_score = incoming_scores[i - 1] + score_t(profile_scores[i]);
-
-        score_t H = std::max(H_orig, match_score);
-
-        // check insert
-=======
         // check match score
         score_t match_score = incoming_scores[i - 1] + score_t(profile_scores[i]);
         score_t H = std::max(H_orig, match_score);
 
         // check insert score
->>>>>>> d4e034f4
         score_t update_score_open = incoming_scores[i] + score_t(config.gap_opening_penalty);
         score_t update_score_extend = incoming_gap_scores[i] + score_t(config.gap_extension_penalty);
         score_t update_score = std::max(update_score_open, update_score_extend);
 
-<<<<<<< HEAD
-        // store values
-        bool update_cmp = update_score > H;
-        H = std::max(H, update_score);
-
-        // apply x-drop
-        if (H >= xdrop_cutoff) {
-            update_gap_count[i] = update_score == update_score_extend
-                ? incoming_gap_count[i] + 1
-                : 1;
-            update_gap_prevs[i] = prev_node;
-            update_scores[i] = H;
-            update_gap_scores[i] = update_score;
-            if (H > H_orig) {
-                update_ops[i] = update_cmp ? Cigar::INSERTION : profile_ops[i];
-                updated_mask[i] = 0xFFFFFFFF;
-                update_prevs[i] = prev_node;
-=======
         // pick best one
         bool update_cmp = update_score > H;
         H = std::max(H, update_score);
@@ -545,7 +471,6 @@
                 update_ops[i] = update_cmp ? Cigar::INSERTION : profile_ops[i];
                 update_prevs[i] = prev_node;
                 updated_mask[i] = 0xFFFFFFFF;
->>>>>>> d4e034f4
             }
         }
     }
