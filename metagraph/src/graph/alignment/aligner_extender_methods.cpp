#include "aligner_extender_methods.hpp"

#include "common/utils/simd_utils.hpp"
#include "common/utils/template_utils.hpp"
#include "common/logger.hpp"

#include "graph/representation/succinct/dbg_succinct.hpp"


namespace mtg {
namespace graph {
namespace align {

using score_t = DBGAlignerConfig::score_t;
constexpr score_t ninf = std::numeric_limits<score_t>::min() + 100;

// to ensure that SIMD operations on arrays don't read out of bounds
constexpr size_t kPadding = 5;


DefaultColumnExtender::DefaultColumnExtender(const DeBruijnGraph &graph,
                                             const DBGAlignerConfig &config,
                                             std::string_view query)
      : SeedFilteringExtender(query),
        graph_(&graph), config_(config), query_(query) {
    assert(config_.check_config_scores());

    // compute exact-match scores for all suffixes of the query
    partial_sums_.reserve(query_.size() + 1);
    partial_sums_.resize(query_.size(), 0);
    std::transform(query_.begin(), query_.end(), partial_sums_.begin(),
                   [&](char c) { return config_.get_row(c)[c]; });

    std::partial_sum(partial_sums_.rbegin(), partial_sums_.rend(), partial_sums_.rbegin());
    assert(config_.match_score(query_) == partial_sums_.front());
    assert(config_.get_row(query_.back())[query_.back()] == partial_sums_.back());
    partial_sums_.push_back(0);

    // precompute profiles to store match/mismatch scores and Cigar::Operators
    // in contiguous arrays
    for (char c : graph_->alphabet()) {
        auto &p_score_row = profile_score_.emplace(c, query_.size() + kPadding).first.value();
        auto &p_op_row = profile_op_.emplace(c, query_.size() + kPadding).first.value();

        const auto &row = config_.get_row(c);
        const auto &op_row = kCharToOp[c];

        // the first cell in a DP table row is one position before the first character,
        // so we need to shift the indices of profile_score_ and profile_op_
        std::transform(query_.begin(), query_.end(), p_score_row.begin() + 1,
                       [&row](char q) { return row[q]; });

        std::transform(query_.begin(), query_.end(), p_op_row.begin() + 1,
                       [&op_row](char q) { return op_row[q]; });
    }
}

bool SeedFilteringExtender::set_seed(const Alignment &seed) {
    assert(seed.size());
    assert(seed.get_cigar().size());
    assert(seed.get_cigar().data().back().first == Cigar::MATCH
        || seed.get_cigar().data().back().first == Cigar::MISMATCH);

    seed_ = nullptr;

    auto it = conv_checker_.find(seed.get_nodes().back());

    if (it != conv_checker_.end()) {
        size_t pos = seed.get_query().size() + seed.get_clipping() - 1;
        const auto &[start, vec] = it->second;
        if (pos < start || pos - start >= vec.size() || vec[pos - start] < seed.get_score())
            it = conv_checker_.end();
    }

    if (it == conv_checker_.end()) {
        seed_ = &seed;
    } else {
        DEBUG_LOG("Skipping seed: {}", seed);
    }

    return seed_;
}

bool SeedFilteringExtender::update_seed_filter(node_index node,
                                               size_t query_start,
                                               const score_t *s_begin,
                                               const score_t *s_end) {
    assert(s_end >= s_begin);
    assert(query_start + (s_end - s_begin) <= query_size_);

    size_t size = s_end - s_begin;

    auto it = conv_checker_.find(node);

    if (it == conv_checker_.end()) {
        conv_checker_.emplace(node, ScoreVec(query_start, { s_begin, s_end }));
        return true;

    } else {
        auto &[start, vec] = it.value();
        if (query_start + size <= start) {
            vec.insert(vec.begin(), start - query_start, ninf);
            std::copy(s_begin, s_end, vec.begin());
            start = query_start;
            return true;

        } else if (query_start >= start + vec.size()) {
            vec.reserve(query_start + size - start);
            vec.insert(vec.end(), query_start - start - vec.size(), ninf);
            vec.insert(vec.end(), s_begin, s_end);
            return true;

        } else {
            // overlap
            if (query_start < start) {
                vec.insert(vec.begin(), start - query_start, ninf);
                start = query_start;
            }

            if (query_start + size > start + vec.size())
                vec.resize(query_start + size - start, ninf);

            bool converged = true;
            score_t *v = vec.data() + query_start - start;
            for (size_t j = 0; j < size; ++j) {
                if (s_begin[j] > v[j]) {
                    converged = false;
                    v[j] = s_begin[j];
                }
            }

            return !converged;
        }
    }
}

bool SeedFilteringExtender::filter_nodes(node_index node,
                                         size_t query_start,
                                         size_t query_end) {
    assert(query_end >= query_start);
    assert(query_end <= query_size_);
    constexpr score_t mscore = -ninf;
    size_t size = query_end - query_start;

    auto it = conv_checker_.find(node);
    if (it == conv_checker_.end()) {
        conv_checker_.emplace(
            node, ScoreVec(query_start, AlignedVector<score_t>(size, mscore))
        );
        return true;

    } else {
        auto &[start, vec] = it.value();
        if (query_start + size <= start) {
            vec.insert(vec.begin(), start - query_start, ninf);
            std::fill(vec.begin(), vec.begin() + size, mscore);
            start = query_start;
            return true;

        } else if (query_start >= start + vec.size()) {
            vec.reserve(query_start + size - start);
            vec.insert(vec.end(), query_start - start - vec.size(), ninf);
            vec.insert(vec.end(), size, mscore);
            return true;

        } else {
            // overlap
            if (query_start < start) {
                vec.insert(vec.begin(), start - query_start, ninf);
                start = query_start;
            }

            if (query_start + size > start + vec.size())
                vec.resize(query_start + size - start, ninf);

            bool converged = true;
            score_t *v = vec.data() + query_start - start;
            for (size_t j = 0; j < size; ++j) {
                if (mscore > v[j]) {
                    converged = false;
                    v[j] = mscore;
                }
            }

            return !converged;
        }
    }
}

void update_column(size_t prev_end,
                   const score_t *S_prev_v,
                   const score_t *F_prev_v,
                   AlignedVector<score_t> &S_v,
                   AlignedVector<score_t> &E_v,
                   AlignedVector<score_t> &F_v,
                   const score_t *profile_scores,
                   score_t xdrop_cutoff,
                   const DBGAlignerConfig &config_) {
#ifndef __SSE4_1__
    for (size_t j = 0; j < prev_end; ++j) {
        score_t match = j ? (S_prev_v[j - 1] + profile_scores[j]) : ninf;
        F_v[j] = std::max(S_prev_v[j] + config_.gap_opening_penalty,
                          F_prev_v[j] + config_.gap_extension_penalty);

        match = std::max(F_v[j], match);

        if (j + 1 < prev_end)
            E_v[j + 1] = match + config_.gap_opening_penalty;

        if (match >= xdrop_cutoff)
            S_v[j] = std::max(match, E_v[j]);
    }
#else
    const __m128i gap_open = _mm_set1_epi32(config_.gap_opening_penalty);
    const __m128i gap_extend = _mm_set1_epi32(config_.gap_extension_penalty);
    const __m128i xdrop_v = _mm_set1_epi32(xdrop_cutoff - 1);
    const __m128i ninf_v = _mm_set1_epi32(ninf);
    const __m128i prev_end_v = _mm_set1_epi32(prev_end);
    __m128i j_v = _mm_set_epi32(3, 2, 1, 0);
    for (size_t j = 0; j < prev_end; j += 4) {
        // match = j ? S_prev_v[j - 1] + profile_scores[j] : ninf;
        __m128i match;
        if (j) {
            match = _mm_add_epi32(_mm_loadu_si128((__m128i*)&S_prev_v[j - 1]),
                                  _mm_loadu_si128((__m128i*)&profile_scores[j]));
        } else {
            // rotate elements to the right, then insert ninf in first cell
            match = _mm_shuffle_epi32(_mm_loadu_si128((__m128i*)&S_prev_v[j]), 0b10010000);
            match = _mm_add_epi32(match, _mm_loadu_si128((__m128i*)&profile_scores[j]));
            match = _mm_insert_epi32(match, ninf, 0);
        }

        // del_score = std::max(del_open, del_extend);
        __m128i del_score = _mm_max_epi32(
            _mm_add_epi32(_mm_loadu_si128((__m128i*)&S_prev_v[j]), gap_open),
            _mm_add_epi32(_mm_loadu_si128((__m128i*)&F_prev_v[j]), gap_extend)
        );

        // F_v[j] = del_score
        _mm_store_si128((__m128i*)&F_v[j], del_score);

        // match = max(match, del_score)
        match = _mm_max_epi32(match, del_score);

        // match >= xdrop_cutoff
        __m128i mask = _mm_cmpgt_epi32(match, xdrop_v);

        // j < prev_end
        __m128i bound = _mm_cmpgt_epi32(prev_end_v, j_v);
        j_v = _mm_add_epi32(j_v, _mm_set1_epi32(4));
        mask = _mm_and_si128(mask, bound);
        match = _mm_blendv_epi8(ninf_v, match, mask);

        // ins_open_next = S[j] + gap_open
        __m128i ins_open_next = _mm_add_epi32(match, gap_open);

        // E_v[j + 1] = ins_open_next
        _mm_storeu_si128((__m128i*)&E_v[j + 1], ins_open_next);

        // load E_v[j] vector by rotating elements of ins_open_next right, then inserting E_v[j]
        __m128i ins_open = _mm_shuffle_epi32(ins_open_next, 0b10010000);
        ins_open = _mm_insert_epi32(ins_open, E_v[j], 0);

        // E_v[j] >= xdrop_cutoff
        ins_open = _mm_blendv_epi8(ninf_v, ins_open, mask);

        // S_v[j] = max(match, E_v[j])
        match = _mm_max_epi32(match, ins_open);
        _mm_store_si128((__m128i*)&S_v[j], match);
    }

<<<<<<< HEAD
#endif
=======
    // make sure that the first operation taken matches the seed
    std::ignore = graph_;
    std::ignore = seed_;
    assert(std::get<0>(prev_node) != graph_.max_index() + 1 || std::get<2>(prev_node)
        || (offset <= 1 && S[1 - offset] == seed_.get_score()
            && OS[1 - offset] == seed_.get_cigar().data().back().first
            && PS[1 - offset] == Extender::PREV));
>>>>>>> ce5f2bea

    if (S_v.size() > prev_end) {
        size_t j = S_v.size() - 1;
        score_t match = std::max(S_prev_v[j - 1] + profile_scores[j], E_v[j]);
        if (match >= xdrop_cutoff)
            S_v[j] = match;
    }
}

<<<<<<< HEAD
// update insertion extension scores
void update_ins_extension(AlignedVector<score_t> &S,
                          AlignedVector<score_t> &E,
                          score_t xdrop_cutoff,
                          const DBGAlignerConfig &config_) {
    // elements are dependent on the previous one, so this can't be vectorized easily
    // this takes 15% of the run time when aligning long reads...
    for (size_t j = 1; j < S.size(); ++j) {
        score_t ins_extend = E[j - 1] + config_.gap_extension_penalty;
        if (ins_extend > std::max(E[j], xdrop_cutoff - 1)) {
            E[j] = ins_extend;
            S[j] = std::max(S[j], ins_extend);
=======
template <typename NodeType, typename AlignNode, class Table, class StartSet>
void backtrack(const Table &table_,
               const Alignment<NodeType> &seed_,
               const DeBruijnGraph &graph_,
               const DBGAlignerConfig &config_,
               score_t min_path_score,
               AlignNode best_node,
               StartSet &prev_starts,
               size_t size,
               std::string_view extend_window_,
               std::string_view query,
               std::vector<Alignment<NodeType>> &extensions) {
    typedef DefaultColumnExtender<NodeType> Extender;

    Cigar cigar;
    std::vector<NodeType> path;
    std::string seq;
    NodeType start_node = DeBruijnGraph::npos;

    assert(table_.count(std::get<0>(best_node)));
    const auto &[S, E, F, OS, OE, OF, prev, PS, PF, offset, max_pos]
        = table_.find(std::get<0>(best_node))->second.first.at(std::get<2>(best_node));

    score_t max_score = S[max_pos - offset];
    score_t score = max_score;
    Cigar::Operator last_op = OS[max_pos - offset];
    assert(last_op == Cigar::MATCH);

    if (max_pos + 1 < size)
        cigar.append(Cigar::CLIPPED, size - max_pos - 1);

    size_t pos = max_pos;
    while (true) {
        assert(table_.count(std::get<0>(best_node)));
        const auto &[S, E, F, OS, OE, OF, prev, PS, PF, offset, max_pos]
            = table_.find(std::get<0>(best_node))->second.first.at(std::get<2>(best_node));

        prev_starts.emplace(best_node);

        assert(last_op == Cigar::MATCH || last_op == Cigar::MISMATCH);
        last_op = OS[pos - offset];

        if (last_op == Cigar::CLIPPED || S[pos - offset] == 0) {
            assert(S[pos - offset] == 0);
            max_score = score;
            break;
        } else if (pos == 1 && last_op != Cigar::DELETION) {
            score -= S[pos - offset];
            if (std::get<0>(prev) != graph_.max_index() + 1
                    || std::get<0>(best_node) != seed_.back()
                    || std::get<2>(best_node)
                    || last_op != seed_.get_cigar().data().back().first) {
                // last op in the seed was skipped
                // TODO: reconstruct the entire alignment. for now, throw this out
                return;
            } else {
                assert(seed_.get_score() == S[pos - offset]);
                start_node = seed_.back();
            }
            break;
>>>>>>> ce5f2bea
        }
    }
}

// add insertions to the end of the array until the score drops too low
void extend_ins_end(AlignedVector<score_t> &S,
                    AlignedVector<score_t> &E,
                    AlignedVector<score_t> &F,
                    size_t max_size,
                    score_t xdrop_cutoff,
                    const DBGAlignerConfig &config_) {
    while (S.back() >= xdrop_cutoff && S.size() < max_size) {
        score_t ins_score = std::max(
            S.back() + config_.gap_opening_penalty,
            E.back() + config_.gap_extension_penalty
        );

        if (ins_score >= xdrop_cutoff) {
            S.push_back(ins_score);
            E.push_back(ins_score);
            F.push_back(ninf);
        } else {
            break;
        }
    }

    // allocate and initialize enough space to allow the SIMD code to access these
    // vectors in 16 byte blocks without reading out of bounds
    S.reserve(S.size() + kPadding);
    E.reserve(E.size() + kPadding);
    F.reserve(F.size() + kPadding);

<<<<<<< HEAD
    std::fill(S.data() + S.size(), S.data() + S.capacity(), ninf);
    std::fill(E.data() + E.size(), E.data() + E.capacity(), ninf);
    std::fill(F.data() + F.size(), F.data() + F.capacity(), ninf);
}
=======
    if (pos > 1)
        cigar.append(Cigar::CLIPPED, pos - 1);

    std::reverse(cigar.data().begin(), cigar.data().end());
    std::reverse(path.begin(), path.end());
    std::reverse(seq.begin(), seq.end());

    Alignment<NodeType> extension(
        { extend_window_.data() + pos, max_pos - pos },
        std::move(path), std::move(seq), score, std::move(cigar),
        0, seed_.get_orientation(), graph_.get_k() - 1
    );

    std::ignore = config_;
    assert(extension.is_valid(graph_, &config_));
    extension.extend_query_end(query.data() + query.size());

    if (start_node) {
        auto next_path = seed_;
        next_path.append(std::move(extension));
        next_path.trim_offset();
        assert(next_path.is_valid(graph_, &config_));

        DEBUG_LOG("Alignment (extended): {}", next_path);
        extensions.emplace_back(std::move(next_path));
    } else {
        extension.extend_query_begin(query.data());
        extension.trim_offset();
        assert(extension.is_valid(graph_, &config_));
>>>>>>> ce5f2bea

void DefaultColumnExtender
::call_outgoing(node_index node,
                size_t /* max_prefetch_distance */,
                const std::function<void(node_index, char)> &callback) {
    graph_->call_outgoing_kmers(node, [&](node_index next, char c) {
        if (c != boss::BOSS::kSentinel)
            callback(next, c);
    });
}

// allocate and initialize with padding to ensure that SIMD operations don't
// read/write out of bounds
template <class Column, typename... RestArgs>
Column alloc_column(size_t size, RestArgs... args) {
    Column column { {}, {}, {}, args... };
    auto &[S, E, F, node, i_prev, c, offset, max_pos, trim] = column;

    // allocate and initialize enough space to allow the SIMD code to access these
    // vectors in 16 byte blocks without reading out of bounds
    S.reserve(size + kPadding);
    E.reserve(size + kPadding);
    F.reserve(size + kPadding);

    // the size is set properly to allow for AlignedVector methods (size(), push_back())
    // to function properly
    S.resize(size, ninf);
    E.resize(size, ninf);
    F.resize(size, ninf);

    std::fill(S.data() + S.size(), S.data() + S.capacity(), ninf);
    std::fill(E.data() + E.size(), E.data() + E.capacity(), ninf);
    std::fill(F.data() + F.size(), F.data() + F.capacity(), ninf);

    return column;
}

auto DefaultColumnExtender::extend(score_t min_path_score) -> std::vector<Alignment> {
    assert(this->seed_);

    table.clear();
    prev_starts.clear();

    size_t start = this->seed_->get_clipping();

    // the sequence to align (the suffix of the query starting from the seed)
    std::string_view window(this->seed_->get_query().data(),
                            query_.data() + query_.size() - this->seed_->get_query().data());
    assert(partial_sums_.at(start) == config_.match_score(window));

    ssize_t seed_offset = static_cast<ssize_t>(this->seed_->get_offset()) - 1;

    // initialize the root of the tree
    table.emplace_back(alloc_column<Column>(window.size() + 1, this->seed_->get_nodes().front(),
                                            static_cast<size_t>(-1), '\0', seed_offset, 0, 0));
    std::fill(std::get<0>(table[0]).begin(), std::get<0>(table[0]).end(), 0);

    score_t xdrop_cutoff = std::max(-config_.xdrop, ninf + 1);
    assert(config_.xdrop > 0);
    assert(xdrop_cutoff < 0);

    // The nodes in the traversal (with corresponding score columns) are sorted by
    // 1) their score (higher is better), then by
    // 2) the absolute distance of their highest scoring index from the score
    //    matrix diagonal (lower is better), finally by
    // 3) Their index in the table vector (higher is better, for better cache locality)
    using TableIt = std::tuple<score_t,
                               ssize_t, /* negative off_diag */
                               size_t /* table idx */>;
    TableIt best_score { 0, 0, 0 };

    std::priority_queue<TableIt> queue;

    // Initialize the node traversal heap with the root.
    queue.emplace(best_score);

    while (queue.size()) {
        size_t i = std::get<2>(queue.top());
        queue.pop();

        // If a node has a single outgoing edge, which has the best score, then
        // that node is taken without updating the heap. This loop ensures that
        // that happens
        bool nofork = true;
        while (nofork) {
            nofork = false;

            std::vector<std::pair<node_index, char>> outgoing;
            size_t next_offset = -1;

            size_t prev_begin = 0;
            size_t prev_end = window.size() + 1;

            {
                const auto &[S, E, F, node, i_prev, c, offset, max_pos, trim] = table[i];
                next_offset = offset + 1;

                // if too many nodes have been explored, give up
                if (static_cast<double>(table.size()) / window.size() >= config_.max_nodes_per_seq_char)
                    continue;

                // determine maximal range within the xdrop score cutoff
                auto in_range = [xdrop_cutoff](score_t s) { return s >= xdrop_cutoff; };

                prev_begin = std::find_if(S.begin(), S.end(), in_range) - S.begin() + trim;
                prev_end = std::find_if(S.rbegin(), S.rend(), in_range).base() - S.begin() + trim;

                if (prev_end <= prev_begin)
                    continue;

                // check if this node can be extended to get a better alignment
                bool has_extension = false;
                for (size_t j = prev_begin; j < prev_end; ++j) {
                    assert(partial_sums_.at(start + j) == config_.match_score(window.substr(j)));
                    score_t ext_score = S[j - trim] + partial_sums_.at(start + j);
                    if ((config_.num_alternative_paths == 1 && ext_score > std::get<0>(best_score))
                            || ext_score >= min_path_score) {
                        has_extension = true;
                        break;
                    }
                }

                if (!has_extension)
                    continue;

                // Get the next node(s) from the graph. If the current node is
                // part of the seed, then pick the next node from the seed.
                if (next_offset - this->seed_->get_offset() < this->seed_->get_sequence().size()) {
                    if (next_offset < graph_->get_k()) {
                        outgoing.emplace_back(
                            this->seed_->get_nodes().front(),
                            this->seed_->get_sequence()[next_offset - this->seed_->get_offset()]
                        );
                    } else {
                        outgoing.emplace_back(
                            this->seed_->get_nodes()[next_offset - graph_->get_k() + 1],
                            this->seed_->get_sequence()[next_offset - this->seed_->get_offset()]
                        );
                        assert(graph_->traverse(node, outgoing.back().second) == outgoing.back().first);
                    }
                } else {
                    call_outgoing(node, window.size() + 1 - offset - S.size(),
                                  [&](node_index next, char c) { outgoing.emplace_back(next, c); });
                }
            }

            ssize_t begin = prev_begin;
            size_t end = std::min(prev_end, window.size()) + 1;

            for (const auto &[next, c] : outgoing) {
                assert(std::get<0>(best_score) > xdrop_cutoff);

                table.emplace_back(alloc_column<Column>(
                    end - begin, next, i, c,
                    static_cast<ssize_t>(next_offset),
                    begin, begin
                ));

                const auto &[S_prev, E_prev, F_prev, node_prev, i_prev, c_prev,
                             offset_prev, max_pos_prev, trim_prev] = table[i];

                auto &[S, E, F, node_cur, i_cur, c_stored, offset, max_pos, trim]
                    = table.back();

                if (next != node_prev && !trim && !trim_prev)
                    S[0] = S_prev[0];

                assert(i_cur == i);
                assert(node_cur == next);
                assert(c_stored == c);
                assert(offset == offset_prev + 1);
                assert(c == graph_->get_node_sequence(node_cur)[std::min(static_cast<ssize_t>(graph_->get_k()) - 1, offset)]);

                // compute column scores
                update_column(prev_end - trim,
                              S_prev.data() + trim - trim_prev,
                              F_prev.data() + trim - trim_prev,
                              S, E, F,
                              profile_score_[c].data() + start + trim,
                              xdrop_cutoff, config_);

                update_ins_extension(S, E, xdrop_cutoff, config_);
                extend_ins_end(S, E, F, window.size() + 1 - trim, xdrop_cutoff, config_);

                assert(max_pos >= trim);
                assert(static_cast<size_t>(max_pos - trim) < S.size());

                // find the maximal scoring position which is closest to the diagonal
                // TODO: this can be done with SIMD, but it's not a bottleneck
                ssize_t cur_offset = begin;
                ssize_t diag_i = offset - seed_offset;
                for (size_t j = 0; j < S.size(); ++j, ++cur_offset) {
                    if (std::make_pair(S[j], std::abs(max_pos - diag_i))
                            > std::make_pair(S[max_pos - begin], std::abs(cur_offset - diag_i))) {
                        max_pos = j + begin;
                    }
                }
                assert(max_pos >= trim);
                assert(static_cast<size_t>(max_pos - trim) < S.size());

                // if the best score in this column is above the xdrop score
                // then check if the extension can continue
                score_t max_val = S[max_pos - trim];
                if (max_val >= xdrop_cutoff) {
                    TableIt next_score { max_val, -std::abs(max_pos - diag_i),
                                         table.size() - 1 };

                    if (max_val - xdrop_cutoff > config_.xdrop)
                        xdrop_cutoff = max_val - config_.xdrop;

                    if (max_val > std::get<0>(best_score))
                        best_score = next_score;

                    size_t vec_offset = start + begin;
                    score_t *s_begin = S.data();
                    score_t *s_end = S.data() + S.size();

                    // skip the first index since it corresponds to the position
                    // before the query start
                    if (!begin) {
                        ++s_begin;
                    } else {
                        --vec_offset;
                    }

                    assert(s_begin <= s_end);
                    assert(vec_offset + (s_end - s_begin) <= query_.size());

                    // if this node has not been reached by a different
                    // alignment with a better score, continue
                    if (this->update_seed_filter(next, vec_offset, s_begin, s_end)) {
                        // if there is only one outgoing edge, which is the best,
                        // don't update the node traversal heap
                        if (outgoing.size() == 1 && max_val >= std::get<0>(queue.top())) {
                            nofork = true;
                            i = table.size() - 1;
                        } else {
                            queue.emplace(next_score);
                        }
                    }

                } else {
                    table.pop_back();
                }
            }
        }
    }

    return backtrack(min_path_score, window);
}

auto DefaultColumnExtender::construct_alignment(Cigar cigar,
                                                size_t clipping,
                                                std::string_view window,
                                                std::vector<node_index> final_path,
                                                std::string match,
                                                score_t score,
                                                size_t offset) const -> Alignment {
    assert(final_path.size());
    cigar.append(Cigar::CLIPPED, clipping);

    std::reverse(cigar.begin(), cigar.end());
    std::reverse(final_path.begin(), final_path.end());
    std::reverse(match.begin(), match.end());

    Alignment extension(window, std::move(final_path), std::move(match), score,
                           std::move(cigar), 0, this->seed_->get_orientation(), offset);
    assert(extension.is_valid(*this->graph_, &config_));

    extension.trim_offset();
    extension.extend_query_begin(query_.data());
    extension.extend_query_end(query_.data() + query_.size());

    assert(extension.is_valid(*this->graph_, &config_));

    return extension;
}

auto DefaultColumnExtender
::backtrack(score_t min_path_score, std::string_view window) -> std::vector<Alignment> {
    if (table.empty())
        return {};

    std::vector<Alignment> extensions;

    size_t seed_clipping = this->seed_->get_clipping();
    ssize_t seed_offset = static_cast<ssize_t>(this->seed_->get_offset() - 1);
    ssize_t k_minus_1 = graph_->get_k() - 1;

    std::vector<std::tuple<score_t, ssize_t, size_t>> indices;
    indices.reserve(table.size());
    for (size_t i = 1; i < table.size(); ++i) {
        const auto &[S, E, F, node, j_prev, c, offset, max_pos, trim] = table[i];
        const auto &[S_p, E_p, F_p, node_p, j_prev_p, c_p, offset_p, max_pos_p, trim_p] = table[j_prev];

        if (max_pos < trim_p + 1)
            continue;

        size_t pos = max_pos - trim;
        size_t pos_p = max_pos - trim_p - 1;
        if (S[pos] >= min_path_score
                && offset >= k_minus_1
                && S[pos] == S_p[pos_p] + profile_score_.find(c)->second[seed_clipping + max_pos]
                && profile_op_.find(c)->second[seed_clipping + max_pos] == Cigar::MATCH) {
            indices.emplace_back(-S[pos], std::abs(max_pos - offset + seed_offset), i);
        }
    }

    // find highest scoring which is closest to the diagonal
    std::sort(indices.begin(), indices.end());

    for (const auto &[neg_score, off_diag, j_start] : indices) {
        if (terminate_backtrack_start(extensions))
            break;

        if (skip_backtrack_start(j_start))
            continue;

        std::vector<DeBruijnGraph::node_index> path;
        std::vector<size_t> trace;
        Cigar ops;
        std::string seq;
        score_t score = -neg_score;

        size_t j = j_start;
        ssize_t pos = std::get<7>(table[j]);
        ssize_t end_pos = pos;
        size_t align_offset = this->seed_->get_offset();

        while (j && !terminate_backtrack()) {
            assert(j != static_cast<size_t>(-1));
            const auto &[S, E, F, node, j_prev, c, offset, max_pos, trim] = table[j];
            const auto &[S_p, E_p, F_p, node_p, j_prev_p, c_p, offset_p, max_pos_p, trim_p] = table[j_prev];

            assert(pos >= trim);
            assert(*std::max_element(S.begin(), S.end()) == S[max_pos - trim]);
            assert(c == graph_->get_node_sequence(node)[std::min(k_minus_1, offset)]);

            align_offset = std::min(offset, k_minus_1);

            if (pos == max_pos)
                prev_starts.emplace(j);

            if (S[pos - trim] == ninf) {
                j = 0;

            } else if (pos && pos >= trim_p + 1
                    && S[pos - trim] == S_p[pos - trim_p - 1]
                        + profile_score_.find(c)->second[seed_clipping + pos]) {
                // match/mismatch
                trace.emplace_back(j);
                if (offset >= k_minus_1)
                    path.emplace_back(node);

                seq += c;
                ops.append(profile_op_.find(c)->second[seed_clipping + pos]);
                --pos;
                assert(j_prev != static_cast<size_t>(-1));
                j = j_prev;

            } else if (S[pos - trim] == F[pos - trim] && ops.size() && ops.back().first != Cigar::INSERTION) {
                // deletion
                Cigar::Operator last_op = Cigar::DELETION;
                while (last_op == Cigar::DELETION && j) {
                    const auto &[S, E, F, node, j_prev, c, offset, max_pos, trim] = table[j];
                    const auto &[S_p, E_p, F_p, node_p, j_prev_p, c_p, offset_p, max_pos_p, trim_p] = table[j_prev];

                    assert(pos >= trim_p);

                    assert(F[pos - trim] == F_p[pos - trim_p] + config_.gap_extension_penalty
                        || F[pos - trim] == S_p[pos - trim_p] + config_.gap_opening_penalty);

                    last_op = F[pos - trim] == F_p[pos - trim_p] + config_.gap_extension_penalty
                        ? Cigar::DELETION
                        : Cigar::MATCH;

                    trace.emplace_back(j);
                    if (offset >= k_minus_1)
                        path.emplace_back(node);

                    seq += c;
                    ops.append(Cigar::DELETION);
                    assert(j_prev != static_cast<size_t>(-1));
                    j = j_prev;
                }
            } else if (pos && S[pos - trim] == E[pos - trim] && ops.size() && ops.back().first != Cigar::DELETION) {
                // insertion
                Cigar::Operator last_op = Cigar::INSERTION;
                while (last_op == Cigar::INSERTION) {
                    ops.append(last_op);

                    assert(E[pos - trim] == E[pos - trim - 1] + config_.gap_extension_penalty
                        || E[pos - trim] == S[pos - trim - 1] + config_.gap_opening_penalty);

                    last_op = E[pos - trim] == E[pos - trim - 1] + config_.gap_extension_penalty
                        ? Cigar::INSERTION
                        : Cigar::MATCH;

                    --pos;
                }
#ifndef NDEBUG
            } else {
                assert(false && "Failure to backtrack. One of the above should apply");
#endif
            }

            if (trace.size() >= this->graph_->get_k()) {
                const auto &[S, E, F, node, j_prev, c, offset, max_pos, trim] = table[j];

                call_alignments(S[pos - trim], score, min_path_score, path, trace, ops,
                                pos, align_offset, window.substr(pos, end_pos - pos), seq,
                                [&](Alignment&& alignment) {
                    extensions.emplace_back(std::move(alignment));
                });
            }
        }
    }

    return extensions;
}

} // namespace align
} // namespace graph
} // namespace mtg<|MERGE_RESOLUTION|>--- conflicted
+++ resolved
@@ -269,17 +269,7 @@
         _mm_store_si128((__m128i*)&S_v[j], match);
     }
 
-<<<<<<< HEAD
 #endif
-=======
-    // make sure that the first operation taken matches the seed
-    std::ignore = graph_;
-    std::ignore = seed_;
-    assert(std::get<0>(prev_node) != graph_.max_index() + 1 || std::get<2>(prev_node)
-        || (offset <= 1 && S[1 - offset] == seed_.get_score()
-            && OS[1 - offset] == seed_.get_cigar().data().back().first
-            && PS[1 - offset] == Extender::PREV));
->>>>>>> ce5f2bea
 
     if (S_v.size() > prev_end) {
         size_t j = S_v.size() - 1;
@@ -289,7 +279,6 @@
     }
 }
 
-<<<<<<< HEAD
 // update insertion extension scores
 void update_ins_extension(AlignedVector<score_t> &S,
                           AlignedVector<score_t> &E,
@@ -302,68 +291,6 @@
         if (ins_extend > std::max(E[j], xdrop_cutoff - 1)) {
             E[j] = ins_extend;
             S[j] = std::max(S[j], ins_extend);
-=======
-template <typename NodeType, typename AlignNode, class Table, class StartSet>
-void backtrack(const Table &table_,
-               const Alignment<NodeType> &seed_,
-               const DeBruijnGraph &graph_,
-               const DBGAlignerConfig &config_,
-               score_t min_path_score,
-               AlignNode best_node,
-               StartSet &prev_starts,
-               size_t size,
-               std::string_view extend_window_,
-               std::string_view query,
-               std::vector<Alignment<NodeType>> &extensions) {
-    typedef DefaultColumnExtender<NodeType> Extender;
-
-    Cigar cigar;
-    std::vector<NodeType> path;
-    std::string seq;
-    NodeType start_node = DeBruijnGraph::npos;
-
-    assert(table_.count(std::get<0>(best_node)));
-    const auto &[S, E, F, OS, OE, OF, prev, PS, PF, offset, max_pos]
-        = table_.find(std::get<0>(best_node))->second.first.at(std::get<2>(best_node));
-
-    score_t max_score = S[max_pos - offset];
-    score_t score = max_score;
-    Cigar::Operator last_op = OS[max_pos - offset];
-    assert(last_op == Cigar::MATCH);
-
-    if (max_pos + 1 < size)
-        cigar.append(Cigar::CLIPPED, size - max_pos - 1);
-
-    size_t pos = max_pos;
-    while (true) {
-        assert(table_.count(std::get<0>(best_node)));
-        const auto &[S, E, F, OS, OE, OF, prev, PS, PF, offset, max_pos]
-            = table_.find(std::get<0>(best_node))->second.first.at(std::get<2>(best_node));
-
-        prev_starts.emplace(best_node);
-
-        assert(last_op == Cigar::MATCH || last_op == Cigar::MISMATCH);
-        last_op = OS[pos - offset];
-
-        if (last_op == Cigar::CLIPPED || S[pos - offset] == 0) {
-            assert(S[pos - offset] == 0);
-            max_score = score;
-            break;
-        } else if (pos == 1 && last_op != Cigar::DELETION) {
-            score -= S[pos - offset];
-            if (std::get<0>(prev) != graph_.max_index() + 1
-                    || std::get<0>(best_node) != seed_.back()
-                    || std::get<2>(best_node)
-                    || last_op != seed_.get_cigar().data().back().first) {
-                // last op in the seed was skipped
-                // TODO: reconstruct the entire alignment. for now, throw this out
-                return;
-            } else {
-                assert(seed_.get_score() == S[pos - offset]);
-                start_node = seed_.back();
-            }
-            break;
->>>>>>> ce5f2bea
         }
     }
 }
@@ -396,42 +323,10 @@
     E.reserve(E.size() + kPadding);
     F.reserve(F.size() + kPadding);
 
-<<<<<<< HEAD
     std::fill(S.data() + S.size(), S.data() + S.capacity(), ninf);
     std::fill(E.data() + E.size(), E.data() + E.capacity(), ninf);
     std::fill(F.data() + F.size(), F.data() + F.capacity(), ninf);
 }
-=======
-    if (pos > 1)
-        cigar.append(Cigar::CLIPPED, pos - 1);
-
-    std::reverse(cigar.data().begin(), cigar.data().end());
-    std::reverse(path.begin(), path.end());
-    std::reverse(seq.begin(), seq.end());
-
-    Alignment<NodeType> extension(
-        { extend_window_.data() + pos, max_pos - pos },
-        std::move(path), std::move(seq), score, std::move(cigar),
-        0, seed_.get_orientation(), graph_.get_k() - 1
-    );
-
-    std::ignore = config_;
-    assert(extension.is_valid(graph_, &config_));
-    extension.extend_query_end(query.data() + query.size());
-
-    if (start_node) {
-        auto next_path = seed_;
-        next_path.append(std::move(extension));
-        next_path.trim_offset();
-        assert(next_path.is_valid(graph_, &config_));
-
-        DEBUG_LOG("Alignment (extended): {}", next_path);
-        extensions.emplace_back(std::move(next_path));
-    } else {
-        extension.extend_query_begin(query.data());
-        extension.trim_offset();
-        assert(extension.is_valid(graph_, &config_));
->>>>>>> ce5f2bea
 
 void DefaultColumnExtender
 ::call_outgoing(node_index node,
@@ -693,7 +588,7 @@
     assert(final_path.size());
     cigar.append(Cigar::CLIPPED, clipping);
 
-    std::reverse(cigar.begin(), cigar.end());
+    std::reverse(cigar.data().begin(), cigar.data().end());
     std::reverse(final_path.begin(), final_path.end());
     std::reverse(match.begin(), match.end());
 
@@ -792,7 +687,8 @@
                 assert(j_prev != static_cast<size_t>(-1));
                 j = j_prev;
 
-            } else if (S[pos - trim] == F[pos - trim] && ops.size() && ops.back().first != Cigar::INSERTION) {
+            } else if (S[pos - trim] == F[pos - trim] && ops.size()
+                    && ops.data().back().first != Cigar::INSERTION) {
                 // deletion
                 Cigar::Operator last_op = Cigar::DELETION;
                 while (last_op == Cigar::DELETION && j) {
@@ -817,7 +713,8 @@
                     assert(j_prev != static_cast<size_t>(-1));
                     j = j_prev;
                 }
-            } else if (pos && S[pos - trim] == E[pos - trim] && ops.size() && ops.back().first != Cigar::DELETION) {
+            } else if (pos && S[pos - trim] == E[pos - trim] && ops.size()
+                    && ops.data().back().first != Cigar::DELETION) {
                 // insertion
                 Cigar::Operator last_op = Cigar::INSERTION;
                 while (last_op == Cigar::INSERTION) {
