--- conflicted
+++ resolved
@@ -48,12 +48,6 @@
     }
 }
 
-<<<<<<< HEAD
-template <class Column>
-std::pair<size_t, size_t> get_column_boundaries(Column &column,
-                                                DBGAlignerConfig::score_t xdrop_cutoff,
-                                                size_t bandwidth) {
-=======
 template <class DPTable, class ColumnIt, class Config>
 std::pair<size_t, size_t> get_column_boundaries(DPTable &dp_table,
                                                 ColumnIt column_it,
@@ -61,7 +55,6 @@
                                                 const Config &config) {
     size_t bandwidth = config.bandwidth;
     auto &column = column_it.value();
->>>>>>> c73d627e
     auto &scores = column.scores;
     size_t size = column.size();
     size_t best_pos = column.best_pos;
@@ -78,13 +71,6 @@
     if (column.min_score_ < xdrop_cutoff) {
         begin = std::max(begin, column.start_index);
         assert(column.start_index + scores.size() >= 8);
-<<<<<<< HEAD
-        end = std::min(end, column.start_index + scores.size() - 8);
-        assert(begin < end);
-    } else {
-        column.expand_to_cover(begin, end);
-        shift = column.start_index;
-=======
         size_t cur_end = std::min(end, column.start_index + scores.size() - 8);
         assert(begin < cur_end);
         if (scores.at(cur_end - 1 - shift) >= xdrop_cutoff) {
@@ -116,7 +102,6 @@
                               end - begin,
                               xdrop_cutoff);
         }
->>>>>>> c73d627e
     }
 
     while (begin < end && scores[begin - shift] < xdrop_cutoff) {
@@ -144,11 +129,7 @@
 
     // round up to nearest multiple of 8
     end = std::min(begin + ((end - begin + 7) / 8) * 8, size);
-<<<<<<< HEAD
-    column.expand_to_cover(begin, end);
-=======
     dp_table.expand_to_cover(column_it, begin, end);
->>>>>>> c73d627e
 
     assert(begin < end);
     assert(begin <= best_pos);
@@ -173,15 +154,9 @@
                                     last_priority_pos, begin, end
                                 ));
     } else {
-<<<<<<< HEAD
-        find.value().expand_to_cover(begin, end);
-        auto [node_begin, node_end] = get_column_boundaries(
-            find.value(), xdrop_cutoff, config_.bandwidth
-=======
         dp_table.expand_to_cover(find, begin, end);
         auto [node_begin, node_end] = get_column_boundaries(
             dp_table, find, xdrop_cutoff, config_
->>>>>>> c73d627e
         );
 
         if (node_begin != node_end)
@@ -794,11 +769,7 @@
     auto incoming_find = dp_table.find(incoming_node);
 
     if (dp_table.size() == 1 && out_columns.size() && out_columns.front().first != incoming_node) {
-<<<<<<< HEAD
-        incoming->expand_to_cover(0, size);
-=======
         dp_table.expand_to_cover(incoming_find, 0, size);
->>>>>>> c73d627e
         update_del_scores(config_,
                           incoming_find.value().scores.data(),
                           incoming_find.value().prev_nodes.data(),
@@ -808,13 +779,8 @@
                           xdrop_cutoff);
     }
 
-<<<<<<< HEAD
-    std::tie(begin, end) = get_column_boundaries(*incoming, xdrop_cutoff,
-                                                 config_.bandwidth);
-=======
     std::tie(begin, end) = get_column_boundaries(dp_table, incoming_find,
                                                  xdrop_cutoff, config_);
->>>>>>> c73d627e
 
     if (begin >= end)
         return;
@@ -830,15 +796,9 @@
         auto &next_column = emplace.first.value();
 
         assert(begin >= next_column.start_index);
-<<<<<<< HEAD
-        assert(begin >= incoming->start_index);
-        assert(next_column.start_index + next_column.scores.size() >= end);
-        assert(incoming->start_index + incoming->scores.size() >= end);
-=======
         assert(begin >= incoming.start_index);
         assert(next_column.start_index + next_column.scores.size() >= end);
         assert(incoming.start_index + incoming.scores.size() >= end);
->>>>>>> c73d627e
 
         // store the mask indicating which cells were updated
         // this is padded to ensure that the vectorized code doesn't access
@@ -848,26 +808,16 @@
         assert(next_column.scores.size() == next_column.gap_scores.size());
         assert(incoming.scores.size() == incoming.gap_scores.size());
 
-<<<<<<< HEAD
-        size_t shift = incoming->start_index;
-=======
         size_t shift = incoming.start_index;
->>>>>>> c73d627e
         compute_updates(
             next_column,
             begin,
             config_,
             incoming_node,
             next_node,
-<<<<<<< HEAD
-            incoming->scores.data() + begin - shift,
-            incoming->gap_scores.data() + begin - shift,
-            incoming->gap_count.data() + begin - shift,
-=======
             incoming.scores.data() + begin - shift,
             incoming.gap_scores.data() + begin - shift,
             incoming.gap_count.data() + begin - shift,
->>>>>>> c73d627e
             profile_score[next_column.last_char].data() + query.size() - size + begin,
             profile_op[next_column.last_char].data() + query.size() - size + begin,
             updated_mask,
