#include "aligner_chainer.hpp"

#include <progress_bar.hpp>

#include "dbg_aligner.hpp"
#include "aligner_seeder_methods.hpp"
#include "aligner_aggregator.hpp"
#include "aligner_labeled.hpp"

#include "common/utils/simd_utils.hpp"
#include "common/aligned_vector.hpp"
#include "graph/representation/rc_dbg.hpp"
#include "graph/graph_extensions/unitigs.hpp"

namespace mtg {
namespace graph {
namespace align {

using common::logger;

typedef DeBruijnGraph::node_index node_index;

constexpr uint32_t nid = std::numeric_limits<uint32_t>::max();

struct TableElem {
    Alignment::Column label;
    long long coordinate;
    int seed_clipping;
    int seed_end;
    score_t chain_score;
    uint32_t current_seed_index;

    TableElem(Alignment::Column c, long long coordinate, int seed_clipping,
              int seed_end, score_t chain_score, uint32 current_seed_index)
          : label(c), coordinate(coordinate), seed_clipping(seed_clipping),
            seed_end(seed_end), chain_score(chain_score), current_seed_index(current_seed_index) {}
} __attribute__((aligned(32)));
static_assert(sizeof(TableElem) == 32);

inline constexpr bool operator>(const TableElem &a, const TableElem &b) {
    return std::tie(a.label, a.coordinate, a.seed_clipping, a.seed_end)
        > std::tie(b.label, b.coordinate, b.seed_clipping, b.seed_end);
}

typedef AlignedVector<TableElem> ChainDPTable;

std::tuple<ChainDPTable, AlignedVector<int32_t>, size_t, size_t>
chain_seeds(const DBGAlignerConfig &config,
            std::string_view query,
            std::vector<Seed> &seeds);

struct ChainHash {
    inline std::size_t operator()(const Chain &chain) const {
        uint64_t hash = 0;
        for (const auto &[aln, dist] : chain) {
            for (node_index node : aln.get_nodes()) {
                hash ^= node + 0x9e3779b9 + (hash << 6) + (hash >> 2);
            }
            hash ^= dist + 0x9e3779b9 + (hash << 6) + (hash >> 2);
        }
        return hash;
    }
};

std::pair<size_t, size_t>
call_seed_chains_both_strands(const IDBGAligner &aligner,
                              std::string_view forward,
                              std::string_view reverse,
                              const DBGAlignerConfig &config,
                              std::vector<Seed>&& fwd_seeds,
                              std::vector<Seed>&& bwd_seeds,
                              const std::function<void(Chain&&, score_t)> &callback,
                              const std::function<bool(Alignment::Column)> &skip_column) {
    fwd_seeds.erase(std::remove_if(fwd_seeds.begin(), fwd_seeds.end(),
                                   [](const auto &a) { return a.empty() || !a.label_columns; }),
                    fwd_seeds.end());
    bwd_seeds.erase(std::remove_if(bwd_seeds.begin(), bwd_seeds.end(),
                                   [](const auto &a) { return a.empty() || !a.label_columns; }),
                    bwd_seeds.end());

    if (fwd_seeds.empty() && bwd_seeds.empty())
        return { 0, 0 };


    bool has_labels = dynamic_cast<const ILabeledAligner*>(&aligner);

    // filter out empty seeds
    std::vector<Seed> both_seeds[2];
    both_seeds[0].reserve(fwd_seeds.size());
    both_seeds[1].reserve(bwd_seeds.size());
    for (auto&& fwd_seed : fwd_seeds) {
        if (!fwd_seed.empty())
            both_seeds[0].emplace_back(std::move(fwd_seed));
    }
    for (auto&& bwd_seed : bwd_seeds) {
        if (!bwd_seed.empty())
            both_seeds[1].emplace_back(std::move(bwd_seed));
    }

    fwd_seeds = std::vector<Seed>();
    bwd_seeds = std::vector<Seed>();

    // perform chaining on the forward, and the reverse-complement seeds
    ChainDPTable dp_tables[2];
    AlignedVector<int32_t> seed_backtraces[2];

    DEBUG_LOG("Chaining forward seeds");
    size_t num_seeds;
    size_t num_nodes;
    std::tie(dp_tables[0], seed_backtraces[0], num_seeds, num_nodes)
        = chain_seeds(config, forward, both_seeds[0]);

    DEBUG_LOG("Chaining reverse complement seeds");
    size_t num_seeds_bwd;
    size_t num_nodes_bwd;
    std::tie(dp_tables[1], seed_backtraces[1], num_seeds_bwd, num_nodes_bwd)
        = chain_seeds(config, reverse, both_seeds[1]);

    num_seeds += num_seeds_bwd;
    num_nodes += num_nodes_bwd;

    // construct chains by backtracking
    std::vector<std::tuple<score_t, uint32_t, ssize_t>> starts;
    starts.reserve(dp_tables[0].size() + dp_tables[1].size());
    sdsl::bit_vector both_used[2] {
        sdsl::bit_vector(dp_tables[0].size(), false),
        sdsl::bit_vector(dp_tables[1].size(), false)
    };

    for (size_t i = 0; i < dp_tables[0].size(); ++i) {
        starts.emplace_back(dp_tables[0][i].chain_score, 0, -static_cast<ssize_t>(i));
    }
    for (size_t i = 0; i < dp_tables[1].size(); ++i) {
        starts.emplace_back(dp_tables[1][i].chain_score, 1, -static_cast<ssize_t>(i));
    }

    if (starts.empty()) {
        DEBUG_LOG("No chains found");
        return std::make_pair(num_seeds, num_nodes);
    }

    std::sort(starts.begin(), starts.end(), std::greater<decltype(starts)::value_type>());

    score_t last_chain_score = std::numeric_limits<score_t>::min();
    std::unordered_multiset<Chain, ChainHash> chains;

    auto flush_chains = [&]() {
        assert(chains.size());
        auto it = chains.begin();
        Chain last_chain = *it;
        for (++it; it != chains.end(); ++it) {
            const Chain &chain = *it;
            if (chain != last_chain) {
                assert(std::all_of(last_chain.begin(), last_chain.end(),
                                   [&](const auto &chain) {
                    const auto &columns = chain.first.get_columns();
                    return chain.first.label_encoder->check_node_labels_is_superset(
                        columns, chain.first.get_nodes()
                    );
                }));

                callback(std::move(last_chain), last_chain_score);
                last_chain = *it;
                continue;
            }

            // if this chain has the same seeds as the last one, merge their coordinate sets
            for (size_t i = 0; i < chain.size(); ++i) {
                Vector<Alignment::Column> columns;
                const Vector<Alignment::Column> &last_columns = last_chain[i].first.get_columns();
                const Vector<Alignment::Column> &cur_columns = chain[i].first.get_columns();
                if (chain[i].first.label_coordinates.size()) {
                    Alignment::CoordinateSet coord_union;
                    auto add_col_coords = [&](auto col, auto &coords) {
                        columns.push_back(col);
                        coord_union.emplace_back(std::move(coords));
                    };
                    utils::match_indexed_values(
                        last_columns.begin(), last_columns.end(),
                        last_chain[i].first.label_coordinates.begin(),
                        cur_columns.begin(), cur_columns.end(),
                        chain[i].first.label_coordinates.begin(),
                        [&](auto col, const auto &coords, const auto &other_coords) {
                            columns.push_back(col);
                            coord_union.emplace_back();
                            std::set_union(coords.begin(), coords.end(),
                                           other_coords.begin(), other_coords.end(),
                                           std::back_inserter(coord_union.back()));
                        },
                        add_col_coords, add_col_coords
                    );
                    std::swap(last_chain[i].first.label_coordinates, coord_union);
                } else {
                    std::set_union(last_columns.begin(), last_columns.end(),
                                   cur_columns.begin(), cur_columns.end(),
                                   std::back_inserter(columns));
                }
                assert(!last_chain[i].first.label_encoder
                    || last_chain[i].first.label_encoder->check_node_labels_is_superset(columns, last_chain[i].first.get_nodes()));
                last_chain[i].first.set_columns(std::move(columns));
            }
        }

        assert(std::all_of(last_chain.begin(), last_chain.end(),
                           [&](const auto &chain) {
            const auto &columns = chain.first.get_columns();
            return chain.first.label_encoder->check_node_labels_is_superset(
                columns, chain.first.get_nodes()
            );
        }));

        callback(std::move(last_chain), last_chain_score);

        chains.clear();
    };

    for (const auto &[chain_score, j, neg_i] : starts) {
        auto &used = both_used[j];
        uint32_t i = -neg_i;
        if (used[i])
            continue;

        const auto &dp_table = dp_tables[j];
        const auto &seeds = both_seeds[j];
        const auto &seed_backtrace = seed_backtraces[j];

        // iterate through the DP table, adding seeds to the chain
        std::vector<std::pair<Seed, int64_t>> chain_seeds;

        while (i != nid) {
            const auto &[label, coord, clipping, end, score, seed_i] = dp_table[i];
            if (skip_column(label))
                break;

            used[i] = true;
            chain_seeds.emplace_back(seeds[seed_i], coord);
            if (has_labels) {
<<<<<<< HEAD
                chain_seeds.back().first.set_columns(Vector<Alignment::Column>{ label });
                chain_seeds.back().first.label_coordinates.resize(1);
                chain_seeds.back().first.label_coordinates[0].assign(1, coord);
            } else {
                chain_seeds.back().first.label_encoder = nullptr;
=======
                chain_seeds.back().first.label_columns.assign(1, label);
                chain_seeds.back().first.label_coordinates.resize(1);
                chain_seeds.back().first.label_coordinates[0].assign(1, coord);
>>>>>>> 58e2787f
            }
            i = seed_backtrace[i];
        }

        if (chain_seeds.empty())
            continue;

        // clean chain by merging overlapping seeds
        for (size_t i = chain_seeds.size() - 1; i > 0; --i) {
            auto &cur_seed = chain_seeds[i].first;
            auto &prev_seed = chain_seeds[i - 1].first;

            assert(cur_seed.size());
            assert(prev_seed.size());
            assert(prev_seed.get_clipping() < cur_seed.get_clipping());
            assert(prev_seed.get_end_clipping() > cur_seed.get_end_clipping());

            size_t prev_end = prev_seed.get_clipping()
                                + prev_seed.get_query_view().size();
            if (prev_end > cur_seed.get_clipping()) {
                // they overlap
                size_t coord_dist = cur_seed.label_coordinates[0][0]
                                        + cur_seed.get_query_view().size()
                                        - prev_seed.label_coordinates[0][0]
                                        - prev_seed.get_query_view().size();
                size_t dist = cur_seed.get_clipping()
                                + cur_seed.get_query_view().size() - prev_end;

                if (dist == coord_dist && cur_seed.get_nodes().size() >= dist) {
                    prev_seed.expand({ cur_seed.get_nodes().end() - dist,
                                       cur_seed.get_nodes().end() });
                    cur_seed = Seed();
                }
            }
        }

        chain_seeds.erase(std::remove_if(chain_seeds.begin(), chain_seeds.end(),
                                         [](const auto &a) { return a.first.empty(); }),
                          chain_seeds.end());
        assert(chain_seeds.size());

        for (size_t i = chain_seeds.size() - 1; i > 0; --i) {
            assert(chain_seeds[i].first.get_clipping()
                        > chain_seeds[i - 1].first.get_clipping());
            assert(chain_seeds[i].first.get_end_clipping()
                        < chain_seeds[i - 1].first.get_end_clipping());
            chain_seeds[i].second -= chain_seeds[i - 1].second;
            assert(chain_seeds[i].second > 0);
        }

        chain_seeds[0].second = 0;
        if (!chain_seeds[0].first.label_columns)
            continue;

        Chain chain;
        chain.reserve(chain_seeds.size());
        std::transform(chain_seeds.begin(), chain_seeds.end(), std::back_inserter(chain),
                       [&](const auto &c) {
                           return std::make_pair(Alignment(c.first, config), c.second);
                       });

        if (chains.empty()) {
            chains.emplace(std::move(chain));
            last_chain_score = chain_score;
            continue;
        }

        if (chain_score == last_chain_score) {
            chains.emplace(std::move(chain));
            continue;
        }

        flush_chains();
        chains.emplace(std::move(chain));
        last_chain_score = chain_score;
    }

    flush_chains();

    return std::make_pair(num_seeds, num_nodes);
}

std::tuple<ChainDPTable, AlignedVector<int32_t>, size_t, size_t>
chain_seeds(const DBGAlignerConfig &config,
            std::string_view query,
            std::vector<Seed> &seeds) {
    if (seeds.empty())
        return {};

    if (std::any_of(seeds.begin(), seeds.end(),
                    [](const auto &a) { return a.label_coordinates.empty(); })) {
        throw std::runtime_error("Chaining only supported for seeds with coordinates");
    }

    size_t num_nodes = 0;

    ssize_t query_size = query.size();

    ChainDPTable dp_table;
    dp_table.reserve(seeds.size());
    std::reverse(seeds.begin(), seeds.end());

    tsl::hopscotch_map<Alignment::Column, size_t> label_sizes;

    for (size_t i = 0; i < seeds.size(); ++i) {
        const Vector<Alignment::Column> &columns = seeds[i].get_columns();
        for (size_t j = 0; j < seeds[i].label_coordinates.size(); ++j) {
            Alignment::Column c = columns[j];
            auto rbegin = seeds[i].label_coordinates[j].rbegin();
            auto rend = rbegin + std::min(seeds[i].label_coordinates[j].size(),
                                          config.max_num_seeds_per_locus);
            std::for_each(rbegin, rend, [&](ssize_t coord) {
                ++label_sizes[c];
                dp_table.emplace_back(c, coord, seeds[i].get_clipping(),
                                      seeds[i].get_clipping() + seeds[i].get_query_view().size(),
                                      seeds[i].get_query_view().size(), i);
            });
        }
        seeds[i].label_columns = 0;
        seeds[i].label_coordinates = Alignment::CoordinateSet{};
    }

    dp_table.reserve(dp_table.size() + 9);

    size_t num_seeds = dp_table.size();
    AlignedVector<int32_t> backtrace(dp_table.size(), nid);
    if (dp_table.empty())
        return std::make_tuple(std::move(dp_table), std::move(backtrace), num_seeds, num_nodes);

    DEBUG_LOG("Sorting {} anchors", dp_table.size());
    // sort seeds by label, then by decreasing reference coordinate
    std::sort(dp_table.begin(), dp_table.end(), std::greater<TableElem>());
    DEBUG_LOG("Chaining anchors");

    size_t bandwidth = 65;

    // scoring function derived from minimap2
    // https://academic.oup.com/bioinformatics/article/34/18/3094/4994778
    float sl = static_cast<float>(config.min_seed_length) * 0.01;

    size_t cur_label_end = 0;
    size_t i = 0;
    while (cur_label_end < dp_table.size()) {
        cur_label_end += label_sizes[dp_table[i].label];
        // TODO: rewrite with AVX2
        for ( ; i < cur_label_end; ++i) {
            const auto &[prev_label, prev_coord, prev_clipping, prev_end,
                         prev_score, prev_seed_i] = dp_table[i];

            if (!prev_clipping)
                continue;

            size_t it_end = std::min(bandwidth, cur_label_end - i) + i;
            ssize_t coord_cutoff = prev_coord - query_size;
#if __AVX2__
            const __m256i coord_cutoff_v = _mm256_set1_epi64x(coord_cutoff);
            const __m256i prev_coord_v = _mm256_set1_epi64x(prev_coord);
            const __m256i prev_clipping_v = _mm256_set1_epi32(prev_clipping);
            const __m256i query_size_v = _mm256_set1_epi32(query_size);
            const __m256i prev_score_v = _mm256_set1_epi32(prev_score);
            const __m256i it_end_v = _mm256_set1_epi32(it_end - 1);
            const __m256i i_v = _mm256_set1_epi32(i);
            auto epi64_to_epi32 = [](__m256i v) {
                return _mm256_castsi256_si128(_mm256_permute4x64_epi64(_mm256_shuffle_epi32(v, 8), 8));
            };

            __m256i j_v = _mm256_add_epi32(_mm256_set1_epi32(i + 1), _mm256_set_epi32(7, 6, 5, 4, 3, 2, 1, 0));
            for (size_t j = i + 1; true; j += 8) {
                // if (coord_cutoff > coord || j > it_end - 1)
                //     break;
                __m256i coord_1_v = _mm256_i32gather_epi64(&dp_table[j].coordinate, _mm_set_epi32(12, 8, 4, 0), 8);
                __m256i coord_2_v = _mm256_i32gather_epi64(&dp_table[j + 4].coordinate, _mm_set_epi32(12, 8, 4, 0), 8);
                __m256i coord_1_mask = _mm256_cmpgt_epi64(coord_cutoff_v, coord_1_v);
                __m256i coord_2_mask = _mm256_cmpgt_epi64(coord_cutoff_v, coord_2_v);
                __m256i coord_neg_mask = _mm256_blend_epi32(coord_1_mask, coord_2_mask, 0b10101010);
                __m256i j_neg_mask = _mm256_cmpgt_epi32(j_v, it_end_v);
                coord_neg_mask = _mm256_or_si256(j_neg_mask, coord_neg_mask);

                // int32_t dist = prev_clipping - clipping;
                __m256i clipping_v = _mm256_i32gather_epi32(&dp_table[j].seed_clipping, _mm256_set_epi32(56, 48, 40, 32, 24, 16, 8, 0), 4);
                __m256i dist_v = _mm256_sub_epi32(prev_clipping_v, clipping_v);

                // int32_t coord_dist = prev_coord - coord;
                // a[0:32],b[0:32],a[64:96],b[64:96],a[128:160],b[128:160],a[192:224],b[192:224]
                __m128i coord_dist_1_v = epi64_to_epi32(_mm256_sub_epi64(prev_coord_v, coord_1_v));
                __m128i coord_dist_2_v = epi64_to_epi32(_mm256_sub_epi64(prev_coord_v, coord_2_v));
                __m256i coord_dist_v = _mm256_set_m128i(coord_dist_2_v, coord_dist_1_v);

                __m256i dist_mask = _mm256_cmpgt_epi32(dist_v, _mm256_setzero_si256());
                __m256i dmax = _mm256_max_epi32(dist_v, coord_dist_v);
                __m256i dmax_mask = _mm256_cmpgt_epi32(query_size_v, dmax);
                dist_mask = _mm256_and_si256(dist_mask, dmax_mask);
                dist_mask = _mm256_andnot_si256(coord_neg_mask, dist_mask);

                // if (dist > 0 && std::max(dist, coord_dist) < query_size) {
                if (_mm256_movemask_epi8(dist_mask)) {
                    // score_t match = std::min({ dist, coord_dist, end - clipping });
                    __m256i match_v = _mm256_min_epi32(dist_v, coord_dist_v);
                    __m256i end_v = _mm256_i32gather_epi32(&dp_table[j].seed_end, _mm256_set_epi32(56, 48, 40, 32, 24, 16, 8, 0), 4);
                    __m256i length_v = _mm256_sub_epi32(end_v, clipping_v);
                    match_v = _mm256_min_epi32(match_v, length_v);

                    // score_t cur_score = prev_score + match;
                    __m256i cur_score_v = _mm256_add_epi32(prev_score_v, match_v);

                    // float coord_diff = std::abs(coord_dist - dist);
                    __m256i coord_diff = _mm256_sub_epi32(coord_dist_v, dist_v);
                    coord_diff = _mm256_abs_epi32(coord_diff);
                    __m256 coord_diff_f = _mm256_cvtepi32_ps(coord_diff);

                    // float linear_penalty = coord_diff * sl;
                    __m256 linear_penalty_v = _mm256_mul_ps(coord_diff_f, _mm256_set1_ps(sl));

                    // from:
                    // https://github.com/IntelLabs/Trans-Omics-Acceleration-Library/blob/master/src/dynamic-programming/parallel_chaining_v2_22.h
                    auto mg_log2_avx2 = [](__m256i dd_v) -> __m256 // NB: this doesn't work when x<2
                    {
                        // -------- constant vectors --------------------
                        __m256i v255 = _mm256_set1_epi32(255);
                        __m256i v128 = _mm256_set1_epi32(128);
                        __m256i shift1 =  _mm256_set1_epi32(~(255 << 23));
                        __m256i shift2 =  _mm256_set1_epi32(127 << 23);
                            __m256 fc1 = _mm256_set1_ps(-0.34484843f);
                            __m256 fc2 = _mm256_set1_ps(2.02466578f);
                            __m256 fc3 = _mm256_set1_ps(0.67487759f);
                        // ---------------------------------------------

                        __m256 dd_v_f = _mm256_cvtepi32_ps(dd_v);
                            __m256i dd_v_i = _mm256_castps_si256(dd_v_f);

                        __m256i log2_v_i = _mm256_sub_epi32 (_mm256_and_si256( _mm256_srli_epi32(dd_v_i, 23), v255) , v128);

                        dd_v_i = _mm256_and_si256(dd_v_i, shift1);
                        dd_v_i = _mm256_add_epi32(dd_v_i, shift2);

                        dd_v_f = _mm256_castsi256_ps(dd_v_i);

                        __m256 t1 =_mm256_add_ps (_mm256_mul_ps(fc1, dd_v_f), fc2);
                        __m256 t2 = _mm256_sub_ps(_mm256_mul_ps(t1, dd_v_f), fc3);

                        __m256 log2_v_f = _mm256_add_ps(_mm256_cvtepi32_ps(log2_v_i), t2);

                        return log2_v_f;
                    };

                    // float log_penalty = log2(coord_diff + 1) * 0.5;
                    __m256 log_penalty_v = mg_log2_avx2(_mm256_add_epi32(coord_diff, _mm256_set1_epi32(1)));
                    log_penalty_v = _mm256_mul_ps(log_penalty_v, _mm256_set1_ps(0.5));

                    // cur_score -= linear_penalty + log_penalty;
                    __m256 gap_penalty_f = _mm256_add_ps(linear_penalty_v, log_penalty_v);
                    __m256i gap_penalty_v = _mm256_cvtps_epi32(gap_penalty_f);
                    __m256i dist_cutoff_mask = _mm256_cmpgt_epi32(coord_diff, _mm256_setzero_si256());
                    gap_penalty_v = _mm256_blendv_epi8(_mm256_setzero_si256(), gap_penalty_v, dist_cutoff_mask);
                    cur_score_v = _mm256_sub_epi32(cur_score_v, gap_penalty_v);

                    // if (cur_score >= score) {
                    //     score = cur_score;
                    //     backtrace[j] = i;
                    // }
                    __m256i old_scores_v = _mm256_i32gather_epi32(&dp_table[j].chain_score, _mm256_set_epi32(56, 48, 40, 32, 24, 16, 8, 0), 4);
                    __m256i score_neg_mask = _mm256_cmpgt_epi32(old_scores_v, cur_score_v);
                    __m256i mask = _mm256_andnot_si256(score_neg_mask, dist_mask);

                    cur_score_v = _mm256_blendv_epi8(old_scores_v, cur_score_v, mask);
                    _mm256_maskstore_epi32(&backtrace[j], mask, i_v);

                    // note: _mm256_i32scatter_epi32 not supported in AVX2
                    score_t cur_scores[8] __attribute__((aligned(32)));
                    _mm256_store_si256((__m256i*)cur_scores, cur_score_v);
                    auto *dp_table_o = &dp_table[j];
                    dp_table_o[0].chain_score = cur_scores[0];
                    dp_table_o[1].chain_score = cur_scores[1];
                    dp_table_o[2].chain_score = cur_scores[2];
                    dp_table_o[3].chain_score = cur_scores[3];
                    dp_table_o[4].chain_score = cur_scores[4];
                    dp_table_o[5].chain_score = cur_scores[5];
                    dp_table_o[6].chain_score = cur_scores[6];
                    dp_table_o[7].chain_score = cur_scores[7];
                }

                if (_mm256_movemask_epi8(coord_neg_mask))
                    break;

                j_v = _mm256_add_epi32(j_v, _mm256_set1_epi32(8));
            }
#else
            for (size_t j = i + 1; j < it_end; ++j) {
                auto &[label, coord, clipping, end, score, seed_i] = dp_table[j];
                assert(label == prev_label);

                if (coord_cutoff > coord)
                    break;

                int32_t dist = prev_clipping - clipping;
                int32_t coord_dist = prev_coord - coord;
                if (dist > 0 && std::max(dist, coord_dist) < query_size) {
                    score_t match = std::min({ dist, coord_dist, end - clipping });
                    score_t cur_score = prev_score + match;
                    if (coord_dist != dist) {
                        float coord_diff = std::abs(coord_dist - dist);
                        float linear_penalty = coord_diff * sl;
                        float log_penalty = log2(coord_diff + 1) * 0.5;
                        cur_score -= linear_penalty + log_penalty;
                    }
                    if (cur_score >= score) {
                        score = cur_score;
                        backtrace[j] = i;
                    }
                }
            }
#endif
        }
    }

    return std::make_tuple(std::move(dp_table), std::move(backtrace), num_seeds, num_nodes);
}

bool last_is_indel(const Cigar &a) {
    auto it = a.data().rbegin();
    if (it->first == Cigar::CLIPPED)
        ++it;

    return it != a.data().rend() && (it->first == Cigar::INSERTION || it->first == Cigar::DELETION);
}

bool first_is_indel(const Cigar &a) {
    auto it = a.data().begin();
    if (it->first == Cigar::CLIPPED)
        ++it;

    return it != a.data().end() && (it->first == Cigar::INSERTION || it->first == Cigar::DELETION);
}

std::pair<size_t, size_t> call_alignment_chains(const IDBGAligner &aligner,
                                                const std::vector<Alignment> &alignments,
                                                const std::function<void(Alignment&&)> &callback,
                                                std::string_view query,
                                                std::string_view query_rc);

template <class AlignmentCompare>
std::tuple<std::vector<Alignment>, size_t, size_t>
chain_alignments(const IDBGAligner &aligner,
                 std::vector<Alignment>&& alignments,
                 std::string_view query,
                 std::string_view query_rc) {
    const DBGAlignerConfig &config = aligner.get_config();

    if (alignments.size() < 2) {
        DEBUG_LOG("Too few alignments found, nothing to chain.");
        return std::make_tuple(std::move(alignments), 0, 0);
    }

    for (const auto &a : alignments) {
        if (a.label_coordinates.size())
            throw std::runtime_error("Post-chaining alignments with coordinates not supported");
    }

    DBGAlignerConfig no_chain_config { config };
    no_chain_config.post_chain_alignments = false;
    AlignmentAggregator<AlignmentCompare> aggregator(no_chain_config);

    std::vector<Alignment> split_alignments[2];

    DEBUG_LOG("Chaining alignments:");
    for (size_t i = 0; i < alignments.size(); ++i) {
        auto &a = alignments[i];
        assert(a.size());

        // TODO: handle offset and mixed label cases later
        if ((!a.get_clipping() && !a.get_end_clipping())
                || a.size() == 1 || a.label_column_diffs.size()) {
            aggregator.add_alignment(std::move(a));
        } else {
            aggregator.add_alignment(Alignment(a));
            // if (evalues.size()) {
                // logger->trace("\t{}\t{}", evalues[i], a);
            // } else {
                DEBUG_LOG("\t{}", a);
            // }
            size_t orientation = a.get_orientation();
            split_alignments[orientation].emplace_back(std::move(a));
        }
    }

    if (split_alignments[0].empty() && split_alignments[1].empty())
        return std::make_tuple(aggregator.get_alignments(), 0, 0);

    auto acomp = [](const auto &a, const auto &b) {
        return std::make_tuple(a.get_clipping() + a.get_query_view().size(),
                               a.get_clipping(),
                               b.get_score(),
                               a.get_sequence().size())
            < std::make_tuple(b.get_clipping() + b.get_query_view().size(),
                              b.get_clipping(),
                              a.get_score(),
                              b.get_sequence().size());
    };

    std::sort(split_alignments[0].begin(), split_alignments[0].end(), acomp);
    std::sort(split_alignments[1].begin(), split_alignments[1].end(), acomp);

    auto callback = [&](Alignment&& a) {
        aggregator.add_alignment(std::move(a));
    };

    auto [num_extensions, num_explored_nodes]
        = call_alignment_chains(aligner, split_alignments[0], callback, query, query_rc);
    auto [n_ext, n_exp] = call_alignment_chains(aligner, split_alignments[1], callback, query_rc, query);
    num_extensions += n_ext;
    num_explored_nodes += n_exp;
    return std::make_tuple(aggregator.get_alignments(), num_extensions, num_explored_nodes);
}

std::pair<size_t, size_t> call_alignment_chains(const IDBGAligner &aligner,
                                                const std::vector<Alignment> &alignments,
                                                const std::function<void(Alignment&&)> &callback,
                                                std::string_view query,
                                                std::string_view query_rc) {
    if (alignments.empty())
        return {};

    assert(std::all_of(alignments.begin(), alignments.end(), [](const auto &a) { return a.size(); }));
    assert(std::all_of(alignments.begin(), alignments.end(), [](const auto &a) { return !a.get_offset(); }));

    const auto *labeled_aligner = dynamic_cast<const ILabeledAligner*>(&aligner);
    const DBGAlignerConfig &config = aligner.get_config();
    const DeBruijnGraph &graph = aligner.get_graph();
    ssize_t node_overlap = graph.get_k() - 1;

    DEBUG_LOG("Preprocessing alignments");
    std::vector<const char *> min_next_char;
    min_next_char.reserve(alignments.size());
    for (auto jt = alignments.begin() + 1; jt != alignments.end(); ++jt) {
        min_next_char.push_back(jt->get_query_view().data());
    }
    min_next_char.push_back(std::numeric_limits<const char *>::max());
    for (auto it = min_next_char.rbegin() + 1; it != min_next_char.rend(); ++it) {
        *it = std::min(*it, *(it - 1));
    }

    std::vector<const char *> max_prev_char;
    max_prev_char.reserve(alignments.size());
    max_prev_char.push_back(std::numeric_limits<const char *>::min());
    for (auto jt = alignments.begin(); jt != alignments.end() - 1; ++jt) {
        max_prev_char.push_back(jt->get_query_view().data() + jt->get_query_view().size());
    }
    for (auto it = max_prev_char.begin() + 1; it != max_prev_char.end(); ++it) {
        *it = std::max(*it, *(it - 1));
    }

    std::vector<std::vector<std::pair<score_t, size_t>>> prefix_score_size_diffs(alignments.size());
    std::vector<std::vector<std::pair<score_t, size_t>>> suffix_score_size_diffs(alignments.size());
    for (size_t i = 0; i < alignments.size(); ++i) {
        if (i) {
            for (Alignment a = alignments[i]; a.size(); a.trim_query_prefix(1, node_overlap, config)) {
                assert(alignments[i].get_sequence().size() >= a.get_sequence().size());
                score_t score = first_is_indel(a.get_cigar()) ? DBGAlignerConfig::ninf : alignments[i].get_score() - a.get_score();
                prefix_score_size_diffs[i].emplace_back(score, alignments[i].get_sequence().size() - a.get_sequence().size());
                if (a.get_query_view().data() > max_prev_char[i] && !first_is_indel(a.get_cigar()))
                    break;
            }
        } else {
            prefix_score_size_diffs[i].emplace_back(0, 0);
        }

        if (i + 1 < alignments.size()) {
            for (Alignment a = alignments[i]; a.size(); a.trim_query_suffix(1, config)) {
                assert(alignments[i].get_sequence().size() >= a.get_sequence().size());
                score_t score = last_is_indel(a.get_cigar()) ? DBGAlignerConfig::ninf : alignments[i].get_score() - a.get_score();
                suffix_score_size_diffs[i].emplace_back(score, alignments[i].get_sequence().size() - a.get_sequence().size());
                if (a.get_query_view().data() + a.get_query_view().size() < min_next_char[i] && last_is_indel(a.get_cigar()))
                    break;
            }
        } else {
            suffix_score_size_diffs[i].emplace_back(0, 0);
        }
    }

    DEBUG_LOG("Done preprocessing alignments, starting chaining");

    typedef std::tuple<score_t /* best score */,
                       score_t /* extra score */,
                       ssize_t /* gap */,
                       size_t /* prefix trim */,
                       size_t /* last table i */,
                       Alignment::Columns /* last labels */,
                       size_t /* last suffix trim */> TableVal;
    typedef tsl::hopscotch_map<Alignment::Columns, TableVal> Table;
    std::vector<Table> chain_table(alignments.size());

    for (size_t i = 0; i < alignments.size() - 1; ++i) {
        auto find = chain_table[i].find(alignments[i].label_columns);
        if (find == chain_table[i].end()) {
            chain_table[i][alignments[i].label_columns] = TableVal{
                alignments[i].get_score(), 0, 0, 0,
                std::numeric_limits<size_t>::max(),
                0, 0
            };
        } else if (alignments[i].get_score() > std::get<0>(find->second)) {
            find.value() = TableVal{
                alignments[i].get_score(), 0, 0, 0,
                std::numeric_limits<size_t>::max(),
                0, 0
            };
        }
        for (const auto &[cur_columns, val] : chain_table[i]) {
            score_t a_score = std::get<0>(val);
            size_t a_prefix_trim = std::get<3>(val);
            for (size_t j = i + 1; j < alignments.size(); ++j) {
                const char *a_begin = alignments[i].get_query_view().data() + a_prefix_trim;
                const char *a_end = alignments[i].get_query_view().data() + alignments[i].get_query_view().size();
                const char *b_begin = alignments[j].get_query_view().data();
                const char *b_end = b_begin + alignments[j].get_query_view().size();

                if (b_end <= a_end)
                    continue;

                size_t b_prefix_trim = 0;
                if (b_begin < a_begin) {
                    b_prefix_trim = a_begin - b_begin;
                    b_begin += b_prefix_trim;
                }

                if (b_prefix_trim >= prefix_score_size_diffs[j].size())
                    continue;

                auto [prefix_score_diff, prefix_size_diff] = prefix_score_size_diffs[j][b_prefix_trim];
                while (b_prefix_trim < prefix_score_size_diffs[j].size() && prefix_score_diff == DBGAlignerConfig::ninf) {
                    std::tie(prefix_score_diff, prefix_size_diff) = prefix_score_size_diffs[j][++b_prefix_trim];
                    ++b_begin;
                }

                if (b_prefix_trim == prefix_score_size_diffs[j].size() || b_begin == b_end)
                    continue;

                size_t b_offset = std::min(prefix_size_diff, graph.get_k() - 1);
                size_t b_size = alignments[j].get_sequence().size() - prefix_size_diff - graph.get_k() + 1 + b_offset;

                ssize_t gap = b_begin - a_end;

                score_t b_score = DBGAlignerConfig::ninf;
                char c = alignments[j].get_sequence()[prefix_size_diff];
                size_t a_suffix_trim = 0;
                if (gap >= 0) {
                    // no overlap
                    if (b_offset >= b_size)
                        continue;

                    score_t gap_score = config.gap_opening_penalty;
                    if (gap > 0)
                        gap_score += config.gap_opening_penalty + (gap - 1) * config.gap_extension_penalty;

                    b_score = a_score + alignments[j].get_score() - prefix_score_diff + gap_score;
                } else {
                    // overlap
                    b_score = DBGAlignerConfig::ninf;
                    ssize_t best_mismatch = 0;
                    ssize_t best_gap = gap;
                    for (ssize_t cur_gap = 0; cur_gap >= gap; --cur_gap) {
                        size_t a_suffix_trim = cur_gap - gap;

                        if (a_suffix_trim >= suffix_score_size_diffs[i].size())
                            continue;

                        if (b_prefix_trim - cur_gap >= prefix_score_size_diffs[j].size())
                            continue;

                        if (a_suffix_trim + a_prefix_trim >= alignments[i].get_query_view().size())
                            continue;

                        assert(alignments[i].get_query_view().data() + alignments[i].get_query_view().size() - a_suffix_trim
                            == alignments[j].get_query_view().data() + (b_prefix_trim - cur_gap));
                        auto [b_prefix_score_diff, b_seq_prefix_trim] = prefix_score_size_diffs[j][b_prefix_trim - cur_gap];
                        auto [a_suffix_score_diff, a_seq_suffix_trim] = suffix_score_size_diffs[i][a_suffix_trim];
                        if (std::min(a_suffix_score_diff, b_prefix_score_diff) == DBGAlignerConfig::ninf)
                            continue;

                        assert(a_prefix_trim < prefix_score_size_diffs[i].size());
                        size_t a_seq_prefix_trim = prefix_score_size_diffs[i][a_prefix_trim].second;

                        if (alignments[i].get_sequence().size() - a_seq_suffix_trim - a_seq_prefix_trim < graph.get_k()
                                || alignments[j].get_sequence().size() - b_seq_prefix_trim < graph.get_k()) {
                            continue;
                        }

                        score_t cur_score = a_score - a_suffix_score_diff + alignments[j].get_score() - b_prefix_score_diff;

                        size_t a_seq_extra_trim = std::min(b_seq_prefix_trim,
                                                           alignments[i].get_sequence().size() - a_seq_suffix_trim);

                        size_t cur_b_offset = std::min(b_seq_prefix_trim, graph.get_k() - 1);
                        size_t cur_b_size = alignments[j].get_sequence().size() - b_seq_prefix_trim - graph.get_k() + 1 + cur_b_offset;
                        ssize_t cur_mismatch = 0;
                        if (!b_seq_prefix_trim || !a_seq_extra_trim) {
                            if (cur_b_offset >= cur_b_size)
                                continue;

                            cur_score += config.gap_opening_penalty;
                        } else {
                            std::string_view b_prefix(alignments[j].get_sequence().begin(),
                                                      b_seq_prefix_trim);

                            std::string_view a_suffix(alignments[i].get_sequence().end() - a_seq_suffix_trim - a_seq_extra_trim,
                                                      a_seq_extra_trim);

                            if (b_prefix.size() >= graph.get_k()) {
                                b_prefix.remove_prefix(b_prefix.size() - node_overlap);
                                a_suffix.remove_prefix(a_suffix.size() - node_overlap);
                            }

                            // TODO: optimize this later if needed
                            auto [a_mm, b_mm] = std::mismatch(a_suffix.rbegin(), a_suffix.rend(),
                                                              b_prefix.rbegin(), b_prefix.rend());

                            cur_mismatch = -(b_mm - b_prefix.rbegin());

                            if (cur_mismatch == 0) {
                                if (cur_b_offset >= cur_b_size)
                                    continue;

                                cur_score += config.gap_opening_penalty;
                            } else if (cur_mismatch > -node_overlap && cur_b_size <= cur_b_offset + cur_mismatch) {
                                continue;
                            }

                        }

                        if (cur_score > b_score) {
                            b_score = cur_score;
                            best_gap = cur_gap;
                            best_mismatch = cur_mismatch;
                        }
                    }

                    if (b_score == DBGAlignerConfig::ninf)
                        continue;

                    b_prefix_trim -= best_gap;
                    b_begin -= best_gap;

                    auto [b_prefix_score_diff, b_seq_prefix_trim] = prefix_score_size_diffs[j][b_prefix_trim];
                    b_offset = std::min(b_seq_prefix_trim, graph.get_k() - 1);
                    b_size = alignments[j].get_sequence().size() - b_seq_prefix_trim - graph.get_k() + 1 + b_offset;

                    c = alignments[j].get_sequence()[b_seq_prefix_trim];

                    a_suffix_trim = best_gap - gap;
                    gap = best_mismatch;
                    assert(gap <= 0);
                    assert(gap == 0 || gap <= -node_overlap || b_size > b_offset + gap);
                }

#ifndef NDEBUG
                Alignment a = alignments[i];
                if (a_suffix_trim) {
                    a.trim_query_suffix(a_suffix_trim, config);
                    assert(a.size());
                    assert(a.is_valid(graph, &config));
                }

                if (a_prefix_trim) {
                    a.trim_query_prefix(a_prefix_trim, node_overlap, config);
                    assert(a.size());
                    assert(a.is_valid(graph, &config));
                }

                Alignment b = alignments[j];
                if (b_prefix_trim) {
                    b.trim_query_prefix(b_prefix_trim, node_overlap, config);
                    assert(b.size());
                    assert(b.is_valid(graph, &config));
                }

                assert(b.get_offset() == b_offset);
                assert(b.size() == b_size);

                if (gap > -node_overlap) {
                    b.insert_gap_prefix(gap, node_overlap, config);
                    assert(b.size());
                } else {
                    b.trim_clipping();
                    assert(b.size());
                }

                assert(a.size());
                a.trim_end_clipping();
                a.append(std::move(b), a.label_columns != alignments[j].label_columns);
                assert(a.size());
                assert(a.is_valid(graph, &config));
#endif

                ILabeledAligner::LabelChangeScores label_change_scores;
                if (!labeled_aligner) {
                    label_change_scores.emplace_back(0, 0, true);
                } else {
                    label_change_scores = labeled_aligner->get_label_change_scores(
                        cur_columns, alignments[j].label_columns,
                        labeled_aligner->get_annotation_buffer().get_hll_wrapper()
                    );
                }

                auto &b_tab = chain_table[j];
                score_t lambda = config.score_matrix[c][c];
                for (auto &[cols, lc_score, is_subset] : label_change_scores) {
                    lc_score *= lambda;
                    assert(lc_score <= 0);
                    score_t next_score = b_score + lc_score;
                    auto find = b_tab.find(cols);
                    if (find == b_tab.end()) {
                        b_tab.try_emplace(cols, TableVal{
                            next_score, lc_score, gap, b_prefix_trim, i, cur_columns, a_suffix_trim
                        });
                    } else if (next_score > std::get<0>(find->second)) {
                        find.value() = std::tie(
                            next_score, lc_score, gap, b_prefix_trim, i, cur_columns, a_suffix_trim
                        );
                    }
                }
            }
        }
    }

    DEBUG_LOG("Done chaining, backtracking");

    std::vector<std::tuple<score_t, size_t, Alignment::Columns>> indices;
    sdsl::bit_vector used(chain_table.size(), false);
    for (size_t i = 0; i < chain_table.size(); ++i) {
        for (const auto &[cols, vals] : chain_table[i]) {
            indices.emplace_back(std::get<0>(vals), cols, i);
        }
    }
    std::sort(indices.begin(), indices.end());

    // extract all chains
    size_t num_extensions = 0;
    size_t num_explored_nodes = 0;
    std::vector<std::optional<Alignment>> front_extensions(alignments.size(), std::nullopt);
    std::vector<std::vector<std::tuple<size_t, size_t, size_t, ssize_t, Alignment::Columns, score_t>>> chains;
    for (auto it = indices.rbegin(); it != indices.rend(); ++it) {
        auto [start_score, cols, i] = *it;
        // if (start_score < std::get<0>(indices.back()) * config.rel_score_cutoff)
            // break;

        if (used[i])
            continue;

        used[i] = true;
        auto [score, extra_score, gap, prefix_trim,
              last_i, last_cols, last_suffix_trim] = chain_table[i][cols];

        auto &cur_chain = chains.emplace_back();
        cur_chain.emplace_back(i, prefix_trim, 0, gap, cols, 0);
        assert(last_i != std::numeric_limits<size_t>::max() || gap == 0);
        while (last_i != std::numeric_limits<size_t>::max()) {
            used[last_i] = true;
            cur_chain.emplace_back(last_i, 0, last_suffix_trim, 0, last_cols, 0);
            i = last_i;
            cols = last_cols;
            std::tie(score, extra_score, gap, prefix_trim,
                     last_i, last_cols, last_suffix_trim) = chain_table[i][cols];
            std::get<1>(cur_chain.back()) = prefix_trim;
            std::get<3>(cur_chain.back()) = gap;
            std::get<5>(cur_chain.back()) = extra_score;
        }

        assert(cols == alignments[i].label_columns);
        if (!front_extensions[i]) {
            if (!alignments[i].get_clipping()) {
                front_extensions[i] = Alignment();
                continue;
            }

            DEBUG_LOG("Extending chain front");
            RCDBG rc_dbg(std::shared_ptr<const DeBruijnGraph>(
                            std::shared_ptr<const DeBruijnGraph>(), &graph));
            const DeBruijnGraph &rc_graph = graph.get_mode() != DeBruijnGraph::CANONICAL
                ? rc_dbg : graph;

            auto rev = alignments[i];
            rev.reverse_complement(rc_graph, query_rc);
            if (rev.size() && rev.get_nodes().back()) {
                assert(rev.get_end_clipping());
                DEBUG_LOG("check:\n\t{}\nrev:\n\t{}", alignments[i], rev);
                auto [left, next] = split_seed(rc_graph, config, rev);
                DEBUG_LOG("left:\n\t{}\nnext\n\t{}", left, next);
                Alignment extension;
                auto extender_rc = aligner.make_extender(query_rc);
                extender_rc->set_graph(rc_graph);
                auto extensions = extender_rc->get_extensions(next,
                    config.ninf,                         // min_path_score
                    true,                                // force_fixed_seed
                    0,                                   // target_length
                    DeBruijnGraph::npos,                 // target_node
                    false
                );
                ++num_extensions;
                num_explored_nodes += extender_rc->num_explored_nodes();
                if (extensions.size() && extensions[0].get_end_clipping() < rev.get_end_clipping()) {
                    extension = std::move(extensions[0]);
                }

                if (extension.size()) {
                    assert(extension.get_nodes().front() == next.get_nodes().front());
                    DEBUG_LOG("left:\n\t{}\next\n\t{}", left, extension);
                    left.splice(std::move(extension));
                    if (left.size()) {
                        std::swap(left, rev);
                        rev.reverse_complement(rc_graph, query);
                        assert(rev.get_offset() == alignments[i].get_offset());
                        assert(rev.is_valid(graph, &config));
                        assert(rev.get_end_clipping() == alignments[i].get_end_clipping());
                        DEBUG_LOG("Extended successfully:\n\t{}", rev);
                    } else {
                        // TODO: handle change of labels
                        rev = Alignment();
                    }
                } else {
                    rev = Alignment();
                }

                assert(rev.empty() || rev.get_end_clipping() == alignments[i].get_end_clipping());
                front_extensions[i] = std::move(rev);
            }
        }
    }

    // reconstruct chains
    for (const auto &chain : chains) {
        DEBUG_LOG("Starting chain");
        auto it = chain.begin();
        auto [i, prefix_trim, suffix_trim, gap, cols, extra_score] = *it;
        assert(!suffix_trim);
        assert(extra_score == 0);
        bool swap_front = (it + 1 == chain.end() && front_extensions[i] && front_extensions[i]->size());
        assert(!swap_front || !prefix_trim);
#ifndef NDEBUG
            if (swap_front) {
                DEBUG_LOG("Front swapped:\n\t{}\n\t{}", alignments[i], *front_extensions[i]);
            }
#endif
        Alignment cur = swap_front ? *front_extensions[i] : alignments[i];
        cur.label_columns = cols;
        if (prefix_trim) {
            cur.trim_query_prefix(prefix_trim, node_overlap, config);
            assert(cur.size());
            assert(cur.is_valid(graph, &config));
        }

        if (cur.get_end_clipping()) {
            DEBUG_LOG("Extending chain end");
            auto extender = aligner.make_extender(query);
            auto [left, next] = split_seed(graph, config, cur);
            auto extensions = extender->get_extensions(next,
                config.ninf,                         // min_path_score
                true,                                // force_fixed_seed
                0,                                   // target_length
                DeBruijnGraph::npos,                 // target_node
                false
            );

            if (extensions.size() && extensions[0].get_end_clipping() < cur.get_end_clipping()) {
                assert(extensions[0].get_nodes().front() == next.get_nodes().front());
                DEBUG_LOG("cur:\n\t{}\nleft:\n\t{}\nnext:\n\t{}\next\n\t{}", cur, left, next, extensions[0]);
                left.splice(std::move(extensions[0]));
                DEBUG_LOG("result:\n\t{}", left);
                if (left.size()) {
                    assert(left.get_clipping() == cur.get_clipping());
                    if (left.get_offset() > cur.get_offset())
                        left.trim_offset(left.get_offset() - cur.get_offset());

                    assert(left.get_offset() == cur.get_offset());
                    std::swap(left, cur);
                    assert(cur.is_valid(graph, &config));
                    DEBUG_LOG("Extended successfully:\n\t{}", cur);
                }
                // TODO: if the extension uses a different subset of labels in its extension
                // this will fail
            }
            ++num_extensions;
            num_explored_nodes += extender->num_explored_nodes();
        }

        for (++it; it != chain.end(); ++it) {
            if (gap > -node_overlap) {
                cur.insert_gap_prefix(gap, node_overlap, config);
            } else {
                cur.trim_clipping();
            }
            std::tie(i, prefix_trim, suffix_trim, gap, cols, extra_score) = *it;
            bool swap_front = (it + 1 == chain.end() && front_extensions[i] && front_extensions[i]->size());
            assert(!swap_front || !prefix_trim);

#ifndef NDEBUG
            if (swap_front) {
                DEBUG_LOG("Front swapped:\n\t{}\n\t{}", alignments[i], *front_extensions[i]);
            }
#endif

            Alignment prev = swap_front ? *front_extensions[i] : alignments[i];
            prev.label_columns = cols;

            if (prefix_trim) {
                prev.trim_query_prefix(prefix_trim, node_overlap, config);
                assert(prev.size());
                assert(prev.is_valid(graph, &config));
            }

            if (suffix_trim) {
                prev.trim_query_suffix(suffix_trim, config);
                assert(prev.size());
                assert(prev.is_valid(graph, &config));
            }

            prev.trim_end_clipping();
            prev.append(std::move(cur), extra_score);
            assert(prev.size());
            std::swap(cur, prev);
            assert(cur.is_valid(graph, &config));
            DEBUG_LOG("Partial alignment: {}\n\t{}", extra_score, cur);
        }

        assert(cur.get_clipping() + cur.get_query_view().size() + cur.get_end_clipping()
            == query.size());
        assert(cur.is_valid(graph, &config));
        DEBUG_LOG("Full alignment:\n\t{}", cur);
        callback(std::move(cur));
    }

    return std::make_pair(num_extensions, num_explored_nodes);
}

template <class BatchSeeders>
size_t cluster_seeds(const IDBGAligner &aligner,
                     BatchSeeders &batch_seeders,
                     size_t old_seed_count) {
    const DBGAlignerConfig &config = aligner.get_config();
    const auto *unitigs = aligner.get_graph().get_extension_threadsafe<Unitigs>();
    if (!unitigs) {
        logger->warn("Unitig index not found, skipping seed clustering");
        return old_seed_count;
    }

    std::vector<node_index> nodes;
    for (const auto &[seeder, seeder_rc] : batch_seeders) {
        auto parse_seeder = [&](const auto &cur_seeder) {
            for (const auto &seed : cur_seeder.get_seeds()) {
                nodes.emplace_back(seed.get_nodes().back());
            }
        };

        if (seeder)
            parse_seeder(*seeder);

        if (seeder_rc)
            parse_seeder(*seeder_rc);
    }

    auto coords = unitigs->get_unitig_ids_and_coordinates(nodes);

    ProgressBar progress_bar(batch_seeders.size(), "Clustering and filtering seeds",
                             std::cerr, !common::get_verbose());
    size_t i = 0;
    size_t new_seed_count = 0;
    for (auto &[seeder, seeder_rc] : batch_seeders) {
        auto parse_seeder = [&](auto &cur_seeder) {
            tsl::hopscotch_map<size_t, std::vector<std::pair<size_t, Unitigs::Coord>>> unitig_to_bucket;
            const auto &seeds = cur_seeder->get_seeds();
            for (size_t k = 0; k < seeds.size(); ++k) {
                const auto &[unitig_id, coord] = coords[i++];

                // ignore seeds from singleton unitigs
                if (!unitigs->is_singleton(unitig_id))
                    unitig_to_bucket[unitig_id].emplace_back(k, coord);
            }

            DEBUG_LOG("Found {} unitigs", unitig_to_bucket.size());

            if (unitig_to_bucket.empty()) {
                cur_seeder = std::make_shared<ManualMatchingSeeder>(std::vector<Seed>{}, 0, config);
                return;
            }

            std::vector<Seed> filtered_seeds;
            auto process_bucket = [&](auto bucket_it) {
                auto &bucket = bucket_it.value();
                const auto &first_seed = seeds[bucket[0].first];
                if (bucket.size() == 1) {
                    if (first_seed.get_query_view().size() > config.min_seed_length)
                        filtered_seeds.emplace_back(first_seed);
                } else {
                    // look for co-linear seeds
                    DEBUG_LOG("Chaining bucket of size {}", bucket.size());
                    std::string_view forward(
                        first_seed.get_query_view().data() - first_seed.get_clipping(),
                        first_seed.get_query_view().size() + first_seed.get_clipping() + first_seed.get_end_clipping()
                    );
                    std::string_view reverse;

                    std::vector<Seed> seed_bucket_fwd;
                    std::vector<Seed> seed_bucket_bwd;
                    for (const auto &[k, coord] : bucket) {
                        seed_bucket_fwd.emplace_back(seeds[k]);
                        if (seeds[k].label_columns) {
                            const auto &columns = seeds[k].get_columns();
                            seed_bucket_fwd.back().label_coordinates.resize(
                                columns.size(),
                                Alignment::Tuple(1, coord - seeds[k].size() + 1 + seeds[k].get_offset())
                            );
                        }
                        DEBUG_LOG("\t{}", Alignment(seed_bucket_fwd.back(), config));
                    }

                    if (first_seed.get_orientation()) {
                        std::swap(forward, reverse);
                        std::swap(seed_bucket_fwd, seed_bucket_bwd);
                    }

                    tsl::hopscotch_set<Alignment::Column> used_labels;
                    size_t old_filtered_size = filtered_seeds.size();
                    call_seed_chains_both_strands(aligner, forward, reverse, config,
                                                  std::move(seed_bucket_fwd),
                                                  std::move(seed_bucket_bwd),
                                                  [&](Chain&& chain, score_t) {
                        if (chain.size() > 1 || chain[0].first.get_query_view().size() > config.min_seed_length) {
                            filtered_seeds.emplace_back(
                                chain[0].first.get_query_view(),
                                std::vector<node_index>(chain[0].first.get_nodes()),
                                chain[0].first.get_orientation(),
                                chain[0].first.get_offset(),
                                chain[0].first.get_clipping(),
                                chain[0].first.get_end_clipping()
                            );
                            filtered_seeds.back().label_columns = chain[0].first.label_columns;
                            filtered_seeds.back().label_encoder = chain[0].first.label_encoder;
                            const auto &columns = filtered_seeds.back().get_columns();
                            used_labels.insert(columns.begin(), columns.end());
                        }
                    }, [&](Alignment::Column c) -> bool { return used_labels.count(c); });

                    std::sort(filtered_seeds.begin() + old_filtered_size, filtered_seeds.end(),
                              [](const auto &a, const auto &b) {
                                  return std::make_pair(a.get_query_view().data(), a.get_query_view().size())
                                    < std::make_pair(b.get_query_view().data(), b.get_query_view().size());
                              });

                    for (size_t i = old_filtered_size + 1; i < filtered_seeds.size(); ++i) {
                        if (filtered_seeds[i] == filtered_seeds[i - 1]) {
                            if (filtered_seeds[i].label_encoder) {
                                const auto &a = filtered_seeds[i - 1].get_columns();
                                const auto &b = filtered_seeds[i].get_columns();
                                assert(filtered_seeds[i - 1].label_encoder->check_node_labels_is_superset(a, filtered_seeds[i - 1].get_nodes()));
                                assert(filtered_seeds[i].label_encoder->check_node_labels_is_superset(b, filtered_seeds[i].get_nodes()));
                                Vector<Alignment::Column> merged;
                                merged.reserve(a.size() + b.size());
                                std::set_union(a.begin(), a.end(), b.begin(), b.end(),
                                               std::back_inserter(merged));
                                assert(merged.empty()
                                    || filtered_seeds[i].label_encoder->check_node_labels_is_superset(merged, filtered_seeds[i].get_nodes()));

                                filtered_seeds[i].label_columns
                                    = filtered_seeds[i].label_encoder->cache_column_set(std::move(merged));
                            }
                            filtered_seeds[i - 1] = Seed();
                        }
                    }
                    auto it = std::remove_if(filtered_seeds.begin() + old_filtered_size,
                                             filtered_seeds.end(),
                                             [](const auto &a) { return a.empty(); });
                    filtered_seeds.erase(it, filtered_seeds.end());

                }
            };

            if (unitig_to_bucket.size() == 1) {
                process_bucket(unitig_to_bucket.begin());

            } else {
                // form a bucket forest, define coordinates accordingly
                std::vector<std::pair<std::vector<size_t>, std::vector<size_t>>> neighbors(unitig_to_bucket.size());
                size_t max_degree = 0;
                auto it = neighbors.begin();
                for (const auto &[unitig_id, bucket] : unitig_to_bucket) {
                    auto &[pred, succ] = *it;
                    // TODO: find path that leads to other unitigs
                    unitigs->adjacent_outgoing_unitigs(unitig_id, [&](size_t next) {
                        if (unitig_to_bucket.count(next))
                            succ.emplace_back(next);
                    });
                    unitigs->adjacent_incoming_unitigs(unitig_id, [&](size_t prev) {
                        if (unitig_to_bucket.count(prev))
                            pred.emplace_back(prev);
                    });
                    max_degree = std::max({ max_degree, pred.size(), succ.size() });
                    ++it;
                }

                if (!max_degree) {
                    // unitigs are disconnected, process each one separately
                    for (auto it = unitig_to_bucket.begin(); it != unitig_to_bucket.end(); ++it) {
                        process_bucket(it);
                    }
                } else if (max_degree == 1) {
                    // there are linear chains of unitigs
                    throw std::runtime_error("not implemented (linear)");
                } else {
                    // there is a graph of unitigs, now it gets complicated
                    throw std::runtime_error("not implemented (graph)");
                }
            }

            DEBUG_LOG("Added back {} seeds", filtered_seeds.size());
#ifndef NDEBUG
            for (const auto &seed : filtered_seeds) {
                DEBUG_LOG("\t{}", Alignment(seed, config));
            }
#endif
            size_t num_matches = get_num_char_matches_in_seeds(filtered_seeds.begin(), filtered_seeds.end());
            new_seed_count += filtered_seeds.size();
            cur_seeder = std::make_shared<ManualMatchingSeeder>(
                std::move(filtered_seeds), num_matches, config
            );
        };

        if (seeder)
            parse_seeder(seeder);

        if (seeder_rc)
            parse_seeder(seeder_rc);

        ++progress_bar;
    }

    return new_seed_count;
}

template
std::tuple<std::vector<Alignment>, size_t, size_t>
chain_alignments<LocalAlignmentLess>(const IDBGAligner&,
                                     std::vector<Alignment>&&,
                                     std::string_view,
                                     std::string_view);

template
size_t cluster_seeds<IDBGAligner::BatchSeeders>(const IDBGAligner&,
                                                IDBGAligner::BatchSeeders&,
                                                size_t);

} // namespace align
} // namespace graph
} // namespace mtg<|MERGE_RESOLUTION|>--- conflicted
+++ resolved
@@ -63,8 +63,7 @@
 };
 
 std::pair<size_t, size_t>
-call_seed_chains_both_strands(const IDBGAligner &aligner,
-                              std::string_view forward,
+call_seed_chains_both_strands(std::string_view forward,
                               std::string_view reverse,
                               const DBGAlignerConfig &config,
                               std::vector<Seed>&& fwd_seeds,
@@ -80,9 +79,6 @@
 
     if (fwd_seeds.empty() && bwd_seeds.empty())
         return { 0, 0 };
-
-
-    bool has_labels = dynamic_cast<const ILabeledAligner*>(&aligner);
 
     // filter out empty seeds
     std::vector<Seed> both_seeds[2];
@@ -234,19 +230,9 @@
 
             used[i] = true;
             chain_seeds.emplace_back(seeds[seed_i], coord);
-            if (has_labels) {
-<<<<<<< HEAD
-                chain_seeds.back().first.set_columns(Vector<Alignment::Column>{ label });
-                chain_seeds.back().first.label_coordinates.resize(1);
-                chain_seeds.back().first.label_coordinates[0].assign(1, coord);
-            } else {
-                chain_seeds.back().first.label_encoder = nullptr;
-=======
-                chain_seeds.back().first.label_columns.assign(1, label);
-                chain_seeds.back().first.label_coordinates.resize(1);
-                chain_seeds.back().first.label_coordinates[0].assign(1, coord);
->>>>>>> 58e2787f
-            }
+            chain_seeds.back().first.set_columns(Vector<Alignment::Column>{ label });
+            chain_seeds.back().first.label_coordinates.resize(1);
+            chain_seeds.back().first.label_coordinates[0].assign(1, coord);
             i = seed_backtrace[i];
         }
 
@@ -1266,7 +1252,7 @@
 
                     tsl::hopscotch_set<Alignment::Column> used_labels;
                     size_t old_filtered_size = filtered_seeds.size();
-                    call_seed_chains_both_strands(aligner, forward, reverse, config,
+                    call_seed_chains_both_strands(forward, reverse, config,
                                                   std::move(seed_bucket_fwd),
                                                   std::move(seed_bucket_bwd),
                                                   [&](Chain&& chain, score_t) {
