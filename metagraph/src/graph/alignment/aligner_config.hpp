--- conflicted
+++ resolved
@@ -52,12 +52,9 @@
     bool global_xdrop = true;
     bool allow_left_trim = true;
     bool no_backtrack = false;
-<<<<<<< HEAD
     bool no_seed_complexity_filter = false;
+    bool seed_complexity_filter = true;
     bool label_change_union = false;
-=======
-    bool seed_complexity_filter = true;
->>>>>>> 2663e700
 
     bool alignment_edit_distance;
     int8_t alignment_match_score;
