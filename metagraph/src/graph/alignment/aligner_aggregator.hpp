--- conflicted
+++ resolved
@@ -35,17 +35,10 @@
     }
 
     void add_alignment(Alignment&& alignment);
-<<<<<<< HEAD
 
     score_t get_min_path_score() const;
     score_t get_max_path_score() const;
 
-=======
-
-    score_t get_min_path_score() const;
-    score_t get_max_path_score() const;
-
->>>>>>> 79195232
     score_t get_min_path_score(const Alignment &) const { return get_min_path_score(); }
     score_t get_max_path_score(const Alignment &) const { return get_max_path_score(); }
 
@@ -60,21 +53,15 @@
 
     void clear() { path_queue_.clear(); }
 
-<<<<<<< HEAD
-    std::string_view get_query(bool is_reverse_complement) {
+    std::string_view get_query(bool is_reverse_complement) const {
         return is_reverse_complement ? rc_query_ : query_;
     }
 
-=======
->>>>>>> 79195232
   private:
     std::string_view query_;
     std::string_view rc_query_;
     const DBGAlignerConfig &config_;
-<<<<<<< HEAD
     const DeBruijnGraph &graph_;
-=======
->>>>>>> 79195232
     PathQueue path_queue_;
     AlignmentCompare cmp_;
 
@@ -93,11 +80,7 @@
     if (std::find(path_queue_.begin(), path_queue_.end(), alignment) != path_queue_.end())
         return;
 
-<<<<<<< HEAD
     if (config_.chain_alignments || path_queue_.size() < config_.num_alternative_paths) {
-=======
-    if (path_queue_.size() < config_.num_alternative_paths) {
->>>>>>> 79195232
         path_queue_.emplace(std::move(alignment));
     } else if (!cmp_(alignment, path_queue_.minimum())) {
         path_queue_.update(path_queue_.begin(), std::move(alignment));
@@ -106,11 +89,7 @@
 
 template <class AlignmentCompare>
 inline auto AlignmentAggregator<AlignmentCompare>::get_min_path_score() const -> score_t {
-<<<<<<< HEAD
     return config_.chain_alignments || path_queue_.size() < config_.num_alternative_paths
-=======
-    return path_queue_.size() < config_.num_alternative_paths
->>>>>>> 79195232
         ? config_.min_path_score
         : std::max(static_cast<score_t>(path_queue_.maximum().get_score() * config_.rel_score_cutoff),
                    path_queue_.minimum().get_score());
@@ -120,7 +99,6 @@
 inline auto AlignmentAggregator<AlignmentCompare>::get_max_path_score() const -> score_t {
     return path_queue_.size() ? path_queue_.maximum().get_score() : config_.min_path_score;
 }
-<<<<<<< HEAD
 
 template <class AlignmentCompare>
 inline std::vector<Alignment> AlignmentAggregator<AlignmentCompare>::get_alignments() {
@@ -194,20 +172,7 @@
                                           best_score, push_to_queue);
             }
         }
-=======
-
-template <class AlignmentCompare>
-inline std::vector<Alignment> AlignmentAggregator<AlignmentCompare>::get_alignments() {
-    std::vector<Alignment> data(std::move(path_queue_.data()));
-    path_queue_.clear();
-
-    // Pop off the min element to the back of the range each time. This results
-    // in the vector being in non-increasing order
-    for (auto it = data.rbegin(); it != data.rend(); ++it) {
-        boost::heap::pop_interval_heap_min(data.begin(), it.base(), path_queue_.cmp());
->>>>>>> 79195232
-    }
-    return data;
+    }
 }
 
 template <class AlignmentCompare>
