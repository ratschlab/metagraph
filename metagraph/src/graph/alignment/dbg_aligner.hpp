#ifndef __DBG_ALIGNER_HPP__
#define __DBG_ALIGNER_HPP__

#include <cassert>
#include <functional>

#include "aligner_helper.hpp"
#include "aligner_methods.hpp"
#include "graph/representation/base/sequence_graph.hpp"


namespace mtg {
namespace graph {
namespace align {


class IDBGAligner {
  public:
    typedef DeBruijnGraph::node_index node_index;
    typedef Alignment<node_index> DBGAlignment;
    typedef QueryAlignment<node_index> DBGQueryAlignment;
    typedef typename DBGAlignment::score_t score_t;

    typedef std::function<void(std::string_view /* header */,
                               std::string_view /* seq */,
                               bool /* orientation of seq */)> QueryCallback;
    typedef std::function<void(const QueryCallback&)> QueryGenerator;
    typedef std::function<void(std::string_view /* header */,
                               DBGQueryAlignment&& /* alignments */)> AlignmentCallback;

    virtual ~IDBGAligner() {}

    // Main aligner
    virtual void align_batch(const QueryGenerator &generate_query,
                             const AlignmentCallback &callback) const = 0;

    // Convenience methods
    DBGQueryAlignment align(std::string_view query,
                            bool is_reverse_complement = false) const;
    void align_batch(const std::vector<std::pair<std::string, std::string>> &seq_batch,
                     const AlignmentCallback &callback) const;
};

class ISeedAndExtendAligner : public IDBGAligner {
  public:
    virtual ~ISeedAndExtendAligner() {}
    virtual const DBGAlignerConfig& get_config() const = 0;
};


template <class AlignmentCompare = LocalAlignmentLess<>>
class SeedAndExtendAlignerCore;

template <class Seeder = ExactSeeder<>,
          class Extender = DefaultColumnExtender<>,
          class AlignmentCompare = LocalAlignmentLess<>>
class DBGAligner : public ISeedAndExtendAligner {
  public:
    typedef IDBGAligner::node_index node_index;
    typedef IDBGAligner::DBGAlignment DBGAlignment;
    typedef IDBGAligner::DBGQueryAlignment DBGQueryAlignment;
    typedef IDBGAligner::score_t score_t;
    typedef IDBGAligner::QueryGenerator QueryGenerator;
    typedef IDBGAligner::AlignmentCallback AlignmentCallback;

    DBGAligner(const DeBruijnGraph &graph, const DBGAlignerConfig &config)
          : graph_(graph), config_(config), aligner_core_(graph_, config_) {}

    virtual void align_batch(const QueryGenerator &generate_query,
                             const AlignmentCallback &callback) const override final;

    virtual const DBGAlignerConfig& get_config() const override final { return config_; }

  protected:
    const DeBruijnGraph &graph_;
    DBGAlignerConfig config_;
    SeedAndExtendAlignerCore<AlignmentCompare> aligner_core_;
};

template <class AlignmentCompare>
class SeedAndExtendAlignerCore {
  public:
    typedef IDBGAligner::node_index node_index;
    typedef IDBGAligner::DBGAlignment DBGAlignment;
    typedef IDBGAligner::DBGQueryAlignment DBGQueryAlignment;
    typedef IDBGAligner::score_t score_t;

    typedef std::function<void(DBGAlignment&&)> LocalAlignmentCallback;
    typedef std::function<score_t(const DBGAlignment&)> MinScoreComputer;
    typedef const std::function<void(const LocalAlignmentCallback&,
                                     const MinScoreComputer&)> AlignmentGenerator;

    typedef std::function<void(const ISeeder<node_index>&,
                               IExtender<node_index>&&)> AlignCoreCallback;
    typedef std::function<void(std::string_view /* reverse_query */,
                               const ISeeder<node_index> & /* forward seeder */,
                               std::vector<DBGAlignment>&& /* rev_comp_seeds */,
                               const AlignCoreCallback&)> AlignCoreGenerator;

    SeedAndExtendAlignerCore(const DeBruijnGraph &graph, const DBGAlignerConfig &config)
          : graph_(graph), config_(config) {
        assert(config_.num_alternative_paths);
        if (!config_.check_config_scores()) {
            throw std::runtime_error("Error: sum of min_cell_score and lowest penalty too low.");
        }
    }

    // Align the query sequence in the given orientation (false is forward,
    // true is reverse complement)
    void align_one_direction(DBGQueryAlignment &paths,
                             bool orientation_to_align,
                             const ISeeder<node_index> &seeder,
                             IExtender<node_index>&& extender) const;

    // Align both the forward and reverse complement of the query sequence,
    // then report the best scoring alignment.
    void align_best_direction(DBGQueryAlignment &paths,
                              const ISeeder<node_index> &seeder,
                              const ISeeder<node_index> &seeder_rc,
                              IExtender<node_index>&& extender,
                              IExtender<node_index>&& extender_rc) const;

    // Align both forwards and backwards from a given seed. Procedure
    // 1. Given each seed, extend forward to produce an alignment A
    // 2. Reverse complement the alignment to get A', treated like a new seed
    // 3. Extend A' forwards
    // 4. Reverse complement A' to get the final alignment A''
    void align_both_directions(DBGQueryAlignment &paths,
                               const ISeeder<node_index> &forward_seeder,
                               IExtender<node_index>&& forward_extender,
                               const AlignCoreGenerator &rev_comp_core_generator) const;

  protected:
    // Generate seeds, then extend them
    void align_core(std::string_view query,
                    const ISeeder<node_index> &seeder,
                    IExtender<node_index>&& extender,
                    const LocalAlignmentCallback &callback,
                    const MinScoreComputer &get_min_path_score) const;

    // Given alignments generated by a generator, add them to a priority queue
    // and add the top ones to paths.
    virtual void
    align_aggregate(DBGQueryAlignment &paths,
                    const AlignmentGenerator &alignment_generator) const;

    const DeBruijnGraph &graph_;
    const DBGAlignerConfig &config_;
};


template <class Seeder, class Extender, class AlignmentCompare>
inline void DBGAligner<Seeder, Extender, AlignmentCompare>
::align_batch(const QueryGenerator &generate_query,
              const AlignmentCallback &callback) const {
    generate_query([&](std::string_view header,
                       std::string_view query,
                       bool is_reverse_complement) {
        DBGQueryAlignment paths(query, is_reverse_complement);
        std::string_view this_query = paths.get_query(is_reverse_complement);
        assert(this_query == query);

        Seeder seeder(graph_, this_query, // use this_query since paths stores a copy
                      is_reverse_complement, map_sequence_to_nodes(graph_, query),
                      config_);

        Extender extender(graph_, config_, this_query);

        if (graph_.is_canonical_mode()) {
            assert(!is_reverse_complement);

            auto build_rev_comp_alignment_core = [&](std::string_view reverse,
                                                     const auto &,
                                                     auto&& rev_comp_seeds,
                                                     const auto &callback) {
                ManualSeeder<node_index> seeder_rc(std::move(rev_comp_seeds));
                callback(seeder_rc, Extender(graph_, config_, reverse));
            };

            // From a given seed, align forwards, then reverse complement and
            // align backwards. The graph needs to be canonical to ensure that
            // all paths exist even when complementing.
            aligner_core_.align_both_directions(paths, seeder, std::move(extender),
                                                build_rev_comp_alignment_core);
        } else if (config_.forward_and_reverse_complement) {
            assert(!is_reverse_complement);
            std::string_view reverse = paths.get_query(true);

            Seeder seeder_rc(graph_, reverse, !is_reverse_complement,
                             map_sequence_to_nodes(graph_, reverse), config_);

            aligner_core_.align_best_direction(paths, seeder, seeder_rc,
                                               std::move(extender),
                                               Extender(graph_, config_, reverse));
        } else {
            aligner_core_.align_one_direction(paths, is_reverse_complement, seeder,
                                              std::move(extender));
        }

<<<<<<< HEAD
        bool extended = false;
        extend.initialize(seed);
        extend([&](DBGAlignment&& extension, auto start_node) {
            if (!start_node && !extended) {
                // no good extension found
                if (seed.get_score() >= min_path_score) {
                    seed.extend_query_end(query.data() + query.size());
                    seed.trim_offset();
                    assert(seed.is_valid(get_graph(), &get_config()));
                    mtg::common::logger->trace("Alignment: {}", seed);
                    callback(std::move(seed));
                }
                extended = true;
                return;
            }

            assert(extension.is_valid(get_graph(), &get_config()));
            extension.extend_query_end(query.data() + query.size());

            if (extension.get_clipping() || start_node != seed.back()) {
                // if the extension starts at a different position
                // from the seed end, then it's a new alignment
                extension.extend_query_begin(query.data());
                extension.trim_offset();
                assert(extension.is_valid(get_graph(), &get_config()));
                mtg::common::logger->trace("Alignment: {}", extension);
                callback(std::move(extension));
                return;
            }

            assert(extension.get_offset() == get_graph().get_k() - 1);
            auto next_path = seed;
            next_path.append(std::move(extension));
            next_path.trim_offset();
            assert(next_path.is_valid(get_graph(), &get_config()));

            mtg::common::logger->trace("Alignment: {}", next_path);
            callback(std::move(next_path));
            extended = true;
        }, min_path_score);

        // if !extended, then the seed was not extended because of early cutoff
    }
}

template <class Seeder, class Extender>
inline auto SeedAndExtendAligner<Seeder, Extender>
::align_one_direction(const std::string_view query,
                      bool orientation) const -> DBGQueryAlignment {
    auto seeder = build_seeder();
    DBGQueryAlignment paths(query);

    if (orientation) {
        std::swap(const_cast<std::string&>(paths.get_query()),
                  const_cast<std::string&>(paths.get_query_reverse_complement()));
    }

    const auto &query_alignment = orientation ? paths.get_query_reverse_complement()
                                              : paths.get_query();
    assert(query_alignment == query);

    seeder.initialize(query_alignment, orientation);

    align_aggregate(paths, [&](const auto &alignment_callback,
                               const auto &get_min_path_score) {
        align(query_alignment, [&](const auto &callback) {
            seeder.call_seeds([&](DBGAlignment&& seed) { callback(std::move(seed)); });
        }, alignment_callback, get_min_path_score);

    });

    return paths;
}

template <class Seeder, class Extender>
inline auto SeedAndExtendAligner<Seeder, Extender>
::align_both_directions(const std::string_view query) const -> DBGQueryAlignment {
    auto seeder = build_seeder();
    DBGQueryAlignment paths(query);

    seeder.initialize(paths.get_query(), false);
    std::vector<DBGAlignment> reverse_seeds;

    align_aggregate(paths, [&](const auto &alignment_callback,
                               const auto &get_min_path_score) {
        mtg::common::logger->trace("Aligning forwards");

        // First get forward alignments
        align(paths.get_query(),
            [&](const auto &forward_seed_callback) {
                seeder.call_seeds([&](DBGAlignment&& seed) {
                    forward_seed_callback(std::move(seed));
                });
            },
            [&](DBGAlignment&& path) {
                score_t min_path_score = get_min_path_score(path);

                // If the alignment starts from the beginning of the query,
                // there's no sequence left for aligning backwards.
                if (!path.get_clipping()) {
                    if (path.get_score() >= min_path_score)
                        alignment_callback(std::move(path));

                    return;
                }

                auto rev = path;
                rev.reverse_complement(get_graph(), paths.get_query_reverse_complement());
                if (rev.empty()) {
                    mtg::common::logger->trace("Alignment cannot be reversed, returning");
                    if (path.get_score() >= min_path_score)
                        alignment_callback(std::move(path));

                    return;
                }

                // Remove any character skipping from the end so that the
                // alignment can proceed
                assert(rev.get_end_clipping());
                rev.trim_end_clipping();
                assert(rev.is_valid(get_graph(), &get_config()));

                // Pass the reverse complement of the forward alignment
                // as a seed for extension
                reverse_seeds.emplace_back(std::move(rev));
            },
            [&](const auto&) {
                // ignore the min path score for the forward alignment,
                // since it may have a score that is too low before it is
                // extended backwards
                return get_config().min_cell_score;
            }
        );

        mtg::common::logger->trace("Aligning backwards");

        // Then use the reverse complements of the forward alignments as seeds
        align(paths.get_query_reverse_complement(),
            [&](const auto &reverse_seed_callback) {
                for (auto&& path : reverse_seeds) {
                    reverse_seed_callback(std::move(path));
                }
            },
            [&](DBGAlignment&& path) {
                // If the path originated from a backwards alignment (forward alignment
                // of a reverse complement) and did not skip the first characters
                // (so it is unable to be reversed), change back to the forward orientation
                if (path.get_orientation()) {
                    auto forward_path = path;
                    forward_path.reverse_complement(seeder.get_graph(), paths.get_query());
                    if (!forward_path.empty()) {
                        path = std::move(forward_path);
                    } else {
                        mtg::common::logger->trace("Backwards alignment cannot be reversed, returning");
                    }
                }

                assert(path.is_valid(get_graph(), &get_config()));
                alignment_callback(std::move(path));
            },
            get_min_path_score
        );
    });

    return paths;
}

template <class Seeder, class Extender>
inline auto SeedAndExtendAligner<Seeder, Extender>
::align_forward_and_reverse_complement(const std::string_view query) const -> DBGQueryAlignment {
    auto seeder = build_seeder();
    DBGQueryAlignment paths(query);
    const auto &forward = paths.get_query();
    const auto &reverse = paths.get_query_reverse_complement();

    align_aggregate(paths, [&](const auto &alignment_callback,
                               const auto &get_min_path_score) {
        seeder.initialize(paths.get_query(), false);
        align(forward, [&](const auto &callback) {
            seeder.call_seeds([&](DBGAlignment&& seed) { callback(std::move(seed)); });
        }, alignment_callback, get_min_path_score);

        seeder.initialize(paths.get_query_reverse_complement(), true);
        align(reverse, [&](const auto &callback) {
            seeder.call_seeds([&](DBGAlignment&& seed) { callback(std::move(seed)); });
        }, alignment_callback, get_min_path_score);

    });

    return paths;
}

template <class Seeder, class Extender, class AlignmentCompare>
inline void DBGAligner<Seeder, Extender, AlignmentCompare>
::align_aggregate(DBGQueryAlignment &paths,
                  const AlignmentGenerator &alignment_generator) const {
    AlignmentAggregator<node_index, AlignmentCompare> path_queue(
        paths.get_query(), paths.get_query_reverse_complement(), graph_, config_
    );

    alignment_generator(
        [&](DBGAlignment&& alignment) { path_queue.add_alignment(std::move(alignment)); },
        [&](const DBGAlignment &seed) { return path_queue.get_min_path_score(seed); }
    );

    path_queue.call_alignments([&](auto&& alignment) {
        assert(alignment.is_valid(graph_, &config_));
        paths.emplace_back(std::move(alignment));
=======
        callback(header, std::move(paths));
>>>>>>> 49e0b0c0
    });
}

} // namespace align
} // namespace graph
} // namespace mtg

#endif // __DBG_ALIGNER_HPP__<|MERGE_RESOLUTION|>--- conflicted
+++ resolved
@@ -197,218 +197,7 @@
                                               std::move(extender));
         }
 
-<<<<<<< HEAD
-        bool extended = false;
-        extend.initialize(seed);
-        extend([&](DBGAlignment&& extension, auto start_node) {
-            if (!start_node && !extended) {
-                // no good extension found
-                if (seed.get_score() >= min_path_score) {
-                    seed.extend_query_end(query.data() + query.size());
-                    seed.trim_offset();
-                    assert(seed.is_valid(get_graph(), &get_config()));
-                    mtg::common::logger->trace("Alignment: {}", seed);
-                    callback(std::move(seed));
-                }
-                extended = true;
-                return;
-            }
-
-            assert(extension.is_valid(get_graph(), &get_config()));
-            extension.extend_query_end(query.data() + query.size());
-
-            if (extension.get_clipping() || start_node != seed.back()) {
-                // if the extension starts at a different position
-                // from the seed end, then it's a new alignment
-                extension.extend_query_begin(query.data());
-                extension.trim_offset();
-                assert(extension.is_valid(get_graph(), &get_config()));
-                mtg::common::logger->trace("Alignment: {}", extension);
-                callback(std::move(extension));
-                return;
-            }
-
-            assert(extension.get_offset() == get_graph().get_k() - 1);
-            auto next_path = seed;
-            next_path.append(std::move(extension));
-            next_path.trim_offset();
-            assert(next_path.is_valid(get_graph(), &get_config()));
-
-            mtg::common::logger->trace("Alignment: {}", next_path);
-            callback(std::move(next_path));
-            extended = true;
-        }, min_path_score);
-
-        // if !extended, then the seed was not extended because of early cutoff
-    }
-}
-
-template <class Seeder, class Extender>
-inline auto SeedAndExtendAligner<Seeder, Extender>
-::align_one_direction(const std::string_view query,
-                      bool orientation) const -> DBGQueryAlignment {
-    auto seeder = build_seeder();
-    DBGQueryAlignment paths(query);
-
-    if (orientation) {
-        std::swap(const_cast<std::string&>(paths.get_query()),
-                  const_cast<std::string&>(paths.get_query_reverse_complement()));
-    }
-
-    const auto &query_alignment = orientation ? paths.get_query_reverse_complement()
-                                              : paths.get_query();
-    assert(query_alignment == query);
-
-    seeder.initialize(query_alignment, orientation);
-
-    align_aggregate(paths, [&](const auto &alignment_callback,
-                               const auto &get_min_path_score) {
-        align(query_alignment, [&](const auto &callback) {
-            seeder.call_seeds([&](DBGAlignment&& seed) { callback(std::move(seed)); });
-        }, alignment_callback, get_min_path_score);
-
-    });
-
-    return paths;
-}
-
-template <class Seeder, class Extender>
-inline auto SeedAndExtendAligner<Seeder, Extender>
-::align_both_directions(const std::string_view query) const -> DBGQueryAlignment {
-    auto seeder = build_seeder();
-    DBGQueryAlignment paths(query);
-
-    seeder.initialize(paths.get_query(), false);
-    std::vector<DBGAlignment> reverse_seeds;
-
-    align_aggregate(paths, [&](const auto &alignment_callback,
-                               const auto &get_min_path_score) {
-        mtg::common::logger->trace("Aligning forwards");
-
-        // First get forward alignments
-        align(paths.get_query(),
-            [&](const auto &forward_seed_callback) {
-                seeder.call_seeds([&](DBGAlignment&& seed) {
-                    forward_seed_callback(std::move(seed));
-                });
-            },
-            [&](DBGAlignment&& path) {
-                score_t min_path_score = get_min_path_score(path);
-
-                // If the alignment starts from the beginning of the query,
-                // there's no sequence left for aligning backwards.
-                if (!path.get_clipping()) {
-                    if (path.get_score() >= min_path_score)
-                        alignment_callback(std::move(path));
-
-                    return;
-                }
-
-                auto rev = path;
-                rev.reverse_complement(get_graph(), paths.get_query_reverse_complement());
-                if (rev.empty()) {
-                    mtg::common::logger->trace("Alignment cannot be reversed, returning");
-                    if (path.get_score() >= min_path_score)
-                        alignment_callback(std::move(path));
-
-                    return;
-                }
-
-                // Remove any character skipping from the end so that the
-                // alignment can proceed
-                assert(rev.get_end_clipping());
-                rev.trim_end_clipping();
-                assert(rev.is_valid(get_graph(), &get_config()));
-
-                // Pass the reverse complement of the forward alignment
-                // as a seed for extension
-                reverse_seeds.emplace_back(std::move(rev));
-            },
-            [&](const auto&) {
-                // ignore the min path score for the forward alignment,
-                // since it may have a score that is too low before it is
-                // extended backwards
-                return get_config().min_cell_score;
-            }
-        );
-
-        mtg::common::logger->trace("Aligning backwards");
-
-        // Then use the reverse complements of the forward alignments as seeds
-        align(paths.get_query_reverse_complement(),
-            [&](const auto &reverse_seed_callback) {
-                for (auto&& path : reverse_seeds) {
-                    reverse_seed_callback(std::move(path));
-                }
-            },
-            [&](DBGAlignment&& path) {
-                // If the path originated from a backwards alignment (forward alignment
-                // of a reverse complement) and did not skip the first characters
-                // (so it is unable to be reversed), change back to the forward orientation
-                if (path.get_orientation()) {
-                    auto forward_path = path;
-                    forward_path.reverse_complement(seeder.get_graph(), paths.get_query());
-                    if (!forward_path.empty()) {
-                        path = std::move(forward_path);
-                    } else {
-                        mtg::common::logger->trace("Backwards alignment cannot be reversed, returning");
-                    }
-                }
-
-                assert(path.is_valid(get_graph(), &get_config()));
-                alignment_callback(std::move(path));
-            },
-            get_min_path_score
-        );
-    });
-
-    return paths;
-}
-
-template <class Seeder, class Extender>
-inline auto SeedAndExtendAligner<Seeder, Extender>
-::align_forward_and_reverse_complement(const std::string_view query) const -> DBGQueryAlignment {
-    auto seeder = build_seeder();
-    DBGQueryAlignment paths(query);
-    const auto &forward = paths.get_query();
-    const auto &reverse = paths.get_query_reverse_complement();
-
-    align_aggregate(paths, [&](const auto &alignment_callback,
-                               const auto &get_min_path_score) {
-        seeder.initialize(paths.get_query(), false);
-        align(forward, [&](const auto &callback) {
-            seeder.call_seeds([&](DBGAlignment&& seed) { callback(std::move(seed)); });
-        }, alignment_callback, get_min_path_score);
-
-        seeder.initialize(paths.get_query_reverse_complement(), true);
-        align(reverse, [&](const auto &callback) {
-            seeder.call_seeds([&](DBGAlignment&& seed) { callback(std::move(seed)); });
-        }, alignment_callback, get_min_path_score);
-
-    });
-
-    return paths;
-}
-
-template <class Seeder, class Extender, class AlignmentCompare>
-inline void DBGAligner<Seeder, Extender, AlignmentCompare>
-::align_aggregate(DBGQueryAlignment &paths,
-                  const AlignmentGenerator &alignment_generator) const {
-    AlignmentAggregator<node_index, AlignmentCompare> path_queue(
-        paths.get_query(), paths.get_query_reverse_complement(), graph_, config_
-    );
-
-    alignment_generator(
-        [&](DBGAlignment&& alignment) { path_queue.add_alignment(std::move(alignment)); },
-        [&](const DBGAlignment &seed) { return path_queue.get_min_path_score(seed); }
-    );
-
-    path_queue.call_alignments([&](auto&& alignment) {
-        assert(alignment.is_valid(graph_, &config_));
-        paths.emplace_back(std::move(alignment));
-=======
         callback(header, std::move(paths));
->>>>>>> 49e0b0c0
     });
 }
 
