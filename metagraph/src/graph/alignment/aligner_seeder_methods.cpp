#include "aligner_seeder_methods.hpp"

#include "graph/representation/succinct/dbg_succinct.hpp"
#include "graph/representation/canonical_dbg.hpp"
#include "common/utils/template_utils.hpp"
#include "common/seq_tools/reverse_complement.hpp"


namespace mtg {
namespace graph {
namespace align {

ExactSeeder::ExactSeeder(const DeBruijnGraph &graph,
                         std::string_view query,
                         bool orientation,
                         const std::vector<node_index> &nodes,
                         const DBGAlignerConfig &config)
      : graph_(graph),
        query_(query),
        orientation_(orientation),
        query_nodes_(nodes),
        config_(config),
        num_matching_(num_exact_matching()) {
    assert(config_.check_config_scores());

    partial_sum_.resize(query_.size() + 1);
    std::transform(query_.begin(), query_.end(),
                   partial_sum_.begin() + 1,
                   [&](char c) { return config_.get_row(c)[c]; });

    std::partial_sum(partial_sum_.begin(), partial_sum_.end(), partial_sum_.begin());
    assert(config_.match_score(query_) == partial_sum_.back());
    assert(config_.get_row(query_.front())[query_.front()] == partial_sum_[1]);
    assert(!partial_sum_.front());
}

size_t ExactSeeder::num_exact_matching() const {
    size_t num_matching = 0;
    size_t last_match_count = 0;
    for (auto it = query_nodes_.begin(); it != query_nodes_.end(); ++it) {
        if (*it) {
            auto jt = std::find(it + 1, query_nodes_.end(), node_index());
            num_matching += graph_.get_k() + std::distance(it, jt) - 1 - last_match_count;
            last_match_count = graph_.get_k();
            it = jt - 1;
        } else if (last_match_count) {
            --last_match_count;
        }
    }
    assert(num_matching <= query_.size());

    return num_matching;
}

auto ExactSeeder::get_seeds() const -> std::vector<Seed> {
    size_t k = graph_.get_k();
    assert(k >= config_.min_seed_length);

    if (num_matching_ < config_.min_exact_match * query_.size())
        return {};

    std::vector<Seed> seeds;

    for (size_t i = 0; i < query_nodes_.size(); ++i) {
        if (query_nodes_[i] != DeBruijnGraph::npos) {
            assert(i + k <= query_.size());

            score_t match_score = partial_sum_[i + k] - partial_sum_[i];

            if (match_score > config_.min_cell_score) {
                seeds.emplace_back(query_.substr(i, k),
                                   std::vector<node_index>{ query_nodes_[i] },
                                   std::string(query_.substr(i, k)), match_score,
                                   i, orientation_);
                assert(seeds.back().is_valid(graph_, &config_));
            }
        }
    }

    return seeds;
}

template <class BOSSEdgeRange>
void suffix_to_prefix(const DBGSuccinct &dbg_succ,
                      const BOSSEdgeRange &index_range,
                      const std::function<void(DBGSuccinct::node_index)> &callback) {
    const auto &boss = dbg_succ.get_boss();
    assert(std::get<2>(index_range));
    assert(std::get<2>(index_range) < dbg_succ.get_k());

    auto call_nodes_in_range = [&](const BOSSEdgeRange &final_range) {
        const auto &[first, last, seed_length] = final_range;
        assert(seed_length == boss.get_k());
        for (boss::BOSS::edge_index i = boss.pred_last(first - 1) + 1; i <= last; ++i) {
            DBGSuccinct::node_index node = dbg_succ.boss_to_kmer_index(i);
            if (node)
                callback(node);
        }
    };

    if (std::get<2>(index_range) == boss.get_k()) {
        call_nodes_in_range(index_range);
        return;
    }

    std::vector<BOSSEdgeRange> range_stack{ index_range };

    while (range_stack.size()) {
        BOSSEdgeRange cur_range = std::move(range_stack.back());
        range_stack.pop_back();
        assert(std::get<2>(cur_range) < boss.get_k());
        ++std::get<2>(cur_range);

        for (boss::BOSS::TAlphabet s = 1; s < boss.alph_size; ++s) {
            auto next_range = cur_range;
            auto &[first, last, seed_length] = next_range;

            if (boss.tighten_range(&first, &last, s)) {
                if (seed_length == boss.get_k()) {
                    call_nodes_in_range(next_range);
                } else {
                    range_stack.emplace_back(std::move(next_range));
                }
            }
        }
    }
}

template <class BaseSeeder>
auto SuffixSeeder<BaseSeeder>::get_seeds() const -> std::vector<Seed> {
    // this method assumes that seeds from the BaseSeeder are exact match only
    static_assert(std::is_base_of_v<ExactSeeder, BaseSeeder>);

    if (this->config_.min_seed_length >= this->graph_.get_k())
        return this->BaseSeeder::get_seeds();

    const DBGSuccinct &dbg_succ = get_base_dbg_succ(this->graph_);

    if (this->query_.size() < this->config_.min_seed_length)
        return {};

    std::vector<std::vector<Seed>> suffix_seeds(
        this->query_.size() - this->config_.min_seed_length + 1
    );

    std::vector<size_t> min_seed_length(
        this->query_.size() - this->config_.min_seed_length + 1,
        this->config_.min_seed_length
    );

    for (auto&& seed : this->BaseSeeder::get_seeds()) {
        assert(seed.get_query().size() >= this->config_.min_seed_length);

        size_t i = seed.get_clipping();
        assert(i + seed.size() <= min_seed_length.size());

        for (size_t j = 0; j < seed.size(); ++j)
            min_seed_length[i + j] = this->graph_.get_k();

        if (i + seed.size() < min_seed_length.size())
            min_seed_length[i + seed.size()] = this->graph_.get_k();

        suffix_seeds[i].emplace_back(std::move(seed));
    }

    // when a seed is found, append it to the seed vector
    auto append_suffix_seed = [&](size_t i, node_index alt_node, size_t seed_length) {
        assert(i < suffix_seeds.size());

        std::string_view seed_seq = this->query_.substr(i, seed_length);
        score_t match_score = this->config_.match_score(seed_seq);

        if (match_score <= this->config_.min_cell_score)
            return;

        assert(seed_length == min_seed_length[i]);
        suffix_seeds[i].emplace_back(seed_seq, std::vector<node_index>{ alt_node },
                                     std::string(seed_seq), match_score, i,
                                     this->orientation_, this->graph_.get_k() - seed_length);
        assert(suffix_seeds[i].back().is_valid(this->graph_, &this->config_));
    };

    // find sub-k matches in the forward orientation
    // size_t last_seed_size = min_seed_length[0];
    for (size_t i = 0; i < min_seed_length.size(); ++i) {
        if (i >= this->query_nodes_.size() || !this->query_nodes_[i]) {
            if (i) {
                size_t new_min_seed_length = std::max(min_seed_length[i - 1] - 1,
                                                      min_seed_length[i]);
                if (new_min_seed_length > min_seed_length[i]) {
                    min_seed_length[i] = new_min_seed_length;
                    suffix_seeds[i].clear();
                }
            }

            size_t max_seed_length = std::min({ this->config_.max_seed_length,
                                                this->graph_.get_k() - 1,
                                                this->query_.size() - i });
            if (max_seed_length >= min_seed_length[i]) {
                dbg_succ.call_nodes_with_suffix_matching_longest_prefix(
                    this->query_.substr(i, max_seed_length),
                    [&](node_index alt_node, size_t seed_length) {
                        if (seed_length > min_seed_length[i])
                            suffix_seeds[i].clear();

                        min_seed_length[i] = seed_length;
                        append_suffix_seed(i, alt_node, seed_length);
                    },
                    min_seed_length[i]
                );

                if (i + 1 < min_seed_length.size()) {
                    size_t new_min_seed_length = std::max(min_seed_length[i + 1],
                                                          min_seed_length[i]);
                    if (new_min_seed_length > min_seed_length[i + 1]) {
                        min_seed_length[i + 1] = new_min_seed_length;
                        suffix_seeds[i + 1].clear();
                    }
                }
            }
        }
    }

    if (const auto *canonical = dynamic_cast<const CanonicalDBG*>(&this->graph_)) {
        // find sub-k matches in the reverse complement
        // TODO: find sub-k seeds which are sink tips in the underlying graph
        std::string query_rc(this->query_);
        reverse_complement(query_rc.begin(), query_rc.end());

        // matching is done query prefix -> node suffix, so the query index of
        // a match to the reverse complement is not known beforehand
        // e.g.,
        // k = 6;
        // rev: rev_end_pos = 8
        //     j
        //     ****--      <-- start position in forward depends on match length
        // GCTAGCATCTGAGAGGGGA fwd
        // TCCCCTCTCAGATGCTAGC rc
        //          --****
        //            i    <-- match returned from call
        for (size_t i = 0; i + this->config_.min_seed_length <= query_rc.size(); ++i) {
            // initial estimate of the max seed length
            size_t max_seed_length = std::min({ this->config_.max_seed_length,
                                                this->graph_.get_k() - 1,
                                                this->query_.size() - i });

            // the reverse complement of the sub-k match will fall somewhere in this range
            size_t j_min = query_rc.size() - i - max_seed_length;
            size_t j_max = query_rc.size() - i - this->config_.min_seed_length;

            // skip over positions which have better matches
            while (j_min <= j_max && min_seed_length[j_min] > max_seed_length) {
                ++j_min;
                --max_seed_length;
            }

            if (j_min > j_max)
                continue;

            const auto &boss = dbg_succ.get_boss();

            auto encoded = boss.encode({ query_rc.data() + i, max_seed_length });
            auto [first, last, end] = boss.index_range(encoded.begin(), encoded.end());

            size_t seed_length = end - encoded.begin();
            size_t j = query_rc.size() - i - seed_length;

            assert(seed_length < this->config_.min_seed_length
                || j < min_seed_length.size());

            if (seed_length < this->config_.min_seed_length
                    || seed_length < min_seed_length[j]) {
                continue;
            }

            if (seed_length > min_seed_length[j]) {
                min_seed_length[j] = seed_length;
                suffix_seeds[j].clear();
            }

            // clear out shorter seeds
            size_t s = seed_length;
            for (size_t m = j + 1;
                    m < min_seed_length.size() && s > min_seed_length[m];
                    ++m) {
                assert(suffix_seeds[m].empty()
                    || min_seed_length[m] == this->graph_.get_k()
                                                - suffix_seeds[m][0].get_offset());
                min_seed_length[m] = s--;
                suffix_seeds[m].clear();
            }

            // e.g., match: ***ATG, want ATG***
            suffix_to_prefix(dbg_succ, std::make_tuple(first, last, seed_length),
                             [&](node_index prefix_node) {
                append_suffix_seed(
                    j, canonical->reverse_complement(prefix_node), seed_length
                );
            });
        }
    }

    // aggregate all seeds
    std::vector<Seed> output_seeds;
    for (size_t i = 0; i < suffix_seeds.size(); ++i) {
        std::vector<Seed> &pos_seeds = suffix_seeds[i];
        if (pos_seeds.empty())
            continue;

        // all seeds should have the same properties, but they will be at different
        // graph nodes
        assert(std::equal(pos_seeds.begin() + 1, pos_seeds.end(), pos_seeds.begin(),
                          [](const Seed &a, const Seed &b) {
            return a.get_orientation() == b.get_orientation()
                && a.get_offset() == b.get_offset()
                && a.get_score() == b.get_score()
                && a.get_query() == b.get_query()
                && a.get_sequence() == b.get_sequence()
                && a.get_cigar() == b.get_cigar();
        }));

        if (!pos_seeds[0].get_offset()) {
            assert(min_seed_length[i] == this->graph_.get_k());
            assert(pos_seeds.size() == 1);
            output_seeds.emplace_back(std::move(pos_seeds[0]));
        } else {
            assert(min_seed_length[i] == this->graph_.get_k() - pos_seeds[0].get_offset());
            if (pos_seeds.size() <= this->config_.max_num_seeds_per_locus) {
                for (auto&& seed : pos_seeds) {
                    output_seeds.emplace_back(std::move(seed));
                }
            }
        }
    }

    return output_seeds;
}

<<<<<<< HEAD
template <typename NodeType>
auto MEMSeeder<NodeType>::get_seeds() const -> std::vector<Seed> {
    size_t k = this->graph_.get_k();
=======
auto MEMSeeder::get_seeds() const -> std::vector<Seed> {
    size_t k = graph_.get_k();

    if (k >= config_.max_seed_length)
        return ExactSeeder::get_seeds();
>>>>>>> cc68a17e

    if (num_matching_ < config_.min_exact_match * query_.size())
        return {};

    std::vector<uint8_t> query_node_flags(query_nodes_.size(), 0);
    for (size_t i = 0; i < query_node_flags.size(); ++i) {
        if (query_nodes_[i] != DeBruijnGraph::npos) {
            // the second bit indicates that a node has been found, while the
            // first bit indicates if the node is a maximal exact match terminus
            query_node_flags[i] = 2 | get_mem_terminator()[query_nodes_[i]];
        }
    }

    std::vector<Seed> seeds;

    // find start of MEM
    auto it = query_node_flags.begin();
    while ((it = std::find_if(it, query_node_flags.end(),
                              [](uint8_t flags) { return flags & 2; }))
            != query_node_flags.end()) {
        // find end of MEM
        auto next = std::find_if(
            it, query_node_flags.end(),
            [](uint8_t flags) { return (flags & 1) == 1 || (flags & 2) == 0; }
        );

        if (next != query_node_flags.end() && ((*next) & 2))
            ++next;

        assert(next > it);
        assert(next <= query_node_flags.end());

        size_t i = it - query_node_flags.begin();
        assert(it == query_node_flags.end()
                || query_nodes_[i] != DeBruijnGraph::npos);

        size_t mem_length = (next - it) + k - 1;
        assert(i + mem_length <= query_.size());

        if (mem_length >= config_.min_seed_length) {
            const char *begin_it = query_.data() + i;
            const char *end_it = begin_it + mem_length;

            score_t match_score = partial_sum_[end_it - query_.data()] - partial_sum_[i];

            auto node_begin_it = query_nodes_.begin() + i;
            auto node_end_it = node_begin_it + (next - it);
            assert(std::find(node_begin_it, node_end_it, DeBruijnGraph::npos) == node_end_it);

            if (match_score > config_.min_cell_score) {
                seeds.emplace_back(std::string_view(begin_it, mem_length),
                                   std::vector<node_index>{ node_begin_it, node_end_it },
                                   std::string(begin_it, begin_it + mem_length),
                                   match_score, i, orientation_);
                assert(seeds.back().is_valid(graph_, &config_));
            }
        }

        it = next;
    }

    return seeds;
}

template <class BaseSeeder>
const DBGSuccinct& SuffixSeeder<BaseSeeder>
::get_base_dbg_succ(const DeBruijnGraph &graph) {
    try {
        return dynamic_cast<const DBGSuccinct&>(graph.get_base_graph());

    } catch (const std::bad_cast &e) {
        common::logger->error("SuffixSeeder can be used only with succinct graph representation");
        throw e;
    }
}

template class SuffixSeeder<ExactSeeder>;
template class SuffixSeeder<UniMEMSeeder>;

} // namespace align
} // namespace graph
} // namespace mtg<|MERGE_RESOLUTION|>--- conflicted
+++ resolved
@@ -336,17 +336,11 @@
     return output_seeds;
 }
 
-<<<<<<< HEAD
-template <typename NodeType>
-auto MEMSeeder<NodeType>::get_seeds() const -> std::vector<Seed> {
-    size_t k = this->graph_.get_k();
-=======
 auto MEMSeeder::get_seeds() const -> std::vector<Seed> {
     size_t k = graph_.get_k();
 
     if (k >= config_.max_seed_length)
         return ExactSeeder::get_seeds();
->>>>>>> cc68a17e
 
     if (num_matching_ < config_.min_exact_match * query_.size())
         return {};
