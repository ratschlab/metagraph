#include "aligner_seeder_methods.hpp"

#include "sdust.h"

#include "graph/representation/succinct/dbg_succinct.hpp"
#include "graph/representation/canonical_dbg.hpp"
#include "common/logger.hpp"
#include "common/utils/template_utils.hpp"
#include "common/seq_tools/reverse_complement.hpp"


namespace mtg {
namespace graph {
namespace align {

using mtg::common::logger;

typedef Alignment::score_t score_t;
typedef Alignment::node_index node_index;
typedef boss::BOSS::edge_index edge_index;


#if ! _PROTEIN_GRAPH
inline bool is_low_complexity(std::string_view s, int T = 20, int W = 64) {
    int n;
    uint64_t *r = sdust(0, (const uint8_t*)s.data(), s.size(), T, W, &n);
    free(r);
    return n > 0;
}
#else
inline bool is_low_complexity(std::string_view, int = 20, int = 64) {
    // TODO: implement a checker here
    return false;
}
#endif

ExactSeeder::ExactSeeder(const DeBruijnGraph &graph,
                         std::string_view query,
                         bool orientation,
                         std::vector<node_index>&& nodes,
                         const DBGAlignerConfig &config)
      : graph_(graph),
        query_(query),
        orientation_(orientation),
        query_nodes_(std::move(nodes)),
        config_(config),
        num_matching_(num_exact_matching()) { assert(config_.check_config_scores()); }

size_t ExactSeeder::num_exact_matching() const {
    size_t num_matching = 0;
    size_t last_match_count = 0;
    for (auto it = query_nodes_.begin(); it != query_nodes_.end(); ++it) {
        if (*it) {
            auto jt = std::find(it + 1, query_nodes_.end(), node_index());
            num_matching += graph_.get_k() + std::distance(it, jt) - 1 - last_match_count;
            last_match_count = graph_.get_k();
            it = jt - 1;
        } else if (last_match_count) {
            --last_match_count;
        }
    }
    assert(num_matching <= query_.size());

    return num_matching;
}

auto ExactSeeder::get_seeds() const -> std::vector<Seed> {
    size_t k = graph_.get_k();
    assert(k >= config_.min_seed_length);

    if (num_matching_ < config_.min_exact_match * query_.size())
        return {};

    std::vector<Seed> seeds;

    if (config_.max_seed_length < k)
        return seeds;

    size_t end_clipping = query_.size() - k;
    for (size_t i = 0; i < query_nodes_.size(); ++i, --end_clipping) {
        if (query_nodes_[i] != DeBruijnGraph::npos) {
            assert(i + k <= query_.size());
            std::string_view query_window = query_.substr(i, k);
            if (!config_.seed_complexity_filter || !is_low_complexity(query_window)) {
                seeds.emplace_back(query_window,
                                   std::vector<node_index>{ query_nodes_[i] },
                                   orientation_, 0, i, end_clipping);
            }
        }
    }

    return seeds;
}

void suffix_to_prefix(const DBGSuccinct &dbg_succ,
                      const std::pair<edge_index, edge_index> &index_range,
                      size_t length,
                      const std::function<void(node_index)> &callback) {
    const auto &boss = dbg_succ.get_boss();
    assert(length);
    assert(length < dbg_succ.get_k());

    auto call_range = [&](const std::pair<edge_index, edge_index> &range) {
#ifndef NDEBUG
        std::string suffix = boss.get_node_str(index_range.second).substr(boss.get_k() - length);
#endif
        for (edge_index i = range.first; i <= range.second; ++i) {
            assert(boss.get_node_str(i).substr(0, length) == suffix);
            if (node_index node = dbg_succ.boss_to_kmer_index(i)) {
                assert(dbg_succ.get_node_sequence(node).substr(0, length) == suffix);
                callback(node);
            }
        }
    };

    if (length == boss.get_k()) {
        call_range(index_range);
        return;
    }

    std::vector<std::pair<std::pair<edge_index, edge_index>, size_t>> range_stack;
    range_stack.emplace_back(index_range, length);
    while (range_stack.size()) {
        auto [cur_range, cur_length] = std::move(range_stack.back());
        range_stack.pop_back();
        if (cur_length == boss.get_k()) {
            call_range(cur_range);
            continue;
        }

        ++cur_length;

        boss.call_tightened_ranges(cur_range.first, cur_range.second, [&](auto first, auto second, auto) {
            range_stack.emplace_back(std::make_pair(first, second), cur_length);
        });
    }
}

const DBGSuccinct& get_base_dbg_succ(const DeBruijnGraph *graph) {
    if (const auto *wrapper = dynamic_cast<const DBGWrapper<>*>(graph))
        graph = &wrapper->get_graph();

    try {
        return dynamic_cast<const DBGSuccinct&>(*graph);
    } catch (const std::bad_cast &e) {
        logger->error("SuffixSeeder can be used only with succinct graph representation");
        throw e;
    }
}

template <class BOSSRange>
void append_range_nodes(const DBGSuccinct &dbg_succ,
                        size_t min_seed_length,
                        size_t max_seed_length,
                        size_t max_num_seeds_per_locus,
                        bool no_seed_complexity_filter,
                        std::string_view query,
                        const std::function<void(size_t, size_t, node_index)> &callback,
                        const CanonicalDBG *canonical,
                        const std::unique_ptr<boss::BOSS> &sample_boss,
                        const std::vector<BOSSRange> &matching_ranges) {
    const boss::BOSS &boss = dbg_succ.get_boss();
    auto encoded = boss.encode(query);
    size_t seed_length_cutoff = std::min(boss.get_k(), max_seed_length);
    std::pair<edge_index, edge_index> range;
    size_t length = 0;
    size_t num_positions = query.size() - min_seed_length + 1;
    std::vector<std::pair<edge_index, edge_index>> edge_matched_ranges;

    if (sample_boss) {
        std::vector<edge_index> edges = sample_boss->map_to_edges(encoded);
        assert(edges.size() == num_positions);
        edge_matched_ranges.reserve(num_positions);
        std::transform(edges.begin(), edges.end(), std::back_inserter(edge_matched_ranges),
                       [&](edge_index e) { return matching_ranges[e]; });
    }

    size_t i = 0;
    if (edge_matched_ranges[0].first) {
        range = edge_matched_ranges[0];
        length = min_seed_length;
        i = 1;
    }

    for ( ; i <= num_positions; ++i) {
        auto begin = encoded.begin() + i;
        if (length) {
            assert(length <= boss.get_k());
            assert(length >= min_seed_length);
            size_t j = i - (length - min_seed_length) - 1;
            assert(j < query.size());
            assert(j + length == i + min_seed_length - 1);
            assert(j + length <= query.size());

            assert(std::string_view(query.data() + j, length)
                == boss.get_node_str(range.second).substr(boss.get_k() - length));

            auto end = encoded.begin() + j + length;
            if (length < seed_length_cutoff && end < encoded.end()) {
                if (boss.tighten_range(&range.first, &range.second, *end)) {
                    ++length;
                    continue;
                }
            }

            if (range.second - range.first + 1 <= max_num_seeds_per_locus) {
                std::string_view query_window(query.data() + j, length);
                if (no_seed_complexity_filter || !is_low_complexity(query_window)) {
                    if (!canonical) {
                        call_ones(boss.get_last(), range.first, range.second + 1,
                                  [&](edge_index edge) {
                            assert(boss.get_node_str(edge).substr(boss.get_k() - length)
                                == query_window);
                            boss.call_incoming_to_target(boss.bwd(edge),
                                                         boss.get_node_last_value(edge),
                                [&](edge_index e) {
                                    if (node_index n = dbg_succ.boss_to_kmer_index(e))
                                        callback(j, length, n);
                                }
                            );
                        });
                    } else {
                        // matching is done query prefix -> node suffix
                        // e.g.,
                        // k = 6;
                        // rev: rev_end_pos = 8
                        //     j
                        //     ****--      <-- start position in forward depends on match length
                        // GCTAGCATCTGAGAGGGGA fwd
                        // TCCCCTCTCAGATGCTAGC rc
                        //          --****
                        //            i    <-- match returned from call
                        suffix_to_prefix(dbg_succ, range, length,
                                         [&](node_index n) {
                            assert(std::string_view(query.data() + j, length)
                                == dbg_succ.get_node_sequence(n).substr(0, length));
                            callback(query.size() - length - j, length,
                                     canonical->reverse_complement(n));
                        });
                    }
                }
            }

            // TODO: this skips some stuff
        }

        if (i < num_positions) {
            if (edge_matched_ranges.size()) {
                if (edge_matched_ranges[i].first) {
                    range = edge_matched_ranges[i];
                    length = min_seed_length;
                } else {
                    length = 0;
                }
            } else {
                auto end = begin + min_seed_length;
                auto [first, last, match_end] = boss.index_range(begin, end);
                if (match_end == end) {
                    range = std::make_pair(first, last);
                    length = min_seed_length;
                } else {
                    length = 0;
                }
            }

            assert(!length || std::string_view(query.data() + i, length)
                == boss.get_node_str(range.second).substr(boss.get_k() - length));
        }
    }
}

template <class BaseSeeder>
void SuffixSeeder<BaseSeeder>
::generate_seeds(const std::unique_ptr<boss::BOSS> &sample_boss,
                 const std::vector<BOSSRange> &matching_ranges) {
    static_assert(std::is_base_of_v<ExactSeeder, BaseSeeder>);

    if (this->query_.size() < this->config_.min_seed_length)
        return;

<<<<<<< HEAD
    if (this->config_.min_seed_length >= this->graph_.get_k()) {
        seeds_ = this->BaseSeeder::get_seeds();
        return;
    }
=======
    // find sub-k matches in the forward orientation
    size_t last_full_id = this->query_.size() >= this->graph_.get_k()
        ? this->query_.size() - this->graph_.get_k() + 1
        : min_seed_length.size();
    for (size_t i = 0; i < min_seed_length.size(); ++i) {
        size_t max_seed_length = std::min({ this->config_.max_seed_length,
                                            this->graph_.get_k() - 1,
                                            this->query_.size() - i });
        size_t seed_length = 0;
        std::vector<node_index> alt_nodes;

        if (this->config_.seed_complexity_filter &&
                is_low_complexity(this->query_.substr(i, min_seed_length[i]))) {
            continue;
        }
>>>>>>> 2663e700

    const DBGSuccinct &dbg_succ = get_base_dbg_succ(&this->graph_);
    auto add_seed = [&](size_t clipping, size_t length, node_index n) {
        std::vector<node_index> path { n };
        size_t offset = dbg_succ.get_k() - length;
        std::string_view query_rest = this->query_.substr(clipping + length);
        this->graph_.traverse(n, query_rest.begin(), query_rest.end(),
            [&](node_index n) {
                if (offset) {
                    path.back() = n;
                    --offset;
                } else {
                    path.push_back(n);
                }
                ++length;
            },
            [&]() { return length >= this->config_.max_seed_length; }
        );
        seeds_.emplace_back(std::string_view(this->query_.data() + clipping, length),
                            std::move(path), this->orientation_, offset, clipping,
                            this->query_.size() - clipping - length);
    };

    append_range_nodes(dbg_succ, this->config_.min_seed_length,
                       this->config_.max_seed_length,
                       this->config_.max_num_seeds_per_locus,
                       this->config_.no_seed_complexity_filter, this->query_, add_seed,
                       nullptr, sample_boss, matching_ranges);

    if (const auto *canonical = dynamic_cast<const CanonicalDBG*>(&this->graph_)) {
        // find sub-k matches in the reverse complement
        std::string query_rc(this->query_);
        reverse_complement(query_rc.begin(), query_rc.end());
<<<<<<< HEAD
        append_range_nodes(dbg_succ, this->config_.min_seed_length,
                           this->config_.max_seed_length,
                           this->config_.max_num_seeds_per_locus,
                           this->config_.no_seed_complexity_filter, query_rc,
                           add_seed, canonical, sample_boss, matching_ranges);
=======

        // matching is done query prefix -> node suffix, so the query index of
        // a match to the reverse complement is not known beforehand
        // e.g.,
        // k = 6;
        // rev: rev_end_pos = 8
        //     j
        //     ****--      <-- start position in forward depends on match length
        // GCTAGCATCTGAGAGGGGA fwd
        // TCCCCTCTCAGATGCTAGC rc
        //          --****
        //            i    <-- match returned from call
        for (size_t i = 0; i + this->config_.min_seed_length <= query_rc.size(); ++i) {
            // initial estimate of the max seed length
            size_t max_seed_length = std::min({ this->config_.max_seed_length,
                                                this->graph_.get_k() - 1,
                                                this->query_.size() - i });

            // the reverse complement of the sub-k match will fall somewhere in this range
            size_t j_min = query_rc.size() - i - max_seed_length;
            size_t j_max = query_rc.size() - i - this->config_.min_seed_length;

            // skip over positions which have better matches
            while (j_min <= j_max && min_seed_length[j_min] > max_seed_length) {
                ++j_min;
                --max_seed_length;
            }

            if (j_min > j_max)
                continue;

            const auto &boss = dbg_succ.get_boss();

            auto encoded = boss.encode({ query_rc.data() + i, max_seed_length });
            auto [first, last, end] = boss.index_range(encoded.begin(), encoded.end());

            size_t seed_length = end - encoded.begin();
            size_t j = query_rc.size() - i - seed_length;

            assert(seed_length < this->config_.min_seed_length
                || j < min_seed_length.size());

            if (seed_length < this->config_.min_seed_length
                    || seed_length < min_seed_length[j]
                    || (this->config_.seed_complexity_filter
                            && is_low_complexity(this->query_.substr(j, seed_length)))) {
                continue;
            }

            // e.g., matched: ***ATG, want ATG***
            suffix_to_prefix(
                dbg_succ,
                std::make_tuple(boss.pred_last(first - 1) + 1, last, seed_length),
                [&](node_index match) {
                    append_suffix_seed(j, canonical->reverse_complement(match), seed_length);
                }
            );
        }
>>>>>>> 2663e700
    }

    std::sort(seeds_.begin(), seeds_.end(), [](const auto &a, const auto &b) {
        return std::make_tuple(a.get_clipping(), b.get_end_clipping(), a.get_nodes()[0])
            < std::make_tuple(b.get_clipping(), a.get_end_clipping(), b.get_nodes()[0]);
    });
}

auto MEMSeeder::get_seeds() const -> std::vector<Seed> {
    size_t k = graph_.get_k();

    if (k >= config_.max_seed_length)
        return ExactSeeder::get_seeds();

    if (num_matching_ < config_.min_exact_match * query_.size())
        return {};

    std::vector<uint8_t> query_node_flags(query_nodes_.size(), 0);
    for (size_t i = 0; i < query_node_flags.size(); ++i) {
        if (query_nodes_[i] != DeBruijnGraph::npos) {
            // the second bit indicates that a node has been found, while the
            // first bit indicates if the node is a maximal exact match terminus
            query_node_flags[i] = 2 |
                (i + 1 == query_nodes_.size()
                    || query_nodes_[i + 1] == DeBruijnGraph::npos
                    || get_mem_terminator()[query_nodes_[i]]);

        }
    }

    std::vector<Seed> seeds;

    // find start of MEM
    auto it = query_node_flags.begin();
    while ((it = std::find_if(it, query_node_flags.end(),
                              [](uint8_t flags) { return flags & 2; }))
            != query_node_flags.end()) {
        // find end of MEM
        auto next = std::find_if(
            it, query_node_flags.end(),
            [](uint8_t flags) { return (flags & 1) == 1 || (flags & 2) == 0; }
        );

        if (next != query_node_flags.end() && ((*next) & 2))
            ++next;

        assert(next > it);
        assert(next <= query_node_flags.end());

        size_t i = it - query_node_flags.begin();
        assert(it == query_node_flags.end()
                || query_nodes_[i] != DeBruijnGraph::npos);

        size_t mem_length = (next - it) + k - 1;
        assert(i + mem_length <= query_.size());

        if (mem_length >= config_.min_seed_length) {
            const char *begin_it = query_.data() + i;
            auto node_begin_it = query_nodes_.begin() + i;
            auto node_end_it = node_begin_it + (next - it);
            assert(std::find(node_begin_it, node_end_it, DeBruijnGraph::npos)
                    == node_end_it);

            seeds.emplace_back(std::string_view(begin_it, mem_length),
                               std::vector<node_index>{ node_begin_it, node_end_it },
                               orientation_, 0, i, query_.size() - i - mem_length);
        }

        it = next;
    }

    return seeds;
}

template class SuffixSeeder<ExactSeeder>;
template class SuffixSeeder<UniMEMSeeder>;

} // namespace align
} // namespace graph
} // namespace mtg<|MERGE_RESOLUTION|>--- conflicted
+++ resolved
@@ -153,7 +153,7 @@
                         size_t min_seed_length,
                         size_t max_seed_length,
                         size_t max_num_seeds_per_locus,
-                        bool no_seed_complexity_filter,
+                        bool seed_complexity_filter,
                         std::string_view query,
                         const std::function<void(size_t, size_t, node_index)> &callback,
                         const CanonicalDBG *canonical,
@@ -205,7 +205,7 @@
 
             if (range.second - range.first + 1 <= max_num_seeds_per_locus) {
                 std::string_view query_window(query.data() + j, length);
-                if (no_seed_complexity_filter || !is_low_complexity(query_window)) {
+                if (!seed_complexity_filter || !is_low_complexity(query_window)) {
                     if (!canonical) {
                         call_ones(boss.get_last(), range.first, range.second + 1,
                                   [&](edge_index edge) {
@@ -278,28 +278,10 @@
     if (this->query_.size() < this->config_.min_seed_length)
         return;
 
-<<<<<<< HEAD
     if (this->config_.min_seed_length >= this->graph_.get_k()) {
         seeds_ = this->BaseSeeder::get_seeds();
         return;
     }
-=======
-    // find sub-k matches in the forward orientation
-    size_t last_full_id = this->query_.size() >= this->graph_.get_k()
-        ? this->query_.size() - this->graph_.get_k() + 1
-        : min_seed_length.size();
-    for (size_t i = 0; i < min_seed_length.size(); ++i) {
-        size_t max_seed_length = std::min({ this->config_.max_seed_length,
-                                            this->graph_.get_k() - 1,
-                                            this->query_.size() - i });
-        size_t seed_length = 0;
-        std::vector<node_index> alt_nodes;
-
-        if (this->config_.seed_complexity_filter &&
-                is_low_complexity(this->query_.substr(i, min_seed_length[i]))) {
-            continue;
-        }
->>>>>>> 2663e700
 
     const DBGSuccinct &dbg_succ = get_base_dbg_succ(&this->graph_);
     auto add_seed = [&](size_t clipping, size_t length, node_index n) {
@@ -326,79 +308,18 @@
     append_range_nodes(dbg_succ, this->config_.min_seed_length,
                        this->config_.max_seed_length,
                        this->config_.max_num_seeds_per_locus,
-                       this->config_.no_seed_complexity_filter, this->query_, add_seed,
+                       this->config_.seed_complexity_filter, this->query_, add_seed,
                        nullptr, sample_boss, matching_ranges);
 
     if (const auto *canonical = dynamic_cast<const CanonicalDBG*>(&this->graph_)) {
         // find sub-k matches in the reverse complement
         std::string query_rc(this->query_);
         reverse_complement(query_rc.begin(), query_rc.end());
-<<<<<<< HEAD
         append_range_nodes(dbg_succ, this->config_.min_seed_length,
                            this->config_.max_seed_length,
                            this->config_.max_num_seeds_per_locus,
-                           this->config_.no_seed_complexity_filter, query_rc,
+                           this->config_.seed_complexity_filter, query_rc,
                            add_seed, canonical, sample_boss, matching_ranges);
-=======
-
-        // matching is done query prefix -> node suffix, so the query index of
-        // a match to the reverse complement is not known beforehand
-        // e.g.,
-        // k = 6;
-        // rev: rev_end_pos = 8
-        //     j
-        //     ****--      <-- start position in forward depends on match length
-        // GCTAGCATCTGAGAGGGGA fwd
-        // TCCCCTCTCAGATGCTAGC rc
-        //          --****
-        //            i    <-- match returned from call
-        for (size_t i = 0; i + this->config_.min_seed_length <= query_rc.size(); ++i) {
-            // initial estimate of the max seed length
-            size_t max_seed_length = std::min({ this->config_.max_seed_length,
-                                                this->graph_.get_k() - 1,
-                                                this->query_.size() - i });
-
-            // the reverse complement of the sub-k match will fall somewhere in this range
-            size_t j_min = query_rc.size() - i - max_seed_length;
-            size_t j_max = query_rc.size() - i - this->config_.min_seed_length;
-
-            // skip over positions which have better matches
-            while (j_min <= j_max && min_seed_length[j_min] > max_seed_length) {
-                ++j_min;
-                --max_seed_length;
-            }
-
-            if (j_min > j_max)
-                continue;
-
-            const auto &boss = dbg_succ.get_boss();
-
-            auto encoded = boss.encode({ query_rc.data() + i, max_seed_length });
-            auto [first, last, end] = boss.index_range(encoded.begin(), encoded.end());
-
-            size_t seed_length = end - encoded.begin();
-            size_t j = query_rc.size() - i - seed_length;
-
-            assert(seed_length < this->config_.min_seed_length
-                || j < min_seed_length.size());
-
-            if (seed_length < this->config_.min_seed_length
-                    || seed_length < min_seed_length[j]
-                    || (this->config_.seed_complexity_filter
-                            && is_low_complexity(this->query_.substr(j, seed_length)))) {
-                continue;
-            }
-
-            // e.g., matched: ***ATG, want ATG***
-            suffix_to_prefix(
-                dbg_succ,
-                std::make_tuple(boss.pred_last(first - 1) + 1, last, seed_length),
-                [&](node_index match) {
-                    append_suffix_seed(j, canonical->reverse_complement(match), seed_length);
-                }
-            );
-        }
->>>>>>> 2663e700
     }
 
     std::sort(seeds_.begin(), seeds_.end(), [](const auto &a, const auto &b) {
