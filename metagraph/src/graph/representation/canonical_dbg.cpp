#include "canonical_dbg.hpp"

#include "graph/representation/succinct/dbg_succinct_cached.hpp"
#include "common/seq_tools/reverse_complement.hpp"
#include "kmer/kmer_extractor.hpp"


namespace mtg {
namespace graph {

using mtg::common::logger;

<<<<<<< HEAD
inline const DBGSuccinct* get_dbg_succ(const DeBruijnGraph &graph) {
    return dynamic_cast<const DBGSuccinct*>(&graph.get_base_graph());
}

void CanonicalDBG
::add_sequence(std::string_view sequence,
               const std::function<void(node_index)> &on_insertion) {
    assert(graph_ptr_ && "add_sequence only supported for non-const graphs.");

    graph_ptr_->add_sequence(sequence, on_insertion);
    offset_ = graph_->max_index();
    child_node_cache_.Clear();
    parent_node_cache_.Clear();
    is_palindrome_cache_.Clear();
}

=======
template <typename Graph>
CanonicalDBG::CanonicalDBG(Graph graph, size_t cache_size)
      : DBGWrapper(graph), cache_size_(cache_size), child_node_cache_(cache_size_),
        parent_node_cache_(cache_size_), is_palindrome_cache_(cache_size_) { flush(); }

template CanonicalDBG::CanonicalDBG(std::shared_ptr<DeBruijnGraph>, size_t);
template CanonicalDBG::CanonicalDBG(std::shared_ptr<const DeBruijnGraph>, size_t);

void CanonicalDBG::flush() {
    if (graph_->get_mode() != DeBruijnGraph::PRIMARY) {
        logger->error("Only primary graphs can be wrapped in CanonicalDBG");
        exit(1);
    }

    child_node_cache_.Clear();
    parent_node_cache_.Clear();
    is_palindrome_cache_.Clear();

    offset_ = graph_->max_index();
    k_odd_ = (graph_->get_k() % 2);
    has_sentinel_ = false;
    alphabet_encoder_.fill(graph_->alphabet().size());

    for (size_t i = 0; i < graph_->alphabet().size(); ++i) {
        alphabet_encoder_[graph_->alphabet()[i]] = i;
        if (graph_->alphabet()[i] == boss::BOSS::kSentinel)
            has_sentinel_ = true;
    }
}

>>>>>>> 583371c0
void CanonicalDBG
::map_to_nodes_sequentially(std::string_view sequence,
                            const std::function<void(node_index)> &callback,
                            const std::function<bool()> &terminate) const {
    if (sequence.size() < get_k())
        return;

    std::vector<node_index> path;
    path.reserve(sequence.size() - get_k() + 1);

    // map until the first mismatch
    bool stop = false;
    graph_->map_to_nodes_sequentially(sequence,
        [&](node_index node) {
            if (node) {
                path.push_back(node);
            } else {
                stop = true;
            }
        },
        [&]() { return stop; }
    );

    for (node_index node : path) {
        if (terminate())
            return;

        callback(node);
    }

    // trim the mapped prefix
    sequence = sequence.substr(path.size());
    path.resize(0);
    if (sequence.size() < get_k())
        return;

    std::string rev_seq(sequence);
    ::reverse_complement(rev_seq.begin(), rev_seq.end());
    // map the reverse-complement
    std::vector<node_index> rev_path = map_sequence_to_nodes(*graph_, rev_seq);

    // map the forward
    const auto *dbg_succ = get_dbg_succ(*graph_);
    if (dbg_succ && get_k() % 2) {
        const auto *cached = dynamic_cast<const DBGSuccinctCached*>(graph_.get());

        // if it's a boss table with odd k (without palindromic k-mers),
        // we can skip k-mers that have been found in the rev-compl sequence
        const auto &boss = dbg_succ->get_boss();
        // the initial forward mapping stopped on this k-mer,
        // hence it's missing and we skip it
        path.push_back(npos);
        auto it = rev_path.rbegin() + 1;
        auto is_missing = get_missing_kmer_skipper(dbg_succ->get_bloom_filter(),
                                                   sequence.substr(1));
        auto jt = sequence.begin() + 1;
        boss.map_to_edges(sequence.substr(1),
            [&](boss::BOSS::edge_index edge) {
                path.push_back(dbg_succ->boss_to_kmer_index(edge));
                if (cached && path.back())
                    cached->put_decoded_node(path.back(), std::string_view(jt, get_k()));

                ++it;
                ++jt;
            },
            []() { return false; },
            [&]() {
                if (is_missing() || *it) {
                    path.push_back(npos);
                    ++it;
                    ++jt;
                    return true;
                } else {
                    return false;
                }
            }
        );

        assert(it == rev_path.rend());

    } else {
        path = map_sequence_to_nodes(*graph_, sequence);
    }

    assert(path.size() == rev_path.size());

    auto it = rev_path.rbegin();
    for (auto jt = path.begin(); jt != path.end(); ++jt, ++it) {
        if (terminate())
            return;

        if (*jt != npos) {
            callback(*jt);
        } else if (*it != npos) {
            callback(*it + offset_);
        } else {
            callback(npos);
        }
    }
}

void CanonicalDBG::map_to_nodes(std::string_view sequence,
                                const std::function<void(node_index)> &callback,
                                const std::function<bool()> &terminate) const {
    map_to_nodes_sequentially(sequence, [&](node_index i) {
        callback(i != npos ? get_base_node(i) : i);
    }, terminate);
}

void CanonicalDBG::append_next_rc_nodes(node_index node,
                                        std::vector<node_index> &children) const {
    /**
     *
     * find children of node by searching for parents of its reverse complement
     * e.g., node = ATGGCT. Find TGGCTA and TGGCTT by looking for  TAGCCA and AAGCCA
     *         TGGCTA      TAGCCA
     *        /                  \
     *  ATGGCT         ->         AGCCAT
     *        \                  /
     *         TGGCTT      AAGCCA
     */

    const auto &alphabet = graph_->alphabet();

    //        rshift    rc
    // ATGGCT -> TGGCT* -> *AGCCA
    std::string rev_seq = get_node_sequence(node).substr(1) + std::string(1, '\0');
    ::reverse_complement(rev_seq.begin(), rev_seq.end());
    assert(rev_seq[0] == '\0');

    // for each n, check for nAGCCA. If found, define and store the index for
    // TGGCTrc(n) as index(nAGCCA) + offset_
    if (const auto *dbg_succ = get_dbg_succ(*graph_)) {
        const auto *cached = dynamic_cast<const DBGSuccinctCached*>(graph_.get());
        const auto &boss = dbg_succ->get_boss();
        dbg_succ->call_nodes_with_suffix_matching_longest_prefix(
            std::string_view(&rev_seq[1], get_k() - 1),
            [&](node_index next, uint64_t /* match length */) {
                auto edge = dbg_succ->kmer_to_boss_index(next);
                boss::BOSS::TAlphabet c = cached
                    ? cached->get_first_value(edge)
                    : boss.get_minus_k_value(edge, get_k() - 2).first;
                if (c == boss::BOSS::kSentinelCode)
                    return;

                rev_seq[0] = boss.decode(c);
                c = kmer::KmerExtractorBOSS::complement(c);

                if (children[c] == npos) {
                    children[c] = next + offset_;
                    if (cached)
                        cached->put_decoded_node(next, rev_seq);

                    return;
                }

                if (k_odd_) {
                    logger->error(
                        "Primary graph contains both forward and reverse complement: {} {} -> {} {}\t{} {}",
                        node, graph_->get_node_sequence(node),
                        children[c], graph_->get_node_sequence(children[c]),
                        next, graph_->get_node_sequence(next));
                    exit(1);
                }

                is_palindrome_cache_.Put(next, true);
            },
            get_k() - 1
        );

    } else {
        for (size_t c = 0; c < alphabet.size(); ++c) {
            // Do the checks by directly mapping the sequences of the desired k-mers.
            // For non-DBGSuccinct graphs, this should be fast enough.
            if (alphabet[c] != boss::BOSS::kSentinel && children[c] == npos) {
                rev_seq[0] = complement(alphabet[c]);
                node_index next = graph_->kmer_to_node(rev_seq);
                if (next != npos)
                    children[c] = next + offset_;
            }
        }
    }
}

void CanonicalDBG
::call_outgoing_kmers(node_index node, const OutgoingEdgeCallback &callback) const {
    assert(node);
    assert(node <= offset_ * 2);
    if (node > offset_) {
        call_incoming_kmers(node - offset_, [&](node_index next, char c) {
            c = complement(c);
            callback(reverse_complement(next), c);
            assert(traverse(node, c) == reverse_complement(next));
        });
        return;
    }

    const auto &alphabet = graph_->alphabet();

    std::vector<node_index> children;
    if (auto fetch = child_node_cache_.TryGet(node)) {
        children = std::move(*fetch);

    } else {
        children.resize(alphabet.size(), npos);
        size_t max_num_edges_left = children.size() - has_sentinel_;

        graph_->call_outgoing_kmers(node, [&](node_index next, char c) {
            if (c != boss::BOSS::kSentinel) {
                children[alphabet_encoder_[c]] = next;
                --max_num_edges_left;
            }
        });

        if (max_num_edges_left)
            append_next_rc_nodes(node, children);

        child_node_cache_.Put(node, children);
    }

    for (size_t c = 0; c < children.size(); ++c) {
        if (children[c] != npos) {
            callback(children[c], alphabet[c]);
            assert(traverse(node, alphabet[c]) == children[c]);
        }
    }
}

void CanonicalDBG::append_prev_rc_nodes(node_index node,
                                        std::vector<node_index> &parents) const {
    /**
     * find parents of node by searching for children of its reverse complement
     * e.g., node = AGCCAT. Find TAGCCA and AAGCCA by looking for TGGCTA and TGGCTT.
     *  TAGCCA                    TGGCTA
     *        \                  /
     *         AGCCAT  ->  ATGGCT
     *        /                  \
     *  AAGCCA                    TGGCTT
     */

    const auto &alphabet = graph_->alphabet();

    //        lshift    rc
    // AGCCAT -> *AGCCA -> TGGCT*
    std::string rev_seq = std::string(1, '\0') + get_node_sequence(node).substr(0, get_k() - 1);
    ::reverse_complement(rev_seq.begin(), rev_seq.end());
    assert(rev_seq.back() == '\0');

    // for each n, check for TGGCTn. If found, define and store the index for
    // rc(n)AGCCA as index(TGGCTn) + offset_
    if (const auto *dbg_succ = get_dbg_succ(*graph_)) {
        // Find the BOSS node TGGCT and iterate through all of its outdoing edges.
        // Then, convert the edge indices to get the DBGSuccinct node indices
        const auto *cached = dynamic_cast<const DBGSuccinctCached*>(graph_.get());
        const auto &boss = dbg_succ->get_boss();

        auto encoded = boss.encode(std::string_view(rev_seq.data(), get_k() - 1));
        auto [edge, edge_2, end] = boss.index_range(encoded.begin(), encoded.end());
        assert(end != encoded.end() || edge == edge_2);

        if (end == encoded.end()) {
            boss.call_outgoing(edge, [&](auto adjacent_edge) {
                node_index prev = dbg_succ->boss_to_kmer_index(adjacent_edge);
                if (prev) {
                    boss::BOSS::TAlphabet c = boss.get_W(adjacent_edge) % boss.alph_size;
                    if (c == boss::BOSS::kSentinelCode)
                        return;

                    rev_seq.back() = boss.decode(c);
                    c = kmer::KmerExtractorBOSS::complement(c);

                    if (parents[c] == npos) {
                        parents[c] = prev + offset_;
                        if (cached)
                            cached->put_decoded_node(prev, rev_seq);

                        return;
                    }

                    if (k_odd_) {
                        logger->error(
                            "Primary graph contains both forward and reverse complement: {} {} -> {} {}\t{} {}",
                            node, graph_->get_node_sequence(node),
                            parents[c], graph_->get_node_sequence(parents[c]),
                            prev, graph_->get_node_sequence(prev)
                        );
                        exit(1);
                    }

                    is_palindrome_cache_.Put(prev, true);
                }
            });
        }

    } else {
        for (size_t c = 0; c < alphabet.size(); ++c) {
            // Do the checks by directly mapping the sequences of the desired k-mers.
            // For non-DBGSuccinct graphs, this should be fast enough.
            if (alphabet[c] != boss::BOSS::kSentinel && parents[c] == npos) {
                rev_seq.back() = complement(alphabet[c]);
                node_index prev = graph_->kmer_to_node(rev_seq);
                if (prev != npos)
                    parents[c] = prev + offset_;
            }
        }
    }
}

void CanonicalDBG
::call_incoming_kmers(node_index node, const IncomingEdgeCallback &callback) const {
    assert(node);
    assert(node <= offset_ * 2);
    if (node > offset_) {
        call_outgoing_kmers(node - offset_, [&](node_index prev, char c) {
            c = complement(c);
            callback(reverse_complement(prev), c);
            assert(traverse_back(node, c) == reverse_complement(prev));
        });
        return;
    }

    const auto &alphabet = graph_->alphabet();

    std::vector<node_index> parents;
    if (auto fetch = parent_node_cache_.TryGet(node)) {
        parents = std::move(*fetch);

    } else {
        parents.resize(alphabet.size(), npos);
        size_t max_num_edges_left = parents.size() - has_sentinel_;

        graph_->call_incoming_kmers(node, [&](node_index prev, char c) {
            if (c != boss::BOSS::kSentinel) {
                parents[alphabet_encoder_[c]] = prev;
                --max_num_edges_left;
            }
        });

        if (max_num_edges_left)
            append_prev_rc_nodes(node, parents);

        parent_node_cache_.Put(node, parents);
    }

    for (size_t c = 0; c < parents.size(); ++c) {
        if (parents[c] != npos) {
            callback(parents[c], alphabet[c]);
            assert(traverse_back(node, alphabet[c]) == parents[c]);
        }
    }
}

void CanonicalDBG
::adjacent_outgoing_nodes(node_index node,
                          const std::function<void(node_index)> &callback) const {
    // TODO: better implementation
    call_outgoing_kmers(node, [&](node_index i, char) { callback(i); });
}

void CanonicalDBG
::adjacent_incoming_nodes(node_index node,
                          const std::function<void(node_index)> &callback) const {
    // TODO: better implementation
    call_incoming_kmers(node, [&](node_index i, char) { callback(i); });
}

size_t CanonicalDBG::outdegree(node_index node) const {
    // TODO: better implementation
    size_t outdegree = 0;
    adjacent_outgoing_nodes(node, [&](node_index) { ++outdegree; });
    return outdegree;
}

size_t CanonicalDBG::indegree(node_index node) const {
    // TODO: better implementation
    size_t indegree = 0;
    adjacent_incoming_nodes(node, [&](node_index) { ++indegree; });
    return indegree;
}

void CanonicalDBG::call_sequences(const CallPath &callback,
                                  size_t num_threads,
                                  bool kmers_in_single_form) const {
    if (kmers_in_single_form) {
        graph_->call_sequences(callback, num_threads, false);
    } else {
        // TODO: port over implementation from DBGSuccinct to DeBruijnGraph
        DeBruijnGraph::call_sequences(callback, num_threads, false);
    }
}

void CanonicalDBG::call_unitigs(const CallPath &callback,
                                size_t num_threads,
                                size_t min_tip_size,
                                bool kmers_in_single_form) const {
    // TODO: port over implementation from DBGSuccinct to DeBruijnGraph
    DeBruijnGraph::call_unitigs(callback, num_threads, min_tip_size, kmers_in_single_form);
}

std::string CanonicalDBG::get_node_sequence(node_index index) const {
    assert(index <= offset_ * 2);
    node_index node = get_base_node(index);
    std::string seq = graph_->get_node_sequence(node);

    if (node != index)
        ::reverse_complement(seq.begin(), seq.end());

    return seq;
}

DeBruijnGraph::node_index CanonicalDBG::traverse(node_index node, char next_char) const {
    assert(node <= offset_ * 2);
    if (node > offset_) {
        node = traverse_back(node - offset_, complement(next_char));
        return node != npos ? reverse_complement(node) : npos;
    } else {
        node_index next = graph_->traverse(node, next_char);
        if (next != npos)
            return next;

        std::string rev_seq = get_node_sequence(node).substr(1) + next_char;
        ::reverse_complement(rev_seq.begin(), rev_seq.end());
        next = graph_->kmer_to_node(rev_seq);
        return next != npos ? reverse_complement(next) : next;
    }
}

DeBruijnGraph::node_index CanonicalDBG::traverse_back(node_index node,
                                                      char prev_char) const {
    assert(node <= offset_ * 2);
    if (node > offset_) {
        node = traverse(node - offset_, complement(prev_char));
        return node != npos ? reverse_complement(node) : npos;
    } else {
        node_index prev = graph_->traverse_back(node, prev_char);
        if (prev != npos)
            return prev;

        std::string rev_seq = std::string(1, prev_char)
            + get_node_sequence(node).substr(0, get_k() - 1);
        ::reverse_complement(rev_seq.begin(), rev_seq.end());
        prev = graph_->kmer_to_node(rev_seq);
        return prev != npos ? reverse_complement(prev) : prev;
    }
}

void CanonicalDBG::call_nodes(const std::function<void(node_index)> &callback,
                              const std::function<bool()> &stop_early) const {
    graph_->call_nodes([&](node_index i) {
                          callback(i);
                          if (!stop_early()) {
                              node_index j = reverse_complement(i);
                              if (j != i)
                                  callback(j);
                          }
                      }, stop_early);
}

bool CanonicalDBG::operator==(const DeBruijnGraph &other) const {
    if (dynamic_cast<const CanonicalDBG*>(&other)) {
        return *this == dynamic_cast<const CanonicalDBG&>(other);
    }

    return DeBruijnGraph::operator==(other);
}

DeBruijnGraph::node_index CanonicalDBG::reverse_complement(node_index node) const {
    assert(node);
    assert(node <= offset_ * 2);

    if (node > offset_) {
        // we know that this node is definitely not present in the base graph

        if (!k_odd_)
            is_palindrome_cache_.Put(node - offset_, false);

        return node - offset_;

    } else if (k_odd_) {
        // if k is odd, then we know that the reverse complement doesn't exist,
        // so we apply the offset
        return node + offset_;

    }

    if (auto fetch = is_palindrome_cache_.TryGet(node))
        return *fetch ? node : node + offset_;

    std::string seq = graph_->get_node_sequence(node);
    std::string rev_seq = seq;
    ::reverse_complement(rev_seq.begin(), rev_seq.end());
    bool palindrome = (rev_seq == seq);

    assert(palindrome || graph_.kmer_to_node(rev_seq) == npos);

    is_palindrome_cache_.Put(node, palindrome);
    return palindrome ? node : node + offset_;
}

void CanonicalDBG::reverse_complement(std::string &seq,
                                      std::vector<node_index> &path) const {
    ::reverse_complement(seq.begin(), seq.end());

    std::vector<node_index> rev_path(path.size());
    std::transform(path.begin(), path.end(), rev_path.rbegin(), [&](node_index i) {
        return i ? reverse_complement(i) : i;
    });
    std::swap(path, rev_path);
}

} // namespace graph
} // namespace mtg<|MERGE_RESOLUTION|>--- conflicted
+++ resolved
@@ -10,24 +10,10 @@
 
 using mtg::common::logger;
 
-<<<<<<< HEAD
 inline const DBGSuccinct* get_dbg_succ(const DeBruijnGraph &graph) {
     return dynamic_cast<const DBGSuccinct*>(&graph.get_base_graph());
 }
 
-void CanonicalDBG
-::add_sequence(std::string_view sequence,
-               const std::function<void(node_index)> &on_insertion) {
-    assert(graph_ptr_ && "add_sequence only supported for non-const graphs.");
-
-    graph_ptr_->add_sequence(sequence, on_insertion);
-    offset_ = graph_->max_index();
-    child_node_cache_.Clear();
-    parent_node_cache_.Clear();
-    is_palindrome_cache_.Clear();
-}
-
-=======
 template <typename Graph>
 CanonicalDBG::CanonicalDBG(Graph graph, size_t cache_size)
       : DBGWrapper(graph), cache_size_(cache_size), child_node_cache_(cache_size_),
@@ -58,7 +44,6 @@
     }
 }
 
->>>>>>> 583371c0
 void CanonicalDBG
 ::map_to_nodes_sequentially(std::string_view sequence,
                             const std::function<void(node_index)> &callback,
@@ -552,7 +537,7 @@
     ::reverse_complement(rev_seq.begin(), rev_seq.end());
     bool palindrome = (rev_seq == seq);
 
-    assert(palindrome || graph_.kmer_to_node(rev_seq) == npos);
+    assert(palindrome || graph_->kmer_to_node(rev_seq) == npos);
 
     is_palindrome_cache_.Put(node, palindrome);
     return palindrome ? node : node + offset_;
