--- conflicted
+++ resolved
@@ -740,11 +740,7 @@
 }
 
 void DBGSuccinct::serialize(const std::string &filename) const {
-<<<<<<< HEAD
     const std::string &prefix = remove_suffix(filename, kExtension);
-=======
-    auto prefix = utils::remove_suffix(filename, kExtension);
->>>>>>> 1cf7a6e6
 
     // Clear any existing Bloom filters
     std::filesystem::remove(prefix + kBloomFilterExtension);
