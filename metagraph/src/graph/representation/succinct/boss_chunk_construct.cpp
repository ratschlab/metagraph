#include "boss_chunk_construct.hpp"

#include <ips4o.hpp>

#include "common/elias_fano_file_merger.hpp"
#include "common/logger.hpp"
#include "common/sorted_sets/sorted_multiset.hpp"
#include "common/sorted_sets/sorted_multiset_disk.hpp"
#include "common/sorted_sets/sorted_set.hpp"
#include "common/sorted_sets/sorted_set_disk.hpp"
#include "common/threads/threading.hpp"
#include "common/unix_tools.hpp"
#include "common/utils/file_utils.hpp"
#include "common/utils/template_utils.hpp"
#include "kmer/kmer_collector.hpp"
#include "kmer/kmer_to_int_converter.hpp"
#include "kmer/kmer_transform.hpp"
#include "boss_chunk.hpp"


namespace mtg {
namespace graph {
namespace boss {

using mtg::common::logger;
using mtg::common::ChunkedWaitQueue;
using mtg::kmer::get_int_t;
using mtg::kmer::get_kmer_t;
using mtg::kmer::KmerCollector;
using mtg::kmer::KmerExtractorBOSS;
using mtg::kmer::KmerExtractor2Bit;
using utils::get_first;
using utils::get_first_type_t;
using TAlphabet = KmerExtractorBOSS::TAlphabet;

constexpr size_t ENCODER_BUFFER_SIZE = 100'000;

/**
 * Generates non-redundant dummy sink kmers (a1a2...ak->$) for the given #kmers_p.
 *
 * The method traverses #kmers_p and generates the corresponding dummy sink k-mer for each
 * kmer in #kmers_p. The dummy sink k-mer is added if it's not redundant, i.e. if there is
 * no kmer in #kmers_p with the same prefix. Since #kmers_p are ordered, the generated
 * dummy sink k-mers for a given edge label will also be ordered. The method keeps an
 * iterator for each edge label that points to the first k-mer with prefix greater or
 * equal to the current dummy k-mer. The current dummy k-mer is marked as redundant if its
 * corresponding iterator points to a kmer with identical prefix.
 * @tparam T_REAL the type of kmers being processed, typically either a KMer64/128/256 or
 * an std::pair<KMer64/128/256, int8/16/32> if counting kmers.
 * @tparam KMER "tight" KMer64/128/256 over the restricted alphabet (no sentinel)
 * @param k node length (the actual k-mer has length k+1)
 * @param kmers_p list of sorted, non-redundant kmers of length k+1
 */
template <typename KMER, typename T_REAL>
void add_dummy_sink_kmers(size_t k, const Vector<T_REAL> &kmers, Vector<KMER> *dummy_kmers) {
    using KMER_REAL = get_first_type_t<T_REAL>;
    using KMER_INT = typename KMER::WordType;

    KMER_INT kmer_delta = kmer::get_sentinel_delta<KMER_INT>(KMER::kBitsPerChar, k + 1);
    // reset kmer[0] (the last character in k-mer, $ in dummy sink) to zero
    kmer_delta &= ~KMER_INT(KMER::kFirstCharMask);

    const size_t alphabet_size = KmerExtractor2Bit().alphabet.size();

    // points to the current k-mer with the given first character
    std::vector<size_t> max_it(alphabet_size);
    std::vector<size_t> it(alphabet_size);
    for (TAlphabet c = 1; c < alphabet_size; ++c) {
        std::vector<TAlphabet> zeros(k + 1, 0);
        zeros[k - 1] = c;
        it[c] = std::lower_bound(kmers.data(), kmers.data() + kmers.size(),
                                 KMER_REAL(zeros, k + 1), // the AA...c->A k-mer
                                 [](const T_REAL &a, const KMER_REAL &b) -> bool {
                                     return get_first(a) < b;
                                 }) - kmers.data();
        max_it[c - 1] = it[c];
    }
    max_it[alphabet_size - 1] = kmers.size();

    std::vector<KMER_REAL> last_shifted(alphabet_size, KMER_REAL(1));
    size_t size = kmers.size();
    for (size_t i = 0; i < size; ++i) {
        TAlphabet last_char = get_first(kmers[i])[0];
        KMER_REAL shifted = get_first(kmers[i]);
        shifted.to_next(k + 1, 0);

        while (it[last_char] < max_it[last_char]
                && KMER_REAL::less(get_first(kmers[it[last_char]]), shifted)) {
            it[last_char]++;
        }
        if (last_shifted[last_char] != shifted
            && (it[last_char] == max_it[last_char]
                || !KMER_REAL::compare_suffix(get_first(kmers[it[last_char]]), shifted))) {
            dummy_kmers->emplace_back(kmer::transform<KMER>(shifted, k + 1) + kmer_delta);
            last_shifted[last_char] = shifted;
        }
    }
}

/**
 * Adds non-redundant dummy source nodes with prefix length 1 for the given kmers.
 *
 * For each kmer in #kmers, the method creates the corresponding dummy sources with
 * sentinels of length 1 (aka dummy-1 sources). The method then checks if the dummy-1
 * source node is redundant, i.e. if there is another k-mer that is identical
 * except for the first character. For example, $ACGT is redundant with TACGT. To do this
 * efficiently, the method uses an iterator called dummy_it that points to the first kmer
 * with the suffix equal to or larger than the current kmer. Since #kmers are ordered,
 * the generated dummy-1 kmers will also be ordered as long as the last character
 * in the original k-mers stays the same. This means that dummy_it only needs to move
 * forward and must be reset only when the last character in the original kmer changes.
 *
 * For example, the k-mer ACG->T, generates the dummy-kmer $AC->G, while the k-mer AGG->T
 * generates the dummy k-mer $AG->T. Because ACG->T precedes AGG->T, so will their
 * generated dummy-1 kmers. To check if $AC->G is redundant, dummy_it is advanced until we
 * find or pass k-mers with the suffix AC. Then we check all kmers with the AC suffix, and
 * if we find one with the same edge label, such as TAC->G, then $AC->G is redundant and
 * will be skipped.
 *
 * Dummy-1 kmers are transformed to the alphabet that includes the sentinel ($) before
 * being added to #dummy_kmers.
 */
template <typename T_REAL, typename KMER>
void add_dummy_source_kmers(size_t k,
                            const Vector<T_REAL> &kmers,
                            Vector<KMER> *dummy_kmers) {
    using KMER_REAL = get_first_type_t<T_REAL>;
    using KMER_INT = typename KMER::WordType;

    KMER_INT kmer_delta = kmer::get_sentinel_delta<KMER_INT>(KMER::kBitsPerChar, k + 1);
    // reset kmer[1] (the first character in k-mer, $ in dummy source) to zero
    kmer_delta &= ~KMER_INT(KMER::kFirstCharMask << KMER::kBitsPerChar);

    // points to the first k-mer that may be redundant with the current dummy source k-mer
    size_t real_it = 0;

    for (size_t i = 0; i < kmers.size(); ++i) {
        const KMER_REAL &kmer = get_first(kmers[i]);

        if (i > 0 && kmer[k] != get_first(kmers[i - 1])[k]) {
            // the last (most significant) character changed -> reset the iterator
            real_it = 0;
        }

        if (i > 0 && KMER_REAL::compare_suffix(kmer, get_first(kmers[i - 1])))
            continue; // i would generate the same dummy-1 k-mer as i-1, skip

        KMER_REAL prev_kmer = kmer;
        prev_kmer.to_prev(k + 1, 0);

        while (real_it < kmers.size()
                && KMER_REAL::less(get_first(kmers[real_it]), prev_kmer, 1)) {
            real_it++;
        }
        bool is_redundant = false;
        while (real_it < kmers.size()
                && KMER_REAL::compare_suffix(get_first(kmers[real_it]), prev_kmer, 1)) {
            if (get_first(kmers[real_it])[0] == prev_kmer[0]) {  // edge labels match
                is_redundant = true;
                break;
            }
            real_it++;
        }
        if (!is_redundant) {
            dummy_kmers->emplace_back(transform<KMER>(prev_kmer, k + 1) + kmer_delta);
        }
    }
}

template <typename T>
inline T rev_comp(size_t k, T kmer, const std::vector<TAlphabet> &complement_code) {
    if constexpr (utils::is_pair_v<T>) {
        return T(kmer::reverse_complement(k, kmer.first, complement_code), kmer.second);
    } else {
        return kmer::reverse_complement(k, kmer, complement_code);
    }
}

template <typename T>
void add_reverse_complements(size_t k, size_t num_threads, Vector<T> *kmers) {
    size_t size = kmers->size();
    kmers->reserve(2 * size);

    logger->trace("Adding reverse-complement k-mers...");
    const std::vector<TAlphabet> complement_code = KmerExtractor2Bit().complement_code();
    const uint32_t BUF_SIZE = std::min(kmers->size() / num_threads, 10000UL);
    #pragma omp parallel num_threads(num_threads)
    {
        std::vector<T> buffer;
        buffer.reserve(BUF_SIZE);
        #pragma omp for schedule(static)
        for (T *kmer = kmers->data(); kmer < kmers->data() + size; ++kmer) {
            const T &rc = rev_comp(k + 1, *kmer, complement_code);
            if (get_first(rc) != get_first(*kmer)) {
                if (buffer.size() == buffer.capacity()) {
                    #pragma omp critical
                    {
                        // this is guaranteed to not reallocate
                        kmers->insert(kmers->end(), buffer.begin(), buffer.end());
                    }
                    buffer.resize(0);
                }
                buffer.push_back(std::move(rc));
            } else {
                if constexpr (utils::is_pair_v<T>) {
                    using C = typename T::second_type;
                    if (kmer->second >> (sizeof(C) * 8 - 1)) {
                        kmer->second = std::numeric_limits<C>::max();
                    } else {
                        kmer->second *= 2;
                    }
                }
            }
        }
        #pragma omp critical
        {
            kmers->insert(kmers->end(), buffer.begin(), buffer.end());
        }
    }
    logger->trace("Sorting all real kmers...");
    ips4o::parallel::sort(kmers->begin(), kmers->end(), utils::LessFirst(), num_threads);
}

// Although this function could be parallelized better,
// the experiments show it's already fast enough.
/**
 * Adds dummy nodes for the given kmers.
 * The method first adds dummy sink kmers, then dummy sources with sentinels of length 1
 * (aka dummy-1 sources). The method will then gradually add dummy sources with sentinels
 * of length 2, 3, ... up to k-1.
 *
 * @param k the node length in the BOOS graph (so k-mer length is k+1)
 * @param num_threads number of threads available for sorting
 * @param both_strands for each k-mer, also add its reverse complement
 * @param kmers real (not dummy) k-mers to generate dummy k-mers for
 * @param kmers_out sorted real+dummy k-mers
 * @tparam T_REAL the type of kmers being processed, typically either a KMer64/128/256 or an
 * std::pair<KMer64/128/256, int8/16/32> if counting kmers.
 * @tparam T a k-mer over the same alphabet as T_REAL plus the $ sentinel character (may
 * require one extra bit of storage per character)
 */
template <typename KmerCollector, typename T_REAL, typename T>
void recover_dummy_nodes(const KmerCollector &kmer_collector,
                         Vector<T_REAL> &kmers,
                         ChunkedWaitQueue<T> *kmers_out,
                         ThreadPool &async_worker,
                         BuildCheckpoint* ) {
    using KMER = get_first_type_t<T>;
    using KMER = get_first_type_t<T>; // 64/128/256-bit KmerBOSS with sentinel $
    using KMER_INT = typename KMER::WordType; // 64/128/256-bit integer

    size_t k = kmer_collector.get_k() - 1;
    size_t num_threads = kmer_collector.num_threads();

    if (kmer_collector.is_both_strands_mode()) {
        add_reverse_complements(k, num_threads, &kmers);
    }

    logger->trace("Total number of real k-mers: {}", kmers.size());

    Vector<KMER> dummy_kmers;
    dummy_kmers.reserve(0.1 * kmers.size()); // assume at most 10% dummy sink k-mers
    add_dummy_sink_kmers(k, kmers, &dummy_kmers);
    // the total number of dummy source k-mers can be relatively accurately predicted
    // using the dummy sink kmers
    dummy_kmers.reserve(std::max(static_cast<int>(k) - 8, 2) * dummy_kmers.size());
    logger->trace("Added {} dummy sink k-mers", dummy_kmers.size());

    size_t dummy_source_begin = dummy_kmers.size();
    add_dummy_source_kmers(k, kmers, &dummy_kmers);

    ips4o::parallel::sort(dummy_kmers.begin() + dummy_source_begin, dummy_kmers.end(),
                          utils::LessFirst(), num_threads);

    logger->trace("Number of dummy k-mers with dummy prefix of length 1: {}",
                  dummy_kmers.size() - dummy_source_begin);

    for (size_t c = 2; c < k + 1; ++c) {
        size_t dummy_end = dummy_kmers.size();

        for (size_t i = dummy_source_begin; i < dummy_end; ++i) {
            KMER kmer = dummy_kmers[i];
            if (i> 0 && KMER::compare_suffix(kmer, dummy_kmers[i - 1]))
                continue; // i would generate the same dummy source k-mer as i-1, skip

            kmer.to_prev(k + 1, BOSS::kSentinelCode);
            dummy_kmers.push_back(kmer);
        }
        dummy_source_begin = dummy_end;
        ips4o::parallel::sort(dummy_kmers.begin() + dummy_source_begin, dummy_kmers.end(),
                              utils::LessFirst(), num_threads);

        logger->trace("Number of dummy k-mers with dummy prefix of length {}: {}", c,
                      dummy_kmers.size() - dummy_source_begin);
    }

    ips4o::parallel::sort(dummy_kmers.begin(), dummy_kmers.end(),
                          utils::LessFirst(), num_threads);

    // add the main dummy source k-mer
    if constexpr (utils::is_pair_v<T>) {
        kmers_out->push({ KMER(0), 0 });
    } else {
        kmers_out->push(KMER(0));
    }

    async_worker.enqueue([k, &kmers, dummy_kmers = std::move(dummy_kmers), kmers_out]() {
        // merge #kmers and #dummy_kmers into #kmers_out
        size_t di = 0;
        const KMER_INT kmer_delta = kmer::get_sentinel_delta<KMER_INT>(KMER::kBitsPerChar, k + 1);
        for(const auto& kmer : kmers) {
            KMER lifted(transform<KMER>(get_first(kmer), k+1) + kmer_delta);
            if constexpr (utils::is_pair_v<T>) {
                while (di < dummy_kmers.size() && lifted > dummy_kmers[di]) {
                    kmers_out->push({ dummy_kmers[di], 0 });
                    di++;
                }
                kmers_out->push({lifted, kmer.second});
            } else {
                while (di < dummy_kmers.size() && lifted > dummy_kmers[di]) {
                    kmers_out->push(dummy_kmers[di]);
                    di++;
                }
                kmers_out->push(lifted);
            }
        }
        for (size_t i = di; i < dummy_kmers.size(); ++i) {
            if constexpr (utils::is_pair_v<T>) {
                kmers_out->push({ dummy_kmers[i], 0 });
            } else {
                kmers_out->push(dummy_kmers[i]);
            }
        }
        kmers_out->shutdown();
    });
}

template <typename T>
using Encoder = common::EliasFanoEncoderBuffered<T>;
template <typename T>
using Decoder = common::EliasFanoDecoder<T>;

/**
 * Splits #kmers by W (kmer[0]) and F (kmer[k]) into |ALPHABET\{$}|^2 chunks.
 * @tparam T_REAL k-mers over the alphabet without the sentinel character (e.g. ACGT).
 * @return names of the files with the partitioned k-mers
 */
template <typename T_REAL>
std::vector<std::string> split(size_t k,
                               const std::filesystem::path &dir,
                               const ChunkedWaitQueue<T_REAL> &kmers,
                               BuildCheckpoint *checkpoint) {
    using T_INT_REAL = get_int_t<T_REAL>;

    const uint8_t alphabet_size = KmerExtractor2Bit().alphabet.size();

    size_t chunk_count = std::pow(alphabet_size, 2);

    std::vector<Encoder<T_INT_REAL>> sinks;
    std::vector<std::string> names(chunk_count);
    for (size_t i = 0; i < names.size(); ++i) {
        names[i] = dir/("real_F_W_" + std::to_string(i));
    }

    assert(checkpoint->checkpoint() >= 2);
    if (checkpoint->checkpoint() > 2) {
        logger->info("Skipping splitting k-mers into chunks");
        return names;
    }

    for (size_t i = 0; i < names.size(); ++i) {
        sinks.emplace_back(names[i], ENCODER_BUFFER_SIZE);
    }

    logger->info("Splitting k-mers into {} chunks...", chunk_count);
    size_t num_kmers = 0;
    for (auto &it = kmers.begin(); it != kmers.end(); ++it) {
        const T_REAL &kmer = *it;
        TAlphabet F = get_first(kmer)[k];
        TAlphabet W = get_first(kmer)[0];
        size_t idx = F * alphabet_size + W;
        sinks[idx].add(reinterpret_cast<const T_INT_REAL &>(kmer));
        num_kmers++;
    }
    std::for_each(sinks.begin(), sinks.end(), [](auto &f) { f.finish(); });
    logger->trace("Total number of real k-mers: {}", num_kmers);

    checkpoint->set_checkpoint(3);

    return names;
}

template <typename Decoder, typename KMER>
void skip_same_suffix(const KMER &el, Decoder &decoder, size_t suf) {
    while (!decoder.empty()) {
        KMER kmer(decoder.top());
        if (!KMER::compare_suffix(kmer, el, suf)) {
            break;
        }
        decoder.pop();
    }
}

std::pair<std::vector<std::string>, std::string>
concatenate_chunks(const std::filesystem::path &dir,
                   const std::vector<std::string> &dummy_sink_names,
                   const std::vector<std::string> &real_F_W,
                   BuildCheckpoint *checkpoint) {
    const uint8_t alphabet_size = KmerExtractor2Bit().alphabet.size();

    std::vector<std::string> real_split_by_W(alphabet_size);
    std::string dummy_sink_name = dir / "dummy_sink";
    for (TAlphabet W = 0; W < alphabet_size; ++W) {
        real_split_by_W[W] = dir/("real_split_by_W_" + std::to_string(W));
    }

    assert(checkpoint->checkpoint() >= 4);
    if (checkpoint->checkpoint() > 4) {
        return { real_split_by_W, dummy_sink_name };
    }

    // dummy sink k-mers are partitioned into blocks by F (kmer[1]), so simply
    // concatenating the blocks will result in a single ordered block
    logger->trace("Concatenating blocks of dummy sink k-mers ({} -> 1)...",
                  dummy_sink_names.size());
    std::vector<std::string> to_delete
            = common::concat(dummy_sink_names, dummy_sink_name);

    // similarly, the 16 blocks of the original k-mers can be concatenated in
    // groups of 4 without destroying the order
    logger->trace("Concatenating blocks of original real k-mers ({} -> {})...",
                  real_F_W.size(), alphabet_size);
    for (TAlphabet W = 0; W < alphabet_size; ++W) {
        std::vector<std::string> blocks;
        for (TAlphabet F = 0; F < alphabet_size; ++F) {
            blocks.push_back(real_F_W[F * alphabet_size + W]);
        }
        std::vector<std::string> original
                = common::concat(blocks, real_split_by_W[W]);
        to_delete.insert(to_delete.end(), original.begin(), original.end());
    }

    for (const auto &name : to_delete) {
        std::filesystem::remove(name);
    }

    checkpoint->set_checkpoint(5);
    return { real_split_by_W, dummy_sink_name };
}

/**
 * Generates non-redundant dummy-1 source k-mers and dummy sink kmers from #kmers.
 * @return a triplet containing the names of the original k-mer blocks, the dummy-1 source
 * k-mer blocks and the dummy sink k-mers
 */
template <typename T_REAL, typename T>
std::pair<std::vector<std::string>, std::vector<std::string>>
generate_dummy_1_kmers(size_t k,
                       size_t num_threads,
                       const std::filesystem::path &dir,
                       ChunkedWaitQueue<T_REAL> &kmers,
                       BuildCheckpoint *checkpoint) {
    using KMER = get_first_type_t<T>; // 64/128/256-bit KmerExtractorBOSS::KmerBOSS
    using KMER_INT = typename KMER::WordType; // KmerExtractorBOSS::KmerBOSS::WordType

    using KMER_REAL = get_first_type_t<T_REAL>; // KmerExtractorT::KmerBOSS without sentinel
    using KMER_INT_REAL = typename KMER_REAL::WordType; // KmerExtractorT::KmerBOSS::WordType

    // for a DNA alphabet, this will contain 16 chunks, split by kmer[0] and kmer[1]
    std::vector<std::string> real_F_W = split(k, dir, kmers, checkpoint);

    const uint8_t alphabet_size = KmerExtractor2Bit().alphabet.size();

    std::vector<Encoder<KMER_INT>> dummy_l1_chunks;
    std::vector<Encoder<KMER_INT>> dummy_sink_chunks;
    std::vector<std::string> dummy_l1_names(alphabet_size);
    std::vector<std::string> dummy_sink_names(alphabet_size);
    for (TAlphabet i = 0; i < alphabet_size; ++i) {
        dummy_l1_names[i] = dir/("dummy_source_1_" + std::to_string(i));
        dummy_sink_names[i] = dir/("dummy_sink_" + std::to_string(i));
    }

    assert(checkpoint->checkpoint() >= 3);
    if (checkpoint->checkpoint() > 3) {
        logger->info("Skipping generating dummy-1 source k-mers and dummy sink kmers");
        return { dummy_sink_names, real_F_W };
    }

    for (TAlphabet i = 0; i < alphabet_size; ++i) {
        dummy_l1_chunks.emplace_back(dummy_l1_names[i], ENCODER_BUFFER_SIZE);
        dummy_sink_chunks.emplace_back(dummy_sink_names[i], ENCODER_BUFFER_SIZE);
    }

    logger->info("Generating dummy-1 source k-mers and dummy sink k-mers...");
    uint64_t num_sink = 0;
    uint64_t num_source = 0;

    static constexpr size_t L = KMER::kBitsPerChar;
    KMER_INT kmer_delta = kmer::get_sentinel_delta<KMER_INT>(L, k + 1);
    // reset kmer[1] (the first character in k-mer, $ in dummy source) to zero
    kmer_delta &= ~KMER_INT(((1ull << L) - 1) << L);

    #pragma omp parallel for num_threads(num_threads) schedule(dynamic, 1)
    for (TAlphabet F = 0; F < alphabet_size; ++F) {
        // stream k-mers of pattern ***F*
        std::vector<std::string> F_chunks(real_F_W.begin() + F * alphabet_size,
                                          real_F_W.begin() + (F + 1) * alphabet_size);
        common::MergeDecoder<KMER_INT_REAL> it(F_chunks, false);

        std::vector<std::string> W_chunks; // chunks with k-mers of the form ****F
        for (TAlphabet c = 0; c < alphabet_size; ++c) {
            W_chunks.push_back(real_F_W[c * alphabet_size + F]);
        }
        common::ConcatDecoder<KMER_INT_REAL> sink_gen_it(W_chunks);

        while (!it.empty()) {
            KMER_REAL dummy_source(it.pop());
            // skip k-mers that would generate identical source dummy k-mers
            skip_same_suffix(dummy_source, it, 0);
            dummy_source.to_prev(k + 1, 0);
            // generate dummy sink k-mers from all non-dummy kmers smaller than |dummy_source|
            while (!sink_gen_it.empty() && sink_gen_it.top() < dummy_source.data()) {
                KMER_REAL v(sink_gen_it.pop());
                // skip k-mers with the same suffix as v, as they generate identical
                // dummy sink k-mers
                skip_same_suffix(v, sink_gen_it, 1);
                dummy_sink_chunks[F].add(kmer::get_sink_and_lift<KMER>(v, k + 1));
                num_sink++;
            }
            if (!sink_gen_it.empty()) {
                KMER_REAL top(sink_gen_it.top());
                if (KMER_REAL::compare_suffix(top, dummy_source, 1)) {
                    // The source dummy k-mer #dummy_source generated from #it is
                    // redundant iff it shares its suffix with another real k-mer (#top).
                    // In this case, #top generates a dummy sink k-mer redundant with #it.
                    // So if #dummy_source is redundant, the sink generated from #top is
                    // also redundant - so it's being skipped
                    skip_same_suffix(top, sink_gen_it, 1);
                    continue;
                }
            }
            // lift all and reset the first character to the sentinel 0 (apply mask)
            dummy_l1_chunks[F].add(kmer::transform<KMER>(dummy_source, k + 1) + kmer_delta);
            num_source++;
        }
        // handle leftover sink_gen_it
        while (!sink_gen_it.empty()) {
            KMER_REAL v(sink_gen_it.pop());
            skip_same_suffix(v, sink_gen_it, 1);
            dummy_sink_chunks[F].add(kmer::get_sink_and_lift<KMER>(v, k + 1));
            num_sink++;
        }
    }

    for (TAlphabet i = 0; i < alphabet_size; ++i) {
        dummy_sink_chunks[i].finish();
        dummy_l1_chunks[i].finish();
    }

    logger->trace("Generated {} dummy sink and {} dummy source k-mers", num_sink,
                  num_source);
    checkpoint->set_checkpoint(4);

    return { dummy_sink_names, real_F_W };
}

/**
 * Adds reverse complements
 */
template <typename T_REAL>
void add_reverse_complements(size_t k,
                             size_t num_threads,
                             size_t buffer_size,
                             const std::filesystem::path &dir,
                             ThreadPool& async_worker,
                             ChunkedWaitQueue<T_REAL> *kmers,
                             BuildCheckpoint *checkpoint) {
    assert(checkpoint->checkpoint() >= 1);
    if (checkpoint->checkpoint() > 2) {
        logger->info("Skipping generating reverse complements");
        return;
    }
    using T_INT_REAL = get_int_t<T_REAL>; // either KMER_INT or <KMER_INT, count>

    std::unique_ptr<common::SortedSetDisk<T_INT_REAL>> rc_set;
    std::vector<std::string> to_merge = { dir/"original" };
    if (checkpoint->checkpoint() == 2) {
        logger->info(
                "Continuing from checkpoint phase 2. Looking for 'original' and "
                "'rc/chunk_*' in {}",
                checkpoint->kmer_dir());
        if (!std::filesystem::exists(checkpoint->kmer_dir()/"original")) {
            logger->error(
                    "Could not find {}. Recovery not possible. Remove tmp dir to "
                    "restart the computation.",
                    checkpoint->kmer_dir()/"original");
            std::exit(1);
        }
        for (const auto &path : std::filesystem::directory_iterator(checkpoint->kmer_dir()/"rc")) {
            if (path.is_regular_file()
                    && path.path().filename().string().find("chunk_", 0) == 0
                    && path.path().filename().extension() == "") {
                logger->trace("Found chunk: {}", path.path().string());
                to_merge.push_back(path.path().string());
            }
        }
        if (to_merge.size() == 1) {
            logger->error(
                    "Could not find chunk_* files in {}. Recovery not possible. "
                    "Remove temp dir to restart the computation from scratch.",
                    checkpoint->kmer_dir());
            std::exit(1);
        }
    } else { //  checkpoint->checkpoint() == 1
        std::string rc_dir = dir/"rc";
        std::filesystem::create_directory(rc_dir);
        rc_set = std::make_unique<common::SortedSetDisk<T_INT_REAL>>(
                num_threads, buffer_size, rc_dir, std::numeric_limits<size_t>::max());

        common::EliasFanoEncoderBuffered<T_INT_REAL> original(dir/"original", ENCODER_BUFFER_SIZE);
        Vector<T_INT_REAL> buffer;
        buffer.reserve(10'000);
        logger->info("Adding reverse complements...");
        for (auto &it = kmers->begin(); it != kmers->end(); ++it) {
            const T_REAL &kmer = *it;
            const T_REAL &reverse
                    = rev_comp(k + 1, *it, KmerExtractor2Bit().complement_code());
            if (get_first(kmer) != get_first(reverse)) {
                buffer.push_back(reinterpret_cast<const T_INT_REAL &>(reverse));
                if (buffer.size() == buffer.capacity()) {
                    rc_set->insert(buffer.begin(), buffer.end());
                    buffer.resize(0);
                }
                original.add(reinterpret_cast<const T_INT_REAL &>(kmer));
            } else {
                if constexpr (utils::is_pair_v<T_REAL>) {
                    using C = typename T_REAL::second_type;
                    if (kmer.second >> (sizeof(C) * 8 - 1)) {
                        original.add({ kmer.first.data(), std::numeric_limits<C>::max() });
                    } else {
                        original.add({ kmer.first.data(), 2 * kmer.second });
                    }
                } else {
                    original.add(reinterpret_cast<const T_INT_REAL &>(kmer));
                }
            }
        }
        rc_set->insert(buffer.begin(), buffer.end());
        std::vector<std::string> to_insert = rc_set->files_to_merge();
        to_merge.insert(to_merge.end(), to_insert.begin(), to_insert.end());
        rc_set->clear(dir, false /* don't delete chunk files! */);
        original.finish();
        checkpoint->set_checkpoint(2);
    }

    // start merging #original with #reverse_complements into #kmers
    kmers->reset();
    async_worker.enqueue([to_merge = std::move(to_merge), kmers]() {
        common::MergeDecoder<T_INT_REAL> chunked_kmers(to_merge, false);
        auto &kmers_int = reinterpret_cast<ChunkedWaitQueue<T_INT_REAL> &>(*kmers);
        while (!chunked_kmers.empty()) {
            kmers_int.push(chunked_kmers.pop());
        }
        kmers->shutdown();
    });
}

/**
 * Specialization of recover_dummy_nodes for a disk-based container, such as
 * #SortedSetDisk and #SortedMultisetDisk.
 * The method first traverses the original kmers and generates dummy source k-mers of
 * prefix length 1 (dummy-1). At the next step, the non-redundant dummy-1 kmers are merged
 * with the original k-mers.
 * The method then gradually constructs dummy-i k-mers for i=2..k and writes them into
 * separate files, de-duped and sorted.
 * The final result is obtained by merging the original #kmers and dummy-1 kmers with
 * the dummy-k kmers, for k=2..k
 */
template <class KmerCollector, typename T_REAL, typename T>
void recover_dummy_nodes(const KmerCollector &kmer_collector,
                         ChunkedWaitQueue<T_REAL> &kmers,
                         ChunkedWaitQueue<T> *kmers_out,
                         ThreadPool &async_worker,
                         BuildCheckpoint *checkpoint) {
    using KMER_REAL = get_first_type_t<T_REAL>; // 64/128/256-bit KmerBOSS on 2 bits
    using T_INT_REAL = get_int_t<T_REAL>; // either KMER_REAL or <KMER_REAL, count>

    using KMER = get_first_type_t<T>; // 64/128/256-bit KmerBOSS with sentinel $ (on 3 bits)
    using KMER_INT = typename KMER::WordType; // the 64/128/256-bit integer in KMER

    uint32_t last_checkpoint = checkpoint->checkpoint();
    if (checkpoint->checkpoint() == 0) {
        checkpoint->set_kmer_dir(kmer_collector.tmp_dir());
        checkpoint->set_checkpoint(1);
    }

    size_t k = kmer_collector.get_k() - 1;
    const std::filesystem::path dir = checkpoint->kmer_dir();
    size_t num_threads = kmer_collector.num_threads();

    if (last_checkpoint == 1) {
        logger->info(
                "Continuing from checkpoint 1. Looking for chunk_* files in {}",
                checkpoint->kmer_dir());
        std::vector<std::string> file_names;
        namespace fs = std::filesystem;
        for (const auto & entry : fs::directory_iterator(checkpoint->kmer_dir())) {
            logger->trace("Checking {}", fs::canonical(entry.path()).string());
            if (!entry.is_directory()
                || fs::canonical(entry.path()).filename().string().rfind("temp_kmers") != 0) {
                logger->trace("Not ok!");
                continue;
            }
            for (const auto &path : fs::directory_iterator(entry.path())) {
                if (path.is_regular_file()
                    && path.path().filename().string().find("chunk_", 0) == 0
                    && path.path().filename().extension() == "") {
                    logger->trace("Found chunk: {}", path.path().string());
                    file_names.push_back(path.path().string());
                }
            }
        }
        if (file_names.empty()) {
            logger->error(
                    "Could not find chunk_* files in {}. Recovery not possible. "
                    "Remove temp dir to restart the computation from scratch.",
                    checkpoint->kmer_dir());
            std::exit(1);
        }
        kmers.reset();
        async_worker.enqueue([&kmers, file_names = std::move(file_names)]() {
          auto &kmers_int = reinterpret_cast<ChunkedWaitQueue<T_INT_REAL> &>(kmers);
            std::function<void(const T_INT_REAL &)> on_new_item
                    = [&kmers_int](const T_INT_REAL &v) { kmers_int.push(v); };
            common::merge_files(file_names, on_new_item, false);
            kmers.shutdown();
            std::for_each(file_names.begin(), file_names.end(),
                          [](const auto &f) { std::filesystem::remove(f); });
        });
    }

    if (kmer_collector.is_both_strands_mode()) {
        // compute the reverse complements of #kmers, then merge back into #kmers
        add_reverse_complements(k, num_threads, kmer_collector.buffer_size(), dir,
                                async_worker, &kmers, checkpoint);
    }

    auto [dummy_sink_names, real_F_W]
            = generate_dummy_1_kmers<T_REAL, T>(k, num_threads, dir, kmers, checkpoint);

    std::vector<std::string> real_split_by_W;
    std::string dummy_sink_name;
    std::tie(real_split_by_W, dummy_sink_name)
            = concatenate_chunks(dir, dummy_sink_names, real_F_W, checkpoint);

    // file names for the dummy_sink and dummy_source_1..k_0..3 kmers
    std::vector<std::string> dummy_chunk_names;
    const uint8_t alphabet_size = KmerExtractor2Bit().alphabet.size();
    for (size_t dummy_pref_len = 1; dummy_pref_len <= k; ++dummy_pref_len) {
        for (TAlphabet i = 0; i < alphabet_size; ++i) {
            std::string suffix = std::to_string(dummy_pref_len) + "_" + std::to_string(i);
            dummy_chunk_names.push_back(dir/("dummy_source_" + suffix));
        }
    }
    dummy_chunk_names.push_back(dummy_sink_name);

    if (checkpoint->checkpoint() < 6) {
        // generate dummy k-mers of prefix length 1..k
        logger->trace("Starting generating dummy-1..{} source k-mers...", k);
        for (size_t dummy_pref_len = 1; dummy_pref_len < k; ++dummy_pref_len) {

            std::vector<Encoder<KMER_INT>> next_chunks;
            for (TAlphabet i = 0; i < alphabet_size; ++i) {
                next_chunks.emplace_back(
                        dummy_chunk_names[dummy_pref_len * alphabet_size + i],
                        ENCODER_BUFFER_SIZE);
            }

            // chunks containing dummy k-mers of prefix length dummy_pref_len
            auto begin = dummy_chunk_names.begin() + (dummy_pref_len - 1) * alphabet_size;
            std::vector<std::string> current_names(begin, begin + alphabet_size);

            KMER prev_kmer(0);
            uint64_t num_kmers = 0;
            const std::function<void(const KMER_INT &)> &write_dummy
                    = [&](const KMER_INT &v) {
                          KMER kmer(v);
                          assert(kmer[0]);
                          kmer.to_prev(k + 1, BOSS::kSentinelCode);
                          if (prev_kmer != kmer) {
                              next_chunks[kmer[0] - 1].add(kmer.data());
                              prev_kmer = std::move(kmer);
                          }
                          num_kmers++;
                      };
            common::merge_files(current_names, write_dummy, false);

            std::for_each(next_chunks.begin(), next_chunks.end(),
                          [](auto &v) { v.finish(); });
            logger->trace("Number of dummy k-mers with dummy prefix of length {}: {}",
                          dummy_pref_len, num_kmers);
        }

        checkpoint->set_checkpoint(6);
    } else {
        logger->info("Skipping generating dummy-1..{} source k-mers", k);
    }

    // at this point, we have the original k-mers in real_split_by_W, the dummy-x k-mers
    // in dummy_chunks, and we merge them all into a single stream
    kmers_out->reset();

    // add the main dummy source k-mer
    if constexpr (utils::is_pair_v<T>) {
        kmers_out->push({KMER(0), 0});
    } else {
        kmers_out->push(KMER(0));
    }

    const KMER_INT kmer_delta
            = kmer::get_sentinel_delta<KMER_INT>(KMER::kBitsPerChar, k + 1);

    // push all other dummy and non-dummy k-mers to |kmers_out|
    async_worker.enqueue([k, kmer_delta, kmers_out, real_split_by_W, dummy_chunk_names]() {
        common::Transformed<common::MergeDecoder<T_INT_REAL>, T> decoder(
            [&](const T_INT_REAL &v) {
                if constexpr (utils::is_pair_v<T>) {
                    return T(kmer::transform<KMER>(reinterpret_cast<const KMER_REAL &>(v.first), k + 1)
                                + kmer_delta,
                             v.second);
                } else {
                    return kmer::transform<KMER>(reinterpret_cast<const KMER_REAL &>(v), k + 1) + kmer_delta;
                }
            },
            real_split_by_W, false /* remove sources */
        );

        common::Transformed<common::MergeDecoder<KMER_INT>, T> decoder_dummy(
            [](const KMER_INT &v) {
                if constexpr (utils::is_pair_v<T>) {
                    return T(reinterpret_cast<const KMER &>(v), 0);
                } else {
                    return reinterpret_cast<const KMER &>(v);
                }
            },
            dummy_chunk_names, false /* remove sources */
        );

        while (!decoder.empty() && !decoder_dummy.empty()) {
            if (get_first(decoder.top()) < get_first(decoder_dummy.top())) {
                kmers_out->push(decoder.pop());
            } else {
                kmers_out->push(decoder_dummy.pop());
            }
        }
        while (!decoder.empty()) {
            kmers_out->push(decoder.pop());
        }
        while (!decoder_dummy.empty()) {
            kmers_out->push(decoder_dummy.pop());
        }

        kmers_out->shutdown();
    });
}

inline std::vector<TAlphabet>
encode_filter_suffix_boss(const std::string &filter_suffix) {
    KmerExtractorBOSS kmer_extractor;
    std::vector<TAlphabet> filter_suffix_encoded;
    for (char c : filter_suffix) {
        filter_suffix_encoded.push_back(c == BOSS::kSentinel
                                        ? BOSS::kSentinelCode
                                        : kmer_extractor.encode(c));
    }
    return filter_suffix_encoded;
}

template <typename T_TO, typename T_FROM>
ChunkedWaitQueue<T_TO>& reinterpret_container(ChunkedWaitQueue<T_FROM> &container) {
    static_assert(sizeof(T_TO) == sizeof(T_FROM));
    return reinterpret_cast<ChunkedWaitQueue<T_TO>&>(container);
}

template <typename T_TO, typename T_FROM>
Vector<T_TO>& reinterpret_container(Vector<T_FROM> &container) {
    static_assert(sizeof(T_TO) == sizeof(T_FROM));
    return reinterpret_cast<Vector<T_TO>&>(container);
}


template <typename KmerCollector>
class BOSSChunkConstructor : public IBOSSChunkConstructor {
  public:
    BOSSChunkConstructor(size_t k,
                         bool both_strands_mode,
                         uint8_t bits_per_count,
                         const std::string &filter_suffix,
                         size_t num_threads,
                         double memory_preallocated,
                         const std::filesystem::path &tmp_dir,
                         size_t max_disk_space,
                         const BuildCheckpoint &checkpoint)
        : kmer_collector_(k + 1,
                          both_strands_mode,
                          encode_filter_suffix_boss(filter_suffix),
                          num_threads,
                          memory_preallocated,
                          tmp_dir,
                          max_disk_space,
                          both_strands_mode && filter_suffix.empty() /* keep only canonical k-mers */),
          bits_per_count_(bits_per_count), checkpoint_(checkpoint), tmp_dir_(tmp_dir) {
        if (filter_suffix.size()
                && filter_suffix == std::string(filter_suffix.size(), BOSS::kSentinel)) {
            kmer_collector_.add_kmer(std::vector<TAlphabet>(k + 1, BOSS::kSentinelCode));
        }
    }

    void add_sequence(std::string_view sequence, uint64_t count) override {
        kmer_collector_.add_sequence(sequence, count);
    }

    void add_sequences(std::vector<std::string>&& sequences) override {
        kmer_collector_.add_sequences(std::move(sequences));
    }

    void add_sequences(std::vector<std::pair<std::string, uint64_t>>&& sequences) override {
        kmer_collector_.add_sequences(std::move(sequences));
    }

    template <typename KMER, typename T, typename Container>
    BOSS::Chunk *build_chunk_2bit(Container &kmers) {
        logger->trace("Reconstructing all required dummy source k-mers...");

        Timer timer;
        ChunkedWaitQueue<utils::replace_first_t<KMER, T>> queue(ENCODER_BUFFER_SIZE);
        recover_dummy_nodes(kmer_collector_, kmers, &queue, async_worker_, &checkpoint_);
        logger->trace("Dummy source k-mers were reconstructed in {} sec", timer.elapsed());
<<<<<<< HEAD
        if (checkpoint_.phase() == 2) {
=======
        if (checkpoint_.phase() == 1) {
            logger->info("Phase 1 finished");
>>>>>>> caaf272c
            queue.reset();
            return nullptr;
        }
        return new BOSS::Chunk(KmerExtractorBOSS().alphabet.size(),
                               kmer_collector_.get_k() - 1,
                               kmer_collector_.is_both_strands_mode(), queue,
                               bits_per_count_, tmp_dir_);
    }

    BOSS::Chunk* build_chunk() override {
        BOSS::Chunk *result;
        typename KmerCollector::Data &kmer_ints = kmer_collector_.data();

        using T_INT = typename KmerCollector::Data::value_type;
        using T = get_kmer_t<typename KmerCollector::Kmer, T_INT>;
        auto &kmers = reinterpret_container<T>(kmer_ints);

        if constexpr(std::is_same_v<typename KmerCollector::Extractor,
                                    KmerExtractorBOSS>) {
            assert(kmer_collector_.suffix_length());
            // kmer_collector stores (BOSS::k_ + 1)-mers
            result = new BOSS::Chunk(kmer_collector_.alphabet_size(),
                                     kmer_collector_.get_k() - 1,
                                     kmer_collector_.is_both_strands_mode(),
                                     kmers,
                                     bits_per_count_,
                                     kmer_collector_.tmp_dir());
        } else {  // KmerExtractor2Bit
            static_assert(std::is_same_v<typename KmerCollector::Extractor,
                                         KmerExtractor2Bit>);
            assert(!kmer_collector_.suffix_length());

            if (kmer_collector_.get_k() * KmerExtractorBOSS::bits_per_char <= 64) {
                result = build_chunk_2bit<KmerExtractorBOSS::Kmer64, T>(kmers);
            } else if (kmer_collector_.get_k() * KmerExtractorBOSS::bits_per_char <= 128) {
                result = build_chunk_2bit<KmerExtractorBOSS::Kmer128, T>(kmers);
            } else {
                result = build_chunk_2bit<KmerExtractorBOSS::Kmer256, T>(kmers);
            }
        }

        kmer_collector_.clear();

        return result;
    }

    uint64_t get_k() const override { return kmer_collector_.get_k() - 1; }

  private:
    KmerCollector kmer_collector_;
    uint8_t bits_per_count_;
    /** Async executor for merging chunks, generating reverse complements, etc. */
    ThreadPool async_worker_ = ThreadPool(1, 1);
    BuildCheckpoint checkpoint_;
    std::filesystem::path tmp_dir_;
};

template <template <typename, class> class KmerContainer, typename... Args>
static std::unique_ptr<IBOSSChunkConstructor>
initialize_boss_chunk_constructor(size_t k,
                                  bool canonical_mode,
                                  uint8_t bits_per_count,
                                  const std::string &filter_suffix,
                                  const Args& ...args) {
    if (k < 1 || k > 256 / KmerExtractorBOSS::bits_per_char - 1) {
        logger->error("For succinct graph, k must be between 2 and {}",
                      256 / KmerExtractorBOSS::bits_per_char - 1);
        exit(1);
    }

#define ARGS k, canonical_mode, bits_per_count, filter_suffix, args...

    // collect real k-mers in tight layout only if suffix is empty
    if (filter_suffix.empty()) {
        if ((k + 1) * KmerExtractor2Bit::bits_per_char <= 64) {
            using Container = KmerContainer<KmerExtractor2Bit::KmerBOSS64, KmerExtractor2Bit>;
            return std::make_unique<BOSSChunkConstructor<Container>>(ARGS);

        } else if ((k + 1) * KmerExtractor2Bit::bits_per_char <= 128) {
            using Container = KmerContainer<KmerExtractor2Bit::KmerBOSS128, KmerExtractor2Bit>;
            return std::make_unique<BOSSChunkConstructor<Container>>(ARGS);

        } else {
            using Container = KmerContainer<KmerExtractor2Bit::KmerBOSS256, KmerExtractor2Bit>;
            return std::make_unique<BOSSChunkConstructor<Container>>(ARGS);
        }
    } else {
        if ((k + 1) * KmerExtractorBOSS::bits_per_char <= 64) {
            using Container = KmerContainer<KmerExtractorBOSS::Kmer64, KmerExtractorBOSS>;
            return std::make_unique<BOSSChunkConstructor<Container>>(ARGS);

        } else if ((k + 1) * KmerExtractorBOSS::bits_per_char <= 128) {
            using Container = KmerContainer<KmerExtractorBOSS::Kmer128, KmerExtractorBOSS>;
            return std::make_unique<BOSSChunkConstructor<Container>>(ARGS);
        } else {
            using Container = KmerContainer<KmerExtractorBOSS::Kmer256, KmerExtractorBOSS>;
            return std::make_unique<BOSSChunkConstructor<Container>>(ARGS);
        }
    }
}

template <typename KMER, class KMER_EXTRACTOR>
using KmerSetVector
    = KmerCollector<KMER, KMER_EXTRACTOR, common::SortedSet<typename KMER::WordType>>;

template <typename KMER, class KMER_EXTRACTOR>
using KmerMultsetVector8
    = KmerCollector<KMER, KMER_EXTRACTOR,
                    common::SortedMultiset<typename KMER::WordType, uint8_t>>;

template <typename KMER, class KMER_EXTRACTOR>
using KmerMultsetVector16
    = KmerCollector<KMER, KMER_EXTRACTOR,
                    common::SortedMultiset<typename KMER::WordType, uint16_t>>;

template <typename KMER, class KMER_EXTRACTOR>
using KmerMultsetVector32
    = KmerCollector<KMER, KMER_EXTRACTOR,
                    common::SortedMultiset<typename KMER::WordType, uint32_t>>;

template <typename KMER, class KMER_EXTRACTOR>
using KmerSetDisk
    = KmerCollector<KMER, KMER_EXTRACTOR,
                    common::SortedSetDisk<typename KMER::WordType>>;

template <typename KMER, class KMER_EXTRACTOR>
using KmerMultsetDiskVector8
    = KmerCollector<KMER, KMER_EXTRACTOR,
                    common::SortedMultisetDisk<typename KMER::WordType, uint8_t>>;

template <typename KMER, class KMER_EXTRACTOR>
using KmerMultsetDiskVector16
    = KmerCollector<KMER, KMER_EXTRACTOR,
                    common::SortedMultisetDisk<typename KMER::WordType, uint16_t>>;

template <typename KMER, class KMER_EXTRACTOR>
using KmerMultsetDiskVector32
    = KmerCollector<KMER, KMER_EXTRACTOR,
                    common::SortedMultisetDisk<typename KMER::WordType, uint32_t>>;

std::unique_ptr<IBOSSChunkConstructor>
IBOSSChunkConstructor::initialize(size_t k,
                                  bool canonical_mode,
                                  uint8_t bits_per_count,
                                  const std::string &filter_suffix,
                                  size_t num_threads,
                                  double memory_preallocated,
                                  kmer::ContainerType container_type,
                                  const std::filesystem::path &tmp_dir,
                                  size_t max_disk_space_bytes,
                                  const BuildCheckpoint& checkpoint) {
#define OTHER_ARGS k, canonical_mode, bits_per_count, filter_suffix, \
                   num_threads, memory_preallocated, tmp_dir, max_disk_space_bytes, checkpoint

    switch (container_type) {
        case kmer::ContainerType::VECTOR:
            if (!bits_per_count) {
                return initialize_boss_chunk_constructor<KmerSetVector>(OTHER_ARGS);
            } else if (bits_per_count <= 8) {
                return initialize_boss_chunk_constructor<KmerMultsetVector8>(OTHER_ARGS);
            } else if (bits_per_count <= 16) {
                return initialize_boss_chunk_constructor<KmerMultsetVector16>(OTHER_ARGS);
            } else if (bits_per_count <= 32) {
                return initialize_boss_chunk_constructor<KmerMultsetVector32>(OTHER_ARGS);
            } else {
                throw std::runtime_error(
                        "Error: trying to allocate too many bits per k-mer count");
            }
        case kmer::ContainerType::VECTOR_DISK:
            if (!bits_per_count) {
                return initialize_boss_chunk_constructor<KmerSetDisk>(OTHER_ARGS);
            } else if (bits_per_count <= 8) {
                return initialize_boss_chunk_constructor<KmerMultsetDiskVector8>(OTHER_ARGS);
            } else if (bits_per_count <= 16) {
                return initialize_boss_chunk_constructor<KmerMultsetDiskVector16>(OTHER_ARGS);
            } else if (bits_per_count <= 32) {
                return initialize_boss_chunk_constructor<KmerMultsetDiskVector32>(OTHER_ARGS);
            } else {
                throw std::runtime_error(
                        "Error: trying to allocate too many bits per k-mer count");
            }
        default:
            logger->error("Invalid container type {}", (int)container_type);
            std::exit(1);
    }
}

} // namespace boss
} // namespace graph
} // namespace mtg<|MERGE_RESOLUTION|>--- conflicted
+++ resolved
@@ -936,12 +936,8 @@
         ChunkedWaitQueue<utils::replace_first_t<KMER, T>> queue(ENCODER_BUFFER_SIZE);
         recover_dummy_nodes(kmer_collector_, kmers, &queue, async_worker_, &checkpoint_);
         logger->trace("Dummy source k-mers were reconstructed in {} sec", timer.elapsed());
-<<<<<<< HEAD
         if (checkpoint_.phase() == 2) {
-=======
-        if (checkpoint_.phase() == 1) {
-            logger->info("Phase 1 finished");
->>>>>>> caaf272c
+            logger->info("Phase 2 finished");
             queue.reset();
             return nullptr;
         }
