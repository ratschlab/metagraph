--- conflicted
+++ resolved
@@ -59,13 +59,7 @@
     // reset kmer[0] (the last character in k-mer, $ in dummy sink) to zero
     kmer_delta &= ~KMER_INT(KMER::kFirstCharMask);
 
-<<<<<<< HEAD
     const size_t alphabet_size = KmerExtractor2Bit().alphabet.size();
-=======
-    const size_t alphabet_size = KmerExtractorBOSS::alphabet.size();
-
-    Vector<T> &kmers = *kmers_p;
->>>>>>> c659a643
 
     // points to the current k-mer with the given first character
     std::vector<size_t> max_it(alphabet_size);
@@ -91,7 +85,6 @@
         shifted.to_next(k + 1, BOSS::kSentinelCode);
 
         TAlphabet last_char = kmer[0];
-
         while (it[last_char] < max_it[last_char]
                 && KMER_REAL::less(get_first(kmers[it[last_char]]), shifted)) {
             it[last_char]++;
@@ -174,55 +167,12 @@
 }
 
 template <typename T>
-<<<<<<< HEAD
 void add_reverse_complements(size_t k, size_t num_threads, Vector<T> *kmers) {
     size_t size = kmers->size();
     kmers->reserve(2 * size);
 
     logger->trace("Adding reverse complements...");
     for (T *kmer = kmers->data(); kmer != kmers->data() + size; ++kmer) {
-=======
-inline T
-reverse_complement(size_t k, const T &v, const std::vector<TAlphabet> &complement_code) {
-    using KMER = utils::get_first_type_t<T>;
-    using INT = typename KMER::WordType;
-    INT kmer = utils::get_first(v).data();
-    constexpr uint64_t mask = KMER::kFirstCharMask;
-    INT last_two_chars = complement_code[static_cast<TAlphabet>(kmer & mask)];
-    kmer >>= KMER::kBitsPerChar;
-    last_two_chars = (last_two_chars << KMER::kBitsPerChar)
-            | complement_code[static_cast<TAlphabet>(kmer & mask)];
-    kmer >>= KMER::kBitsPerChar;
-    INT result = 0;
-    for (uint32_t i = 2; i < k; ++i) {
-        TAlphabet next_char = kmer & mask;
-        assert(next_char >= 0 && next_char < complement_code.size());
-        result = (result << KMER::kBitsPerChar) | complement_code[next_char];
-        kmer >>= KMER::kBitsPerChar;
-    }
-    result = (result << 2 * KMER::kBitsPerChar) | last_two_chars;
-    if constexpr (utils::is_pair_v<T>) {
-        return T(KMER(result), v.second);
-    } else {
-        return KMER(result);
-    }
-}
-
-template <typename T>
-void add_reverse_complements(size_t k, size_t num_threads, Vector<T> *kmers) {
-    logger->trace("Adding reverse complements...");
-    size_t size = kmers->size();
-    if (size < 2) {
-        return;
-    }
-    // extra 20% for dummy kmers; better to waste some extra space now than to have a
-    // twice larger re-allocation after the reverse complements were added
-    kmers->reserve(2.4 * size);
-
-    T *kmer = kmers->data() + 1; // skip $$...$
-    const T *end = kmers->data() + size;
-    for(; kmer != end; ++kmer) {
->>>>>>> c659a643
         const T &rc = kmer::reverse_complement(k + 1, *kmer,
                                                KmerExtractorBOSS::kComplementCode);
         if (get_first(rc) != get_first(*kmer)) {
@@ -442,7 +392,7 @@
     // reset kmer[1] (the first character in k-mer, $ in dummy source) to zero
     kmer_delta &= ~KMER_INT(((1ull << L) - 1) << L);
 
-#pragma omp parallel for num_threads(num_threads) schedule(dynamic, 1)
+    #pragma omp parallel for num_threads(num_threads) schedule(dynamic, 1)
     for (TAlphabet F = 0; F < alphabet_size; ++F) {
 
         // stream k-mers of pattern ***F*
@@ -603,17 +553,10 @@
  * the dummy-k kmers, for k=2..k
  */
 template <class KmerCollector, typename T_REAL, typename T>
-<<<<<<< HEAD
 void recover_dummy_nodes(const KmerCollector &kmer_collector,
                          ChunkedWaitQueue<T_REAL> &kmers,
                          ChunkedWaitQueue<T> *kmers_out,
                          ThreadPool &async_worker) {
-=======
-void recover_dummy_nodes_disk(const KmerCollector &kmer_collector,
-                              ChunkedWaitQueue<T_REAL> &kmers,
-                              ChunkedWaitQueue<T> *kmers_out,
-                              ThreadPool &async_worker) {
->>>>>>> c659a643
     using KMER_REAL = get_first_type_t<T_REAL>; // 64/128/256-bit KmerBOSS
     using T_INT_REAL = get_int_t<T_REAL>; // either KMER_INT or <KMER_INT, count>
 
@@ -626,11 +569,7 @@
     const std::filesystem::path dir = kmer_collector.tmp_dir();
     size_t num_threads = kmer_collector.num_threads();
 
-<<<<<<< HEAD
     // compute the reverse complements of #kmers into #rc_set, then merge back into #kmers
-=======
-    // compute the reverse complements of #kmers to #rc_set, then merge back into #kmers
->>>>>>> c659a643
     std::string rc_dir = dir/"rc";
     std::filesystem::create_directory(rc_dir);
     common::SortedSetDisk<T_INT_REAL> rc_set(num_threads, kmer_collector.buffer_size(),
@@ -789,13 +728,7 @@
                           max_disk_space,
                           both_strands_mode && filter_suffix.empty() /* keep only canonical k-mers */),
           bits_per_count_(bits_per_count) {
-<<<<<<< HEAD
         if (filter_suffix == std::string(filter_suffix.size(), BOSS::kSentinel)) {
-=======
-        if (filter_suffix == std::string(filter_suffix.size(), BOSS::kSentinel)
-            && (!utils::is_instance_v<typename KmerCollector::Data, ChunkedWaitQueue>
-                || filter_suffix.size())) {
->>>>>>> c659a643
             kmer_collector_.add_kmer(std::vector<TAlphabet>(k + 1, BOSS::kSentinelCode));
         }
     }
@@ -822,32 +755,6 @@
 
         if constexpr(std::is_same_v<typename KmerCollector::Extractor,
                                     KmerExtractorBOSS>) {
-<<<<<<< HEAD
-=======
-            typename KmerCollector::Data &kmer_ints = kmer_collector_.data();
-
-            using T_INT = typename KmerCollector::Data::value_type;
-            using T = get_kmer_t<typename KmerCollector::Kmer, T_INT>;
-            auto &kmers = reinterpret_container<T>(kmer_ints);
-
-            if (!kmer_collector_.suffix_length()) {
-                logger->trace("Reconstructing all required dummy source k-mers...");
-                Timer timer;
-                if constexpr(std::is_same_v<typename KmerCollector::Data,
-                                            ChunkedWaitQueue<T_INT>>) {
-                    recover_dummy_nodes_disk(kmer_collector_, kmers, &kmers, async_worker_);
-                } else {
-                    // kmer_collector stores (BOSS::k_ + 1)-mers
-                    static_assert(std::is_same_v<typename KmerCollector::Data, Vector<T_INT>>);
-                    recover_dummy_nodes(kmer_collector_.get_k() - 1,
-                                        kmer_collector_.num_threads(),
-                                        kmer_collector_.is_both_strands_mode(),
-                                        &kmers);
-                }
-                logger->trace("Dummy source k-mers were reconstructed in {} sec",
-                              timer.elapsed());
-            }
->>>>>>> c659a643
 
             assert(kmer_collector_.suffix_length());
             // kmer_collector stores (BOSS::k_ + 1)-mers
@@ -864,7 +771,6 @@
             logger->trace("Reconstructing all required dummy source k-mers...");
             Timer timer;
 #define INIT_CHUNK(KMER) \
-<<<<<<< HEAD
             ChunkedWaitQueue<utils::replace_first_t<KMER, T>> queue(ENCODER_BUFFER_SIZE); \
             recover_dummy_nodes(kmer_collector_, kmers, &queue, async_worker_); \
             logger->trace("Dummy source k-mers were reconstructed in {} sec", timer.elapsed()); \
@@ -878,24 +784,6 @@
                 INIT_CHUNK(KmerExtractorBOSS::Kmer64);
             } else if (kmer_collector_.get_k() * KmerExtractorBOSS::bits_per_char <= 128) {
                 INIT_CHUNK(KmerExtractorBOSS::Kmer128);
-=======
-    ChunkedWaitQueue<utils::replace_first_t<KMER, T>> queue(ENCODER_BUFFER_SIZE); \
-    recover_dummy_nodes_disk(kmer_collector_, kmers, &queue, async_worker_); \
-    logger->trace("Dummy source k-mers were reconstructed in {} sec", timer.elapsed()); \
-    result = new BOSS::Chunk(KmerExtractorBOSS().alphabet.size(), \
-                             kmer_collector_.get_k() - 1, \
-                             kmer_collector_.is_both_strands_mode(), \
-                             queue, \
-                             bits_per_count_)
-
-                if (kmer_collector_.get_k() * KmerExtractorBOSS::bits_per_char <= 64) {
-                    INIT_CHUNK(KmerExtractorBOSS::Kmer64);
-                } else if (kmer_collector_.get_k() * KmerExtractorBOSS::bits_per_char <= 128) {
-                    INIT_CHUNK(KmerExtractorBOSS::Kmer128);
-                } else {
-                    INIT_CHUNK(KmerExtractorBOSS::Kmer256);
-                }
->>>>>>> c659a643
             } else {
                 INIT_CHUNK(KmerExtractorBOSS::Kmer256);
             }
