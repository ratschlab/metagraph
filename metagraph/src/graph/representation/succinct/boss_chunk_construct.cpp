--- conflicted
+++ resolved
@@ -589,15 +589,7 @@
     const std::filesystem::path dir = kmer_collector.tmp_dir();
     size_t num_threads = kmer_collector.num_threads();
 
-<<<<<<< HEAD
-    // compute the reverse complements of #kmers into #rc_set, then merge back into #kmers
-    std::string rc_dir = dir/"rc";
-    std::filesystem::create_directory(rc_dir);
-    common::SortedSetDisk<T_INT_REAL> rc_set(num_threads, kmer_collector.buffer_size(),
-                                             rc_dir, std::numeric_limits<size_t>::max());
-=======
     // compute the reverse complements of #kmers to #rc_set, then merge back into #kmers
->>>>>>> c2c9ec13
     if (kmer_collector.is_both_strands_mode()) {
         add_reverse_complements(k, num_threads, kmer_collector.buffer_size(), dir,
                                 async_worker, &kmers);
