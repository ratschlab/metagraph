#ifndef __SEQUENCE_GRAPH_HPP__
#define __SEQUENCE_GRAPH_HPP__

#include <vector>
#include <string>
#include <functional>
#include <iostream>
#include <memory>


namespace utils {
    std::string make_suffix(const std::string &str, const std::string &suffix);
} // namespace utils


namespace mtg {
namespace graph {

class SequenceGraph {
  public:
    // Node indexes [1,...,max_index], but only num_nodes of them are real.
    // For iteration, call `call_nodes`
    typedef uint64_t node_index;
    static constexpr uint64_t npos = 0;

    virtual ~SequenceGraph() {}

    // Insert sequence to graph and invoke callback |on_insertion| for each new
    // node index augmenting the range [1,...,max_index], including those not
    // pointing to any real node in graph. That is, the callback is invoked for
    // all new real nodes and all new dummy node indexes allocated in graph.
    // In short: max_index[after] = max_index[before] + {num_invocations}.
    virtual void add_sequence(std::string_view sequence,
                              const std::function<void(node_index)> &on_insertion = [](uint64_t) {}) = 0;

    // Traverse graph mapping sequence to the graph nodes
    // and run callback for each node until the termination condition is satisfied
    // TODO: move to AnnotatedSequenceGraph?
    virtual void map_to_nodes(std::string_view sequence,
                              const std::function<void(node_index)> &callback,
                              const std::function<bool()> &terminate = [](){ return false; }) const = 0;

    // Traverse graph mapping sequence to the graph nodes
    // and run callback for each node until the termination condition is satisfied.
    // Guarantees that nodes are called in the same order as the input sequence.
    // In canonical mode, non-canonical k-mers are not mapped to canonical ones
    virtual void map_to_nodes_sequentially(std::string_view sequence,
                                           const std::function<void(node_index)> &callback,
                                           const std::function<bool()> &terminate = [](){ return false; }) const = 0;

    // Given a node index, call the target nodes of all edges outgoing from it.
    virtual void adjacent_outgoing_nodes(node_index node,
                                         const std::function<void(node_index)> &callback) const = 0;
    // Given a node index, call the source nodes of all edges incoming to it.
    virtual void adjacent_incoming_nodes(node_index node,
                                         const std::function<void(node_index)> &callback) const = 0;

    virtual void call_nodes(const std::function<void(node_index)> &callback,
                            const std::function<bool()> &stop_early = [](){ return false; }) const;

    virtual uint64_t num_nodes() const = 0;
    virtual uint64_t max_index() const { return num_nodes(); };

    virtual bool load(const std::string &filename_base) = 0;
    virtual void serialize(const std::string &filename_base) const = 0;
    virtual std::string file_extension() const = 0;

    // Get string corresponding to |node|.
    // Note: Not efficient if sequences in nodes overlap. Use sparingly.
    virtual std::string get_node_sequence(node_index node) const = 0;

    /********************************************************/
    /******************* graph extensions *******************/
    /********************************************************/

    class GraphExtension {
      public:
        virtual ~GraphExtension() {}
        virtual bool load(const std::string &filename_base) = 0;
        virtual void serialize(const std::string &filename_base) const = 0;
        virtual bool is_compatible(const SequenceGraph &graph, bool verbose = true) const = 0;
    };

    // TODO: improve interface: either prohibit or support
    //       properly multiple extensions of the same type.
    //       Use GraphExtension::file_extension() or enum.
    void add_extension(std::shared_ptr<GraphExtension> extension);

    template <class ExtensionSubtype>
    ExtensionSubtype* get_extension_threadsafe() const {
        static_assert(std::is_base_of<GraphExtension, ExtensionSubtype>::value);
        for (auto &extension : extensions_) {
            if (auto *match = dynamic_cast<ExtensionSubtype*>(extension.get()))
                return match;
        }
        return nullptr;
    }

    template <class ExtensionSubtype>
    std::shared_ptr<ExtensionSubtype> get_extension() const {
        static_assert(std::is_base_of<GraphExtension, ExtensionSubtype>::value);
        for (auto extension : extensions_) {
            if (auto match = std::dynamic_pointer_cast<ExtensionSubtype>(extension))
                return match;
        }
        return nullptr;
    }

    template <class ExtensionSubtype>
    void remove_extension() {
        static_assert(std::is_base_of<GraphExtension, ExtensionSubtype>::value);
        for (auto it = extensions_.begin(); it != extensions_.end(); ++it) {
            if (auto match = std::dynamic_pointer_cast<ExtensionSubtype>(*it)) {
                extensions_.erase(it);
                return;
            }
        }
    }

    template <class ExtensionSubtype>
    void for_each(std::function<void(ExtensionSubtype &extension)> callback) {
        static_assert(std::is_base_of<GraphExtension, ExtensionSubtype>::value);
        for (auto extension : extensions_) {
            if (auto match = std::dynamic_pointer_cast<ExtensionSubtype>(extension))
                callback(*match);
        }
    };

    template <class ExtensionSubtype>
    std::shared_ptr<ExtensionSubtype> load_extension(const std::string &filename) {
        static_assert(std::is_base_of<GraphExtension, ExtensionSubtype>::value);
        remove_extension<ExtensionSubtype>();
        auto extension = std::make_shared<ExtensionSubtype>();

        if (!extension->load(utils::make_suffix(filename, file_extension())))
            return nullptr;

        add_extension(extension);
        return extension;
    }

    void serialize_extensions(const std::string &filename_base) const;

  private:
    std::vector<std::shared_ptr<GraphExtension>> extensions_;
};


class DeBruijnGraph : public SequenceGraph {
  private:
    std::vector<double> lrs1{}; // likelihood ratios

  public:
    enum Mode { BASIC = 0, CANONICAL, PRIMARY };

    virtual ~DeBruijnGraph() {}

    virtual size_t get_k() const = 0;

    virtual Mode get_mode() const = 0;

    // Traverse the outgoing edge
    virtual node_index traverse(node_index node, char next_char) const = 0;
    // Traverse the incoming edge
    virtual node_index traverse_back(node_index node, char prev_char) const = 0;

<<<<<<< HEAD

    // Traverse graph mapping sequence to the graph nodes
    // and run callback for each node until the termination condition is satisfied.
    // Guarantees that nodes are called in the same order as the input sequence.
    // In canonical mode, non-canonical k-mers are not mapped to canonical ones
    virtual void map_to_nodes_sequentially(std::string_view sequence,
                                           const std::function<void(node_index)> &callback,
                                           const std::function<bool()> &terminate = [](){ return false; }) const = 0;

=======
>>>>>>> 5086138c
    // Given a starting node and a sequence of edge labels, traverse the graph
    // forward. The traversal is terminated once terminate() returns true or
    // when the sequence is exhausted.
    // In canonical mode, non-canonical k-mers are NOT mapped to canonical ones.
    virtual void traverse(node_index start,
                          const char *begin,
                          const char *end,
                          const std::function<void(node_index)> &callback,
                          const std::function<bool()> &terminate = [](){ return false; }) const;

    typedef std::function<void(const std::string&, const std::vector<node_index>&)> CallPath;

    /**
     * Call contigs, a set of sequences covering each node in the graph exactly once.
     * @param num_threads number of threads to use for graph traversal
     * @param kmers_in_single_form if true, output each k-mer only in one of its forms
     * (canonical/non-canonical). That is, skip a k-mer if its reverse-complement has been
     * extracted.
     */
    virtual void call_sequences(const CallPath &callback,
                                size_t num_threads = 1,
                                bool kmers_in_single_form = false
//                              ,  const std::function<bool(node_index, node_index)> &pick_edge
//                                = [](node_index, node_index){ return false; }
            ) const; //Myrthe
    /**
     * Call all unitigs except short tips, where tips are
     * the unitigs with InDegree(first) + OutDegree(last) < 2.
     * If |kmers_in_single_form| is true, output each k-mer only in one of its
     * forms (canonical/non-canonical). That is, skip a k-mer if its
     * reverse-complement has been extracted.
     */
    virtual void call_unitigs(const CallPath &callback,
                              size_t num_threads = 1,
                              size_t min_tip_size = 1,
                              bool kmers_in_single_form = false) const;

    virtual void call_kmers(const std::function<void(node_index, const std::string&)> &callback) const;

    virtual size_t outdegree(node_index) const = 0;
    virtual bool has_single_outgoing(node_index node) const { return outdegree(node) == 1; }
    virtual bool has_multiple_outgoing(node_index node) const { return outdegree(node) > 1; }

    virtual size_t indegree(node_index) const = 0;
    virtual bool has_no_incoming(node_index node) const { return indegree(node) == 0; }
    virtual bool has_single_incoming(node_index node) const { return indegree(node) == 1; }

    virtual node_index kmer_to_node(std::string_view kmer) const;

    using OutgoingEdgeCallback = std::function<void(node_index /* target_kmer */,
                                                    char /* last_target_char */)>;
    virtual void call_outgoing_kmers(node_index kmer,
                                     const OutgoingEdgeCallback &callback) const = 0;

    using IncomingEdgeCallback = std::function<void(node_index /* source_kmer */,
                                                    char /* first_source_char */)>;
    virtual void call_incoming_kmers(node_index kmer,
                                     const IncomingEdgeCallback &callback) const = 0;

    // Check whether graph contains fraction of nodes from the sequence
    virtual bool find(std::string_view sequence, double discovery_fraction = 1) const;

    virtual bool operator==(const DeBruijnGraph &other) const;
    virtual bool operator!=(const DeBruijnGraph &other) const { return !operator==(other); }

    virtual const std::string& alphabet() const = 0;

    virtual void print(std::ostream &out) const;

    friend std::ostream& operator<<(std::ostream &out, const DeBruijnGraph &graph);

    // Call all nodes that have no incoming edges
    virtual void call_source_nodes(const std::function<void(node_index)> &callback) const;

    void lrt_resize(size_t size); // Myrthe
    void lrt_set_value(double value, size_t index);
    mutable std::vector<double> lrs{}; // likelihood ratios

};


// returns the edge rank, starting from zero
size_t incoming_edge_rank(const SequenceGraph &graph,
                          SequenceGraph::node_index source,
                          SequenceGraph::node_index target);

std::vector<SequenceGraph::node_index>
map_to_nodes(const SequenceGraph &graph, std::string_view sequence);

std::vector<SequenceGraph::node_index>
map_to_nodes_sequentially(const SequenceGraph &graph, std::string_view sequence);

void reverse_complement_seq_path(const SequenceGraph &graph,
                                 std::string &seq,
                                 std::vector<SequenceGraph::node_index> &path);

} // namespace graph
} // namespace mtg

#endif // __SEQUENCE_GRAPH_HPP__<|MERGE_RESOLUTION|>--- conflicted
+++ resolved
@@ -147,9 +147,6 @@
 
 
 class DeBruijnGraph : public SequenceGraph {
-  private:
-    std::vector<double> lrs1{}; // likelihood ratios
-
   public:
     enum Mode { BASIC = 0, CANONICAL, PRIMARY };
 
@@ -164,18 +161,6 @@
     // Traverse the incoming edge
     virtual node_index traverse_back(node_index node, char prev_char) const = 0;
 
-<<<<<<< HEAD
-
-    // Traverse graph mapping sequence to the graph nodes
-    // and run callback for each node until the termination condition is satisfied.
-    // Guarantees that nodes are called in the same order as the input sequence.
-    // In canonical mode, non-canonical k-mers are not mapped to canonical ones
-    virtual void map_to_nodes_sequentially(std::string_view sequence,
-                                           const std::function<void(node_index)> &callback,
-                                           const std::function<bool()> &terminate = [](){ return false; }) const = 0;
-
-=======
->>>>>>> 5086138c
     // Given a starting node and a sequence of edge labels, traverse the graph
     // forward. The traversal is terminated once terminate() returns true or
     // when the sequence is exhausted.
@@ -197,10 +182,7 @@
      */
     virtual void call_sequences(const CallPath &callback,
                                 size_t num_threads = 1,
-                                bool kmers_in_single_form = false
-//                              ,  const std::function<bool(node_index, node_index)> &pick_edge
-//                                = [](node_index, node_index){ return false; }
-            ) const; //Myrthe
+                                bool kmers_in_single_form = false) const;
     /**
      * Call all unitigs except short tips, where tips are
      * the unitigs with InDegree(first) + OutDegree(last) < 2.
@@ -249,11 +231,6 @@
 
     // Call all nodes that have no incoming edges
     virtual void call_source_nodes(const std::function<void(node_index)> &callback) const;
-
-    void lrt_resize(size_t size); // Myrthe
-    void lrt_set_value(double value, size_t index);
-    mutable std::vector<double> lrs{}; // likelihood ratios
-
 };
 
 
