--- conflicted
+++ resolved
@@ -21,11 +21,7 @@
 class CanonicalDBG : public DBGWrapper<DeBruijnGraph> {
   public:
     template <typename Graph>
-<<<<<<< HEAD
-    explicit CanonicalDBG(Graph graph, size_t cache_size = 1024);
-=======
-    explicit CanonicalDBG(Graph&& graph, size_t cache_size = 100'000);
->>>>>>> 78680ec1
+    explicit CanonicalDBG(Graph&& graph, size_t cache_size = 1024);
 
     CanonicalDBG(const CanonicalDBG &canonical)
           : CanonicalDBG(canonical.graph_ptr_ ? canonical.graph_ptr_ : canonical.graph_,
