--- conflicted
+++ resolved
@@ -104,27 +104,7 @@
 
     virtual void call_kmers(const std::function<void(node_index, const std::string&)> &callback) const override final;
     virtual void call_nodes(const std::function<void(node_index)> &callback,
-<<<<<<< HEAD
-                            const std::function<bool()> &stop_early = [](){ return false; }) const override;
-
-    virtual const DeBruijnGraph& get_base_graph() const override { return graph_; }
-
-    virtual bool operator==(const CanonicalDBG &other) const {
-        return graph_ == other.graph_;
-    }
-
-    virtual bool operator==(const DeBruijnGraph &other) const override;
-
-    void reverse_complement(std::string &seq, std::vector<node_index> &path) const;
-
-    inline node_index get_base_node(node_index node) const {
-        assert(node);
-        assert(node <= offset_ * 2);
-        return node > offset_ ? node - offset_ : node;
-    }
-=======
                             const std::function<bool()> &stop_early = [](){ return false; }) const override final;
->>>>>>> cc68a17e
 
     virtual bool operator==(const DeBruijnGraph &other) const override final;
 
