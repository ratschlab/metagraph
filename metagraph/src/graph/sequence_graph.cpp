#include "sequence_graph.hpp"
#include "weighted_graph.hpp"

#include <cassert>

typedef DeBruijnGraph::node_index node_index;


node_index DeBruijnGraph::kmer_to_node(const char *begin) const {
    return kmer_to_node(std::string(begin, get_k()));
}

node_index DeBruijnGraph::kmer_to_node(const std::string &kmer) const {
    assert(kmer.size() == get_k());

    node_index node = npos;
    map_to_nodes_sequentially(kmer.begin(), kmer.end(),
                              [&node](node_index i) { node = i; });
    return node;
}

// Check whether graph contains fraction of nodes from the sequence
bool DeBruijnGraph::find(const std::string &sequence,
                         double discovery_fraction) const {
    if (sequence.length() < get_k())
        return false;

    const size_t num_kmers = sequence.length() - get_k() + 1;
    const size_t max_kmers_missing = num_kmers * (1 - discovery_fraction);
    const size_t min_kmers_discovered = num_kmers - max_kmers_missing;
    size_t num_kmers_discovered = 0;
    size_t num_kmers_missing = 0;

    map_to_nodes(sequence,
        [&](node_index node) {
            if (node) {
                num_kmers_discovered++;
            } else {
                num_kmers_missing++;
            }
        },
        [&]() { return num_kmers_missing > max_kmers_missing
                        || num_kmers_discovered >= min_kmers_discovered; }
    );

    return num_kmers_missing <= max_kmers_missing;
}

bool DeBruijnGraph::operator==(const DeBruijnGraph &) const {
    throw std::runtime_error("Not implemented");
    return false;
}

void DeBruijnGraph::call_nodes(const std::function<void(node_index)> &callback,
                               const std::function<bool()> &stop_early) const {
    const auto nnodes = num_nodes();
    for (node_index i = 1; i <= nnodes && !stop_early(); ++i) {
        callback(i);
    }
}

void call_sequences_from(const DeBruijnGraph &graph,
                         node_index start,
                         const std::function<void(const std::string&)> &callback,
                         sdsl::bit_vector *visited,
                         sdsl::bit_vector *discovered,
                         bool call_unitigs = false,
                         uint64_t min_tip_size = 0) {
    assert((min_tip_size <= 1 || call_unitigs)
                && "tip pruning works only for unitig extraction");
    assert(visited);
    assert(discovered);
    assert(!(*visited)[start]);

    std::stack<std::tuple<node_index, std::string, char>> paths;
    std::vector<std::pair<node_index, char>> targets;

    (*discovered)[start] = true;
    auto cur_node_seq = graph.get_node_sequence(start);
    paths.emplace(start,
                  cur_node_seq.substr(0, graph.get_k() - 1),
                  cur_node_seq.back());

    // keep traversing until we have worked off all branches from the queue
    while (paths.size()) {
        auto [node, sequence, next_char] = std::move(paths.top());
        paths.pop();
        start = node;

        // traverse simple path until we reach its tail or
        // the first edge that has been already visited
        while (!(*visited)[node]) {
            assert(node);
            assert((*discovered)[node]);

            sequence.push_back(next_char);
            assert(sequence.length() >= graph.get_k());
            (*visited)[node] = true;

            targets.clear();
            graph.call_outgoing_kmers(node,
                [&](const auto &next, char c) { targets.emplace_back(next, c); }
            );

            if (targets.empty())
                break;

            if (targets.size() == 1
                    && (!call_unitigs || graph.indegree(targets.front().first) == 1)) {
                std::tie(node, next_char) = targets[0];
                (*discovered)[node] = true;
                continue;
            }

            auto new_seq = sequence.substr(sequence.length() - graph.get_k() + 1);
            node_index next_node = DeBruijnGraph::npos;
            //  _____.___
            //      \.___
            for (const auto& [next, c] : targets) {
                if (next_node == DeBruijnGraph::npos
                        && !call_unitigs
                        && !(*visited)[next]) {
                    (*discovered)[next] = true;
                    next_node = next;
                    next_char = c;
                } else if (!(*discovered)[next]) {
                    (*discovered)[next] = true;
                    paths.emplace(next, new_seq, c);
                }
            }

            if (next_node == DeBruijnGraph::npos)
                break;

            node = next_node;
        }

        if (sequence.size() >= graph.get_k()
              && (!call_unitigs
                  // check if long
                  || sequence.size() >= graph.get_k() + min_tip_size - 1
                  // check if not tip
                  || graph.indegree(start) + graph.outdegree(node) >= 2)) {
            callback(sequence);
        }
    }
}

void call_sequences(const DeBruijnGraph &graph,
                    const std::function<void(const std::string&)> &callback,
                    bool call_unitigs,
                    uint64_t min_tip_size = 0) {
    sdsl::bit_vector discovered(graph.num_nodes() + 1, false);
    sdsl::bit_vector visited(graph.num_nodes() + 1, false);

    auto call_paths_from = [&](const auto &node) {
        call_sequences_from(graph,
                            node,
                            callback,
                            &visited,
                            &discovered,
                            call_unitigs,
                            min_tip_size);
    };

    // start with the source nodes (those with indegree == 0)
    //  .____  or  .____
    //              \___
    //
    graph.call_source_nodes([&](const auto &node) {
        assert(!visited[node]);
        assert(!graph.indegree(node));

        call_paths_from(node);
    });

    // then forks
    //  ____.____
    //       \___
    //
    graph.call_nodes([&](const auto &node) {
        if (!visited[node] && graph.outdegree(node) > 1) {
            graph.call_outgoing_kmers(node, [&](const auto &next, char) {
                if (!visited[next] && graph.outdegree(next) == 1)
                    call_paths_from(next);
            });
        }
    });

    // then the rest (loops)
    graph.call_nodes([&](const auto &node) {
        if (!visited[node])
            call_paths_from(node);
    });
}

void DeBruijnGraph
::call_sequences(const std::function<void(const std::string&)> &callback) const {
    ::call_sequences(*this, callback, false);
}

void DeBruijnGraph
::call_unitigs(const std::function<void(const std::string&)> &callback,
               size_t min_tip_size) const {
    ::call_sequences(*this, callback, true, min_tip_size);
}

/**
 * Traverse graph and iterate over all nodes
 */
void DeBruijnGraph
::call_kmers(const std::function<void(node_index, const std::string&)> &callback) const {
    sdsl::bit_vector visited(num_nodes() + 1, false);
    std::stack<std::pair<node_index, std::string>> nodes;

    call_nodes([&](node_index i) {
        if (visited[i])
            return;

        nodes.emplace(i, get_node_sequence(i));
        while (nodes.size()) {
            // FYI: structured binding is a new thing that often
            // leads to issues, so avoid using it.
            // https://bit.ly/2JI6oci
            auto [node, sequence] = std::move(nodes.top());
            nodes.pop();

            while (!visited[node]) {
                visited[node] = true;
                callback(node, sequence);
                sequence.assign(sequence.begin() + 1, sequence.end());

                auto next_node = npos;
                char next_c = '\0';
                call_outgoing_kmers(
                    node,
                    [&, &sequence=sequence](const auto &next, char c) {
                        if (visited[next])
                            return;

                        if (next_node == npos) {
                            std::tie(next_node, next_c) =  std::tie(next, c);
                        } else {
                            nodes.emplace(next, sequence + c);
                        }
                    }
                );

                if (next_node == npos)
                    break;

                node = next_node;
                sequence.push_back(next_c);
            }
        }
    });
}

void DeBruijnGraph::print(std::ostream &out) const {
    auto vertex_header = std::string("Vertex");
    vertex_header.resize(get_k(), ' ');

    out << "Index"
        << "\t" << vertex_header
        << std::endl;

    call_nodes([&](node_index i) {
        out << i
            << "\t" << get_node_sequence(i)
            << std::endl;
    });
}

void DeBruijnGraph
::call_source_nodes(const std::function<void(node_index)> &callback) const {
    call_nodes([&](node_index i) {
        if (!indegree(i))
            callback(i);
    });
}


std::ostream& operator<<(std::ostream &out, const DeBruijnGraph &graph) {
    graph.print(out);
    return out;
}

<<<<<<< HEAD
template <class DBG>
bool DBGExtensions<DBG>::load_extensions(const std::string &filename_base) {
    auto graph = static_cast<DBG*>(this);

    // any new graph extension types should be added explicitly here
    if (DBGWeights<>::has_file(*graph, filename_base) && !this->template get_extension<DBGWeights<>>())
        this->add_extension(std::make_shared<DBGWeights<>>());

    for (auto extension : this->extensions_) {
        if (!extension->load(*dynamic_cast<const DBG*>(this), filename_base))
            return false;
    }
    return true;
};

template <class DBG>
void DBGExtensions<DBG>::serialize_extensions(const std::string &filename_base) const {
    for (auto extension : this->extensions_) {
        extension->serialize(*dynamic_cast<const DBG*>(this), filename_base);
    }
};

template class DBGExtensions<DeBruijnGraph>;
=======
// returns the edge rank, starting from zero
size_t incoming_edge_rank(const DeBruijnGraph &graph,
                          DeBruijnGraph::node_index source,
                          DeBruijnGraph::node_index target) {
    assert(source && source <= graph.num_nodes());
    assert(target && target <= graph.num_nodes());

    assert(graph.get_node_sequence(source).substr(1)
                == graph.get_node_sequence(target).substr(0, graph.get_k() - 1));

    std::vector<node_index> adjacent_nodes;
    adjacent_nodes.reserve(10);

    graph.adjacent_incoming_nodes(target, &adjacent_nodes);

    uint64_t edge_rank = 0;

    for (node_index node : adjacent_nodes) {
        if (node == source)
            return edge_rank;

        edge_rank++;
    }

    throw std::runtime_error("the edge does not exist in graph");
}
>>>>>>> 8299f7df
<|MERGE_RESOLUTION|>--- conflicted
+++ resolved
@@ -285,7 +285,6 @@
     return out;
 }
 
-<<<<<<< HEAD
 template <class DBG>
 bool DBGExtensions<DBG>::load_extensions(const std::string &filename_base) {
     auto graph = static_cast<DBG*>(this);
@@ -309,7 +308,7 @@
 };
 
 template class DBGExtensions<DeBruijnGraph>;
-=======
+
 // returns the edge rank, starting from zero
 size_t incoming_edge_rank(const DeBruijnGraph &graph,
                           DeBruijnGraph::node_index source,
@@ -335,5 +334,4 @@
     }
 
     throw std::runtime_error("the edge does not exist in graph");
-}
->>>>>>> 8299f7df
+}