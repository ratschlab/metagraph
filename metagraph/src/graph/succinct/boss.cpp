--- conflicted
+++ resolved
@@ -1707,7 +1707,6 @@
     } while (!get_last(root++));
 }
 
-<<<<<<< HEAD
 
 // Methods for inferring node degrees with a mask
 
@@ -1739,37 +1738,15 @@
     return std::make_pair(edge, true);
 }
 
-bool masked_outgoing_dead_end(const BOSS &boss,
-                              uint64_t i,
-                              TAlphabet s,
-                              const bitmap *subgraph_mask) {
-    assert(i);
-
-    if (s == BOSS::kSentinelCode)
-        return true;
-
-    i = boss.fwd(i);
-    if (!subgraph_mask)
-        return !boss.get_W(i);
-
-    do {
-        if (s != BOSS::kSentinelCode && (*subgraph_mask)[i])
-            return false;
-    } while (--i > 0 && !boss.get_last(i));
-
-    return true;
-}
-
 // Return true if the indegree if i's corresponding node is zero
 bool masked_indegree_zero(const BOSS &boss,
                           uint64_t i,
                           const bitmap &subgraph_mask) {
     assert(i);
-    assert(subgraph_mask[i]);
 
     bool found = false;
-    boss.call_adjacent_incoming_edges(
-        i,
+    boss.call_incoming_to_target(
+        boss.bwd(i),
         [&](auto next_edge) {
             if (found)
                 return;
@@ -1779,21 +1756,6 @@
     );
 
     return !found;
-}
-
-bool masked_incoming_dead_end(const BOSS &boss,
-                              uint64_t i,
-                              TAlphabet s,
-                              const bitmap *subgraph_mask) {
-    assert(i);
-
-    if (s == BOSS::kSentinelCode)
-        return true;
-
-    if (!subgraph_mask || !masked_indegree_zero(boss, i, *subgraph_mask))
-        return !boss.get_minus_k_value(i, boss.get_k()).first;
-
-    return true;
 }
 
 // If there is a single or no incoming edges, return true.
@@ -1805,19 +1767,12 @@
     if (!subgraph_mask)
         return boss.is_single_incoming(i);
 
-    assert((*subgraph_mask)[i]);
-
-    auto d = boss.get_W(i);
-    auto begin = i;
-    if (d >= boss.alph_size) {
-        d = d % boss.alph_size;
-        begin = boss.pred_W(i, d);
-    }
+    auto d = boss.get_W(i) % boss.alph_size;
+    auto begin = boss.pred_W(i, d, d);
     auto end = i + 1 <= boss.num_edges() ? boss.succ_W(i + 1, d) : i + 1;
-    d += boss.alph_size;
 
     bool found = false;
-    for (i = begin; i < end; i = i + 1 < end ? boss.succ_W(i + 1, d) : end) {
+    for (i = begin; i < end; i = i + 1 < end ? boss.succ_W(i + 1, d + boss.alph_size) : end) {
         if ((*subgraph_mask)[i]) {
             if (found)
                 return false;
@@ -1828,7 +1783,7 @@
 
     return true;
 }
-=======
+
 // traverse graph from the specified (k+1)-mer/edge and call
 // all paths reachable from it
 void call_paths(const BOSS &boss,
@@ -1838,8 +1793,8 @@
                 bool split_to_unitigs,
                 sdsl::bit_vector *discovered_ptr,
                 sdsl::bit_vector *visited_ptr,
-                ProgressBar &progress_bar);
->>>>>>> d00bddbd
+                ProgressBar &progress_bar,
+                bitmap *subgraph_mask);
 
 /**
  * Traverse graph and extract directed paths covering the graph
@@ -1866,53 +1821,40 @@
     //
     auto last_source = succ_last(1);
     for (uint64_t i = 1; i <= last_source; ++i) {
-<<<<<<< HEAD
         if (!subgraph_mask || (*subgraph_mask)[i])
-            call_paths(i, callback, split_to_unitigs, &discovered, &visited, subgraph_mask, progress_bar);
-    }
-
-    if (subgraph_mask) {
+            ::call_paths(*this, i, callback, split_to_unitigs,
+                         &discovered, &visited, progress_bar, subgraph_mask);
+    }
+
+    if (subgraph_mask)
         call_zeros(visited, [&](uint64_t i) {
-            if ((*subgraph_mask)[i]
-                    && masked_indegree_zero(*this, i, *subgraph_mask)) {
-                call_paths(i, callback, split_to_unitigs,
-                           &discovered, &visited, subgraph_mask, progress_bar);
-            }
+            if (!(*subgraph_mask)[i])
+                return;
+
+            auto d = get_W(i) % alph_size;
+            auto j = pred_W(i, d, d);
+
+            if (masked_indegree_zero(*this, j, *subgraph_mask))
+                ::call_paths(*this, i, callback, split_to_unitigs,
+                             &discovered, &visited, progress_bar, subgraph_mask);
         });
-=======
-        ::call_paths(*this, i, callback, split_to_unitigs,
-                     &discovered, &visited, progress_bar);
->>>>>>> d00bddbd
-    }
 
     // then all forks
     //  ____.____
     //       \___
     //
-<<<<<<< HEAD
-    for (uint64_t i = 1; i < W_->size(); ++i) {
-        if (!visited[i] && !masked_pick_single_outgoing(*this, i, subgraph_mask).second)
-            call_paths(i, callback, split_to_unitigs, &discovered, &visited, subgraph_mask, progress_bar);
-    }
-
-    // process all the cycles left that have not been traversed
-    for (uint64_t i = 1; i < W_->size(); ++i) {
-        if (!visited[i] && (!subgraph_mask || (*subgraph_mask)[i]))
-            call_paths(i, callback, split_to_unitigs, &discovered, &visited, subgraph_mask, progress_bar);
-    }
-=======
     call_zeros(visited, [&](uint64_t i) {
-        if (!is_single_outgoing(i))
+        if (!masked_pick_single_outgoing(*this, i, subgraph_mask).second)
             ::call_paths(*this, i, callback, split_to_unitigs,
-                         &discovered, &visited, progress_bar);
+                         &discovered, &visited, progress_bar, subgraph_mask);
     });
 
     // process all the cycles left that have not been traversed
     call_zeros(visited, [&](uint64_t i) {
-        ::call_paths(*this, i, callback, split_to_unitigs,
-                     &discovered, &visited, progress_bar);
+        if (!subgraph_mask || (*subgraph_mask)[i])
+            ::call_paths(*this, i, callback, split_to_unitigs,
+                         &discovered, &visited, progress_bar, subgraph_mask);
     });
->>>>>>> d00bddbd
 }
 
 struct Edge {
@@ -1924,18 +1866,11 @@
                 edge_index starting_kmer,
                 BOSS::Call<std::vector<edge_index>&&,
                            std::vector<TAlphabet>&&> callback,
-<<<<<<< HEAD
-                      bool split_to_unitigs,
-                      sdsl::bit_vector *discovered_ptr,
-                      sdsl::bit_vector *visited_ptr,
-                      bitmap *subgraph_mask,
-                      ProgressBar &progress_bar) const {
-=======
                 bool split_to_unitigs,
                 sdsl::bit_vector *discovered_ptr,
                 sdsl::bit_vector *visited_ptr,
-                ProgressBar &progress_bar) {
->>>>>>> d00bddbd
+                ProgressBar &progress_bar,
+                bitmap *subgraph_mask) {
     assert(discovered_ptr && visited_ptr);
 
     auto &discovered = *discovered_ptr;
@@ -1970,30 +1905,23 @@
 
             // stop traversing if we call unitigs and this
             // is not the only incoming edge
-<<<<<<< HEAD
             bool continue_traversal = !split_to_unitigs
-                || masked_is_single_incoming(*this, edge, subgraph_mask);
-=======
-            bool continue_traversal = !split_to_unitigs || boss.is_single_incoming(edge);
->>>>>>> d00bddbd
+                || masked_is_single_incoming(boss, edge, subgraph_mask);
 
             // make one traversal step
             edge = boss.fwd(edge);
 
             // traverse if there is only one outgoing edge
-<<<<<<< HEAD
             auto [outgoing, is_single] = masked_pick_single_outgoing(
-                *this, edge, subgraph_mask
+                boss, edge, subgraph_mask
             );
+
             if (continue_traversal && is_single) {
                 if (subgraph_mask && !(*subgraph_mask)[outgoing])
                     break;
 
                 edge = outgoing;
 
-=======
-            if (continue_traversal && boss.is_single_outgoing(edge)) {
->>>>>>> d00bddbd
                 discovered[edge] = true;
                 continue;
             }
@@ -2094,36 +2022,15 @@
          *          1 ..._._._._._$
          *          2 ..._._./
          */
-<<<<<<< HEAD
-        bool outgoing_dead_end = masked_outgoing_dead_end(*this,
-                                                          edges.back(),
-                                                          path.back(),
-                                                          subgraph_mask);
-
-        bool incoming_dead_end = masked_incoming_dead_end(*this,
-                                                          edges.front(),
-                                                          path.front(),
-                                                          subgraph_mask);
-
-        if ((!outgoing_dead_end && !incoming_dead_end)
-                // this is a short dead-end
-                // ...check if not a source tip
-                || (incoming_dead_end
-                        && !outgoing_dead_end
-                        && !masked_pick_single_outgoing(*this, fwd(edges.back()), subgraph_mask).second)
-                // this is a short dead-end but not a source tip
-                // ...check if not a sink tip
-                || (outgoing_dead_end
-                        && !incoming_dead_end
-                        && !masked_is_single_incoming(*this, bwd(edges.front()), subgraph_mask)))
-=======
 
         uint64_t last_fwd = 0;
 
         // if the last node has multiple outgoing edges,
         // it is clearly neither a sink tip nor a source tip.
         if (path.back() != kSentinelCode
-                && !is_single_outgoing(last_fwd = fwd(edges.back()))) {
+                && !masked_pick_single_outgoing(*this,
+                                                last_fwd = fwd(edges.back()),
+                                                subgraph_mask).second) {
             callback(sequence);
             return;
         }
@@ -2136,8 +2043,9 @@
         //       Make sure there are no redundant dummy edges when this
         //       function is called.
         if (path.front() != kSentinelCode
-                && !is_single_incoming(first_bwd = bwd(edges.front()))) {
->>>>>>> d00bddbd
+                && !masked_is_single_incoming(*this,
+                                              first_bwd = bwd(edges.front()),
+                                              subgraph_mask)) {
             callback(sequence);
             return;
         }
