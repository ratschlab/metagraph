#include "boss_chunk_construct.hpp"

#include <ips4o.hpp>

#include "utils/template_utils.hpp"
#include "common/sorted_set.hpp"
#include "common/sorted_multiset.hpp"
#include "common/sorted_set_disk.hpp"
#include "common/deque_vector.hpp"
#include "common/unix_tools.hpp"
#include "kmer/kmer_collector.hpp"
#include "boss_chunk.hpp"

template <typename KMER>
using KmerMultsetVector = KmerCollector<KMER,
                                      KmerExtractorBOSS,
                                      SortedMultiset<KMER, uint8_t, Vector<std::pair<KMER, uint8_t>>>>;

template <typename KMER>
using KmerMultsetDeque = KmerCollector<KMER,
                                     KmerExtractorBOSS,
                                     SortedMultiset<KMER, uint8_t, DequeStorage<std::pair<KMER, uint8_t>>>>;

template <typename KMER>
using KmerSetVector = KmerCollector<KMER,
                                        KmerExtractorBOSS,
                                        SortedSet<KMER, Vector<KMER>>>;

template <typename KMER>
using KmerSetDeque = KmerCollector<KMER,
                                       KmerExtractorBOSS,
                                       SortedSet<KMER, DequeStorage<KMER>>>;

template <typename KMER>
using KmerSetDisk = KmerCollector<KMER,
                                      KmerExtractorBOSS,
                                      SortedSetDisk<KMER>>;

template <typename KMER,
          typename KmerCount = uint8_t,
          class Container = Vector<std::pair<KMER, KmerCount>>>
using KmerMultset = KmerCollector<KMER,
                                KmerExtractorBOSS,
                                SortedMultiset<KMER, KmerCount, Container>>;

/**
 * What type of data structure to use in the #KmerSet.
 */
enum class ExtractorContainer {
    DEQUE,
    VECTOR,
    /**
     * Uses several vectors that are written to disk and then merged, as defined
     * in #SortedSetDisk
     */
    VECTOR_DISK
};

constexpr static ExtractorContainer kExtractorContainer = ExtractorContainer::VECTOR;

const static uint8_t kBitsPerCount = 8;


template <class Array>
void sort_and_remove_duplicates(Array *array,
                                size_t num_threads,
                                size_t offset) {
    ips4o::parallel::sort(array->begin() + offset, array->end(),
                          utils::LessFirst(),
                          num_threads);
    // remove duplicates
    auto unique_end = std::unique(array->begin() + offset, array->end(),
                                  utils::EqualFirst());
    array->erase(unique_end, array->end());
}

template <typename Array>
void shrink_kmers(Array *kmers,
                  size_t num_threads,
                  bool verbose,
                  size_t offset) {
    if (verbose) {
        std::cout << "Allocated capacity exceeded, filter out non-unique k-mers..."
                  << std::flush;
    }

    size_t prev_num_kmers = kmers->size();
    sort_and_remove_duplicates(kmers, num_threads, offset);

    if (verbose) {
        std::cout << " done. Number of kmers reduced from " << prev_num_kmers
                                                  << " to " << kmers->size() << ", "
                  << (kmers->size() * sizeof(typename Array::value_type) >> 20) << "Mb" << std::endl;
    }
}

template <class Container, typename KMER>
inline KMER& push_back(Container &kmers, const KMER &kmer) {
    if constexpr(utils::is_pair<typename Container::value_type>::value) {
        kmers.emplace_back(kmer, 0);
        return kmers.back().first;
    } else {
        kmers.push_back(kmer);
        return kmers.back();
    }
}

// Although this function could be parallelized better,
// the experiments show it's already fast enough.
// k is node length
template <typename Array>
void recover_source_dummy_nodes(size_t k,
                                Array *kmers,
                                size_t num_threads,
                                bool verbose) {
    using KMER = std::remove_reference_t<decltype(utils::get_first((*kmers)[0]))>;

    size_t dummy_begin = kmers->size();
    size_t num_dummy_parent_kmers = 0;

    for (size_t i = 0; i < dummy_begin; ++i) {
        const KMER &kmer = utils::get_first((*kmers)[i]);
        // we never add reads shorter than k
        assert(kmer[1] != 0 || kmer[0] != 0 || kmer[k] == 0);

        auto node_last_char = kmer[1];
        auto edge_label = kmer[0];
        // check if it's not a source dummy kmer
        if (node_last_char || !edge_label)
            continue;

        num_dummy_parent_kmers++;

        if (kmers->size() + 1 > kmers->capacity())
            shrink_kmers(kmers, num_threads, verbose, dummy_begin);

        push_back(*kmers, kmer).to_prev(k + 1, BOSS::kSentinelCode);
    }
    if (verbose) {
        std::cout << "Number of dummy k-mers with dummy prefix of length 1: "
                  << num_dummy_parent_kmers << std::endl;
    }
    sort_and_remove_duplicates(kmers, num_threads, dummy_begin);

    if (verbose) {
        std::cout << "Number of dummy k-mers with dummy prefix of length 2: "
                  << kmers->size() - dummy_begin << std::endl;
    }

    for (size_t c = 3; c < k + 1; ++c) {
        size_t succ_dummy_begin = dummy_begin;
        dummy_begin = kmers->size();

        for (size_t i = succ_dummy_begin; i < dummy_begin; ++i) {
            if (kmers->size() + 1 > kmers->capacity())
                shrink_kmers(kmers, num_threads, verbose, dummy_begin);

            push_back(*kmers, utils::get_first((*kmers)[i])).to_prev(k + 1, BOSS::kSentinelCode);
        }
        sort_and_remove_duplicates(kmers, num_threads, dummy_begin);

        if (verbose) {
            std::cout << "Number of dummy k-mers with dummy prefix of length " << c
                      << ": " << kmers->size() - dummy_begin << std::endl;
        }
    }
    ips4o::parallel::sort(kmers->begin(), kmers->end(),
                          utils::LessFirst(),
                          num_threads);
}

inline std::vector<KmerExtractorBOSS::TAlphabet>
encode_filter_suffix_boss(const std::string &filter_suffix) {
    KmerExtractorBOSS kmer_extractor;
    std::vector<typename KmerExtractorBOSS::TAlphabet> filter_suffix_encoded;
    std::transform(
        filter_suffix.begin(), filter_suffix.end(),
        std::back_inserter(filter_suffix_encoded),
        [&kmer_extractor](char c) {
            return c == BOSS::kSentinel
                            ? BOSS::kSentinelCode
                            : kmer_extractor.encode(c);
        }
    );
    return filter_suffix_encoded;
}

template <typename KmerCollector>
class BOSSChunkConstructor : public IBOSSChunkConstructor {
    friend IBOSSChunkConstructor;

    template <template <typename KMER> class KmerContainer, typename... Args>
    friend std::unique_ptr<IBOSSChunkConstructor>
    initialize_boss_chunk_constructor(size_t k, const Args& ...args);

  private:
    BOSSChunkConstructor(size_t k,
                         bool canonical_mode = false,
                         const std::string &filter_suffix = "",
                         size_t num_threads = 1,
                         double memory_preallocated = 0,
                         bool verbose = false)
          : kmer_storage_(k + 1,
                          canonical_mode,
                          encode_filter_suffix_boss(filter_suffix),
                          num_threads,
                          memory_preallocated,
                          verbose) {
        if (filter_suffix == std::string(filter_suffix.size(), BOSS::kSentinel)) {
            kmer_storage_.insert_dummy(std::vector<KmerExtractorBOSS::TAlphabet>(k + 1, BOSS::kSentinelCode));
        }
    }

    void add_sequence(std::string&& sequence, uint64_t count) {
        kmer_storage_.add_sequence(std::move(sequence), count);
    }

    void add_sequences(std::function<void(CallString)> generate_sequences) {
        kmer_storage_.add_sequences(generate_sequences);
    }

    BOSS::Chunk* build_chunk() {
        auto &kmers = kmer_storage_.data();

        if (!kmer_storage_.suffix_length()) {
            if (kmer_storage_.verbose()) {
                std::cout << "Reconstructing all required dummy source k-mers..."
                          << std::endl;
            }
            Timer timer;

            // kmer_collector stores (BOSS::k_ + 1)-mers
            recover_source_dummy_nodes(kmer_storage_.get_k() - 1,
                                       &kmers,
                                       kmer_storage_.num_threads(),
                                       kmer_storage_.verbose());

            if (kmer_storage_.verbose())
                std::cout << "Dummy source k-mers were reconstructed in "
                          << timer.elapsed() << "sec" << std::endl;
        }

        if constexpr(std::is_same_v<typename KmerCollector::Data,
                                    DequeStorage<typename KmerCollector::Value>>) {
            kmers.shrink_to_fit();
        }

        BOSS::Chunk *result;

        if constexpr(utils::is_pair<typename KmerCollector::Value>::value) {
            // kmer_collector stores (BOSS::k_ + 1)-mers
            result = new BOSS::Chunk(kmer_storage_.alphabet_size(),
                                     kmer_storage_.get_k() - 1,
                                     kmer_storage_.is_both_strands_mode(),
                                     kmers,
                                     kBitsPerCount);
        } else {
            // kmer_collector stores (BOSS::k_ + 1)-mers
            result = new BOSS::Chunk(kmer_storage_.alphabet_size(),
                                     kmer_storage_.get_k() - 1,
                                     kmer_storage_.is_both_strands_mode(),
                                     kmers);
        }

        kmer_storage_.clear();

        return result;
    }

    uint64_t get_k() const { return kmer_storage_.get_k() - 1; }

    KmerCollector kmer_storage_;
};

template <template <typename KMER> class KmerContainer, typename... Args>
static std::unique_ptr<IBOSSChunkConstructor>
initialize_boss_chunk_constructor(size_t k, const Args& ...args) {
    if ((k + 1) * KmerExtractorBOSS::bits_per_char <= 64) {
        return std::unique_ptr<IBOSSChunkConstructor>(
            new BOSSChunkConstructor<KmerContainer<KmerExtractorBOSS::Kmer64>>(k, args...)
        );
    } else if ((k + 1) * KmerExtractorBOSS::bits_per_char <= 128) {
        return std::unique_ptr<IBOSSChunkConstructor>(
            new BOSSChunkConstructor<KmerContainer<KmerExtractorBOSS::Kmer128>>(k, args...)
        );
    } else {
        return std::unique_ptr<IBOSSChunkConstructor>(
            new BOSSChunkConstructor<KmerContainer<KmerExtractorBOSS::Kmer256>>(k, args...)
        );
    }
}

std::unique_ptr<IBOSSChunkConstructor>
IBOSSChunkConstructor
::initialize(size_t k,
             bool canonical_mode,
             bool count_kmers,
             const std::string &filter_suffix,
             size_t num_threads,
             double memory_preallocated,
             bool verbose) {

    #define OTHER_ARGS k, canonical_mode, filter_suffix, num_threads, memory_preallocated, verbose

    if (count_kmers) {
        switch (kExtractorContainer) {
            case ExtractorContainer::VECTOR:
                return initialize_boss_chunk_constructor<KmerMultsetVector>(OTHER_ARGS);
            case ExtractorContainer::DEQUE:
<<<<<<< HEAD
                // return initialize_boss_chunk_constructor<KmerCounterDeque>(OTHER_ARGS);
=======
                return initialize_boss_chunk_constructor<KmerMultsetDeque>(OTHER_ARGS);
>>>>>>> 61ef3237
            default:
                throw std::logic_error(
                        "Unsupported extractor container specified for "
                        "counter. Only VECTOR and DEQUE are supported");
        }
    } else {
        switch (kExtractorContainer) {
            case ExtractorContainer::VECTOR:
                return initialize_boss_chunk_constructor<KmerSetVector>(OTHER_ARGS);
            case ExtractorContainer::DEQUE:
<<<<<<< HEAD
                // return initialize_boss_chunk_constructor<KmerCollectorDeque>
                // (OTHER_ARGS);
=======
                return initialize_boss_chunk_constructor<KmerSetDeque>(OTHER_ARGS);
>>>>>>> 61ef3237
            case ExtractorContainer::VECTOR_DISK:
                return initialize_boss_chunk_constructor<KmerSetDisk>(OTHER_ARGS);
            default:
                throw std::logic_error(
                        "Unknown extractor container: " +
                        to_string(static_cast<uint32_t>(kExtractorContainer)));
        }
    }
}<|MERGE_RESOLUTION|>--- conflicted
+++ resolved
@@ -6,7 +6,6 @@
 #include "common/sorted_set.hpp"
 #include "common/sorted_multiset.hpp"
 #include "common/sorted_set_disk.hpp"
-#include "common/deque_vector.hpp"
 #include "common/unix_tools.hpp"
 #include "kmer/kmer_collector.hpp"
 #include "boss_chunk.hpp"
@@ -17,19 +16,9 @@
                                       SortedMultiset<KMER, uint8_t, Vector<std::pair<KMER, uint8_t>>>>;
 
 template <typename KMER>
-using KmerMultsetDeque = KmerCollector<KMER,
-                                     KmerExtractorBOSS,
-                                     SortedMultiset<KMER, uint8_t, DequeStorage<std::pair<KMER, uint8_t>>>>;
-
-template <typename KMER>
 using KmerSetVector = KmerCollector<KMER,
                                         KmerExtractorBOSS,
                                         SortedSet<KMER, Vector<KMER>>>;
-
-template <typename KMER>
-using KmerSetDeque = KmerCollector<KMER,
-                                       KmerExtractorBOSS,
-                                       SortedSet<KMER, DequeStorage<KMER>>>;
 
 template <typename KMER>
 using KmerSetDisk = KmerCollector<KMER,
@@ -47,7 +36,6 @@
  * What type of data structure to use in the #KmerSet.
  */
 enum class ExtractorContainer {
-    DEQUE,
     VECTOR,
     /**
      * Uses several vectors that are written to disk and then merged, as defined
@@ -240,11 +228,6 @@
                           << timer.elapsed() << "sec" << std::endl;
         }
 
-        if constexpr(std::is_same_v<typename KmerCollector::Data,
-                                    DequeStorage<typename KmerCollector::Value>>) {
-            kmers.shrink_to_fit();
-        }
-
         BOSS::Chunk *result;
 
         if constexpr(utils::is_pair<typename KmerCollector::Value>::value) {
@@ -306,12 +289,6 @@
         switch (kExtractorContainer) {
             case ExtractorContainer::VECTOR:
                 return initialize_boss_chunk_constructor<KmerMultsetVector>(OTHER_ARGS);
-            case ExtractorContainer::DEQUE:
-<<<<<<< HEAD
-                // return initialize_boss_chunk_constructor<KmerCounterDeque>(OTHER_ARGS);
-=======
-                return initialize_boss_chunk_constructor<KmerMultsetDeque>(OTHER_ARGS);
->>>>>>> 61ef3237
             default:
                 throw std::logic_error(
                         "Unsupported extractor container specified for "
@@ -321,13 +298,6 @@
         switch (kExtractorContainer) {
             case ExtractorContainer::VECTOR:
                 return initialize_boss_chunk_constructor<KmerSetVector>(OTHER_ARGS);
-            case ExtractorContainer::DEQUE:
-<<<<<<< HEAD
-                // return initialize_boss_chunk_constructor<KmerCollectorDeque>
-                // (OTHER_ARGS);
-=======
-                return initialize_boss_chunk_constructor<KmerSetDeque>(OTHER_ARGS);
->>>>>>> 61ef3237
             case ExtractorContainer::VECTOR_DISK:
                 return initialize_boss_chunk_constructor<KmerSetDisk>(OTHER_ARGS);
             default:
