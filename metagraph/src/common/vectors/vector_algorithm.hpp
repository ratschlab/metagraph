--- conflicted
+++ resolved
@@ -313,7 +313,6 @@
     }
 }
 
-<<<<<<< HEAD
 inline uint64_t atomic_fetch(const sdsl::int_vector<> &vector,
                              uint64_t i,
                              std::mutex &backup_mutex,
@@ -519,9 +518,6 @@
     return 0;
 }
 
-=======
->>>>>>> 1754312c
-
 template <class Bitmap, class Callback>
 void call_ones(const Bitmap &vector, uint64_t begin, uint64_t end, Callback callback) {
     assert(begin <= end);
