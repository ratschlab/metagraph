#include "vector_algorithm.hpp"

#include <cmath>
#include <mutex>

#include <sdsl/uint128_t.hpp>

#include "common/utils/simd_utils.hpp"
#include "common/threads/threading.hpp"
#include "common/vectors/bit_vector_sdsl.hpp"
#include "common/vectors/bit_vector_adaptive.hpp"

using sdsl::uint128_t;


sdsl::bit_vector to_sdsl(const std::vector<bool> &vector) {
    sdsl::bit_vector result(vector.size(), 0);

    for (size_t i = 0; i < vector.size(); ++i) {
        if (vector[i])
            result[i] = 1;
    }

    return result;
}

sdsl::bit_vector to_sdsl(const std::vector<uint8_t> &vector) {
    sdsl::bit_vector result(vector.size(), 0);

    uint64_t i = 0;
#ifdef __AVX2__
    for ( ; i + 32 <= vector.size(); i += 32) {
        result.set_int(
            i,
            ~_mm256_movemask_epi8(_mm256_cmpeq_epi8(
                _mm256_loadu_si256(reinterpret_cast<const __m256i*>(&vector[i])),
                _mm256_setzero_si256()
            )),
            32
        );
    }
#endif

#ifdef __SSE2__
    for ( ; i + 16 <= vector.size(); i += 16) {
        result.set_int(
            i,
            ~_mm_movemask_epi8(_mm_cmpeq_epi8(
                _mm_loadu_si128(reinterpret_cast<const __m128i*>(&vector[i])),
                _mm_setzero_si128()
            )),
            16
        );
    }
#endif

    for ( ; i < vector.size(); i += 64) {
        uint64_t word = 0;
        uint8_t width = std::min(static_cast<uint64_t>(64), result.size() - i);
        for (int64_t j = i + width - 1; j >= static_cast<int64_t>(i); --j) {
            word = (word << 1) | static_cast<bool>(vector[j]);
        }

        result.set_int(i, word, width);
    }

    assert(static_cast<size_t>(std::count_if(vector.begin(), vector.end(),
                                             [](uint8_t a) { return a; }))
        == sdsl::util::cnt_one_bits(result));

    return result;
}

sdsl::int_vector<> pack_vector(sdsl::int_vector<>&& vector,
                               uint8_t bits_per_number) {
    if (bits_per_number == vector.width()) {
        return std::move(vector);
    } else {
        return pack_vector(vector, bits_per_number);
    }
}

uint64_t count_ones(const sdsl::bit_vector &vector,
                    uint64_t begin, uint64_t end) {
    assert(begin <= end);
    assert(end <= vector.size());

    if (begin == end)
        return 0;

    if (end - begin <= 64)
        return sdsl::bits::cnt(vector.get_int(begin, end - begin));

    const uint64_t *data = vector.data() + (begin >> 6);
    const uint64_t *data_end = vector.data() + ((end + 63) >> 6);

    uint64_t count = 0;

    if (begin & 0x3F) {
        count += sdsl::bits::cnt((*data++) & (~sdsl::bits::lo_set[begin & 0x3F]));
    }

#ifdef __AVX2__
    size_t diff = ((data_end - data) >> 6) << 6;
    __m256i counts = popcnt_avx2_hs(data, diff);
    data += diff;

    for ( ; data + 4 <= data_end; data += 4) {
        counts = _mm256_add_epi64(
            counts,
            popcnt256(_mm256_loadu_si256(reinterpret_cast<const __m256i*>(data)))
        );
    }

    count += haddall_epi64(counts);
#endif

    while (data < data_end) {
        count += sdsl::bits::cnt(*data++);
    }

    if (end & 0x3F)
        count -= sdsl::bits::cnt((*(--data)) & (~sdsl::bits::lo_set[end & 0x3F]));

    return count;
}

uint64_t inner_prod(const sdsl::bit_vector &first,
                    const sdsl::bit_vector &second) {
    assert(first.size() == second.size());

    if (first.empty())
        return 0;

    const uint64_t *first_data = first.data();
    const uint64_t *first_end = first.data() + (first.capacity() >> 6);
    const uint64_t *second_data = second.data();

    uint64_t count = 0;

#ifdef __AVX2__
    size_t diff = ((first_end - first_data) >> 6) << 6;
    __m256i counts = inner_prod_avx2_hs(first_data, second_data, diff);
    first_data += diff;
    second_data += diff;

    for ( ; first_data + 4 <= first_end; first_data += 4, second_data += 4) {
        counts = _mm256_add_epi64(
            counts,
            popcnt256(_mm256_and_si256(
                _mm256_loadu_si256(reinterpret_cast<const __m256i*>(first_data)),
                _mm256_loadu_si256(reinterpret_cast<const __m256i*>(second_data))
            ))
        );
    }

    count += haddall_epi64(counts);
#endif

    while (first_data < first_end) {
        count += sdsl::bits::cnt(*(first_data++) & *(second_data++));
    }

    if (first.size() & 0x3F) {
        count -= sdsl::bits::cnt((*(--first_data))
            & *(--second_data)
            & (~sdsl::bits::lo_set[first.size() & 0x3F]));
    }

    return count;
}

// check if the bit vector is sparser than the threshold for its type
bool is_sparser(const bit_vector &bv,
                double threshold_stat,
                double threshold_sd,
                double threshold_rrr,
                double threshold_other) {
    if (bv.size() < 64u)
        return false;

    double density = static_cast<double>(bv.num_set_bits()) / bv.size();

    if (auto *adaptive = dynamic_cast<const bit_vector_adaptive *>(&bv)) {
        switch (adaptive->representation_tag()) {
            case bit_vector_adaptive::STAT_VECTOR:
                return density < threshold_stat;
            case bit_vector_adaptive::SD_VECTOR:
                return density < threshold_sd;
            case bit_vector_adaptive::RRR_VECTOR:
                return density < threshold_rrr;
            case bit_vector_adaptive::IL4096_VECTOR:
                return density < threshold_stat;
        }
    }

    if (dynamic_cast<const bit_vector_stat *>(&bv))
        return density < threshold_stat;

    if (dynamic_cast<const bit_vector_sd *>(&bv))
        return density < threshold_sd;

    if (dynamic_cast<const bit_vector_rrr<> *>(&bv))
        return density < threshold_rrr;

    if (dynamic_cast<const bit_vector_il<> *>(&bv))
        return density < threshold_stat;

    if (dynamic_cast<const bit_vector_il<4096> *>(&bv))
        return density < threshold_stat;

    return density < threshold_other;
}

void compute_or(const std::vector<const bit_vector *> &columns,
                sdsl::bit_vector *result,
                ThreadPool &thread_pool) {
    uint64_t size = columns.at(0)->size();

    assert(result);
    assert(result->size() == size);

    const uint64_t block_size
        = std::max(size / 100, static_cast<uint64_t>(1'000'000)) & ~0x3Full;
    // Each block is a multiple of 64 bits for thread safety
    assert(!(block_size & 0x3F));

    std::vector<std::future<void>> results;

    for (uint64_t i = 0; i < size; i += block_size) {
        results.push_back(thread_pool.enqueue([&](uint64_t begin, uint64_t end) {
            std::fill(result->data() + (begin >> 6),
                      result->data() + ((end + 63) >> 6),
                      0);

            for (const auto &col_ptr : columns) {
                assert(col_ptr);
                assert(col_ptr->size() == size);

                if (is_sparser(*col_ptr, 0, 0.2, 0.01, 0.01)) {
                    col_ptr->call_ones_in_range(begin, end,
                        [result](uint64_t k) { (*result)[k] = true; }
                    );
                } else {
                    assert((begin & 0x3F) == 0);

                    uint64_t i;
                    for (i = begin; i + 64 <= end; i += 64) {
                        result->data()[i / 64] |= col_ptr->get_int(i, 64);
                    }
                    if (i < end)
                        result->data()[i / 64] |= col_ptr->get_int(i, end - i);
                }
            }

        }, i, std::min(i + block_size, size)));
    }

    std::for_each(results.begin(), results.end(), [](auto &res) { res.wait(); });
}

std::unique_ptr<bit_vector> compute_or(const std::vector<const bit_vector *> &columns,
                                       uint64_t *buffer,
                                       ThreadPool &thread_pool) {
    const uint64_t vector_size = columns.at(0)->size();
    const uint64_t block_size = std::max(vector_size / 100,
                                         static_cast<uint64_t>(100'000));

    std::vector<std::pair<uint64_t *, uint64_t *>>
            results((vector_size + block_size - 1) / block_size);

    std::vector<std::future<void>> futures;
    std::atomic<uint64_t> num_set_bits = 0;

    for (uint64_t i = 0; i < vector_size; i += block_size) {
        futures.push_back(thread_pool.enqueue([&](uint64_t begin, uint64_t end) {
            // estimate the maximum number of set bits in the result
            uint64_t buffer_size = 0;
            for (size_t j = 0; j < columns.size(); ++j) {
                buffer_size += columns[j]->rank1(end - 1)
                                - (begin ? columns[j]->rank1(begin - 1) : 0);
            }
<<<<<<< HEAD
            // reserve space for 3 buffers of size |buffer_size| each
            uint64_t *buff = __atomic_fetch_add(&buffer, buffer_size * 3,
                                                __ATOMIC_RELAXED);
=======
>>>>>>> d754b68c

            std::pair<uint64_t *, uint64_t *> &result = results[begin / block_size];
            std::pair<uint64_t *, uint64_t *> buffer_pos;
            std::pair<uint64_t *, uint64_t *> buffer_merge;
<<<<<<< HEAD
            result.first = result.second = buff;
            buffer_pos.first = buffer_pos.second = buff + buffer_size;
            buffer_merge.first = buffer_merge.second = buff + 2 * buffer_size;
=======

            #pragma omp critical
            {
                // reserve space for 3 buffers of size |buffer_size| each
                result.first = result.second = buffer;
                buffer_pos.first = buffer_pos.second = buffer + buffer_size;
                buffer_merge.first = buffer_merge.second = buffer + 2 * buffer_size;
                buffer += 3 * buffer_size;
            }
>>>>>>> d754b68c

            // write the positions of ones in the first vector to |result|
            columns[0]->call_ones_in_range(begin, end,
                [&](uint64_t k) { *(result.second++) = k; }
            );

            // iterate through all other columns and merge them sequentially
            //TODO: use multiway merge if there are more than two columns?
            for (size_t j = 1; j < columns.size(); ++j) {
                buffer_pos.second = buffer_pos.first;
                columns[j]->call_ones_in_range(begin, end,
                    [&](uint64_t k) { *(buffer_pos.second++) = k; }
                );

                std::merge(buffer_pos.first, buffer_pos.second,
                           result.first, result.second, buffer_merge.first);
                buffer_merge.second = buffer_merge.first
                                        + (buffer_pos.second - buffer_pos.first)
                                        + (result.second - result.first);
                result.swap(buffer_merge);
            }

            result.second = std::unique(result.first, result.second);

            num_set_bits += result.second - result.first;

        }, i, std::min(i + block_size, vector_size)));
    }

    std::for_each(futures.begin(), futures.end(), [](auto &f) { f.wait(); });

    return std::make_unique<bit_vector_smart>(
        [&](const auto &callback) {
            for (const auto &result : results) {
                std::for_each(result.first, result.second, callback);
            }
        },
        vector_size,
        num_set_bits
    );
}

void compute_subindex(const bit_vector &column,
                      const sdsl::bit_vector &reference,
                      uint64_t begin, uint64_t end,
                      uint64_t reference_rank_begin,
                      sdsl::bit_vector *subindex);

sdsl::bit_vector generate_subindex(const bit_vector &column,
                                   const sdsl::bit_vector &reference,
                                   uint64_t reference_num_set_bits,
                                   ThreadPool &thread_pool) {
    assert(column.size() == reference.size());

    sdsl::select_support_scan_offset<> reference_select(&reference);

    // no shrinkage if vectors are the same
    if (column.num_set_bits() == reference_num_set_bits)
        return sdsl::bit_vector(reference_num_set_bits, true);

    sdsl::bit_vector subindex(reference_num_set_bits, false);

    const uint64_t block_size
      = std::max(reference_num_set_bits / 100,
                 static_cast<uint64_t>(1'000)) & ~0x3Full;
    // Each block is a multiple of 64 bits for thread safety
    assert(!(block_size & 0x3F));

    std::vector<std::future<void>> futures;

    uint64_t block_end = 0;

    // Each block has |block_size| many bits in |reference| set to `1`
    for (uint64_t offset = 0; offset < reference_num_set_bits; offset += block_size) {
        // ........... [1     1       1    1  1] ............. //
        //              ^                     ^                //
        //          (rank = 1 mod 64)     (rank = 0 mod 64)    //
        //              |                     |                //
        //              |_______ BLOCK _______|                //

        uint64_t block_begin = block_end;

        if (offset + block_size >= reference_num_set_bits) {
            block_end = reference.size();
        } else {
            block_end = reference_select.select_offset(block_size + 1, block_begin);
            assert(count_ones(reference, block_begin, block_end) == block_size);
        }

        futures.push_back(thread_pool.enqueue(
            [&](uint64_t begin, uint64_t end, uint64_t offset_rank) {
                compute_subindex(column, reference, begin, end, offset_rank, &subindex);
            },
            block_begin, block_end, offset
        ));
    }

    std::for_each(futures.begin(), futures.end(), [](auto &f) { f.wait(); });

    return subindex;
}

sdsl::bit_vector generate_subindex(const bit_vector &column,
                                   const bit_vector &reference,
                                   ThreadPool &thread_pool) {
    assert(column.size() == reference.size());

    uint64_t reference_num_set_bits = reference.num_set_bits();

    // no shrinkage if vectors are the same
    if (column.num_set_bits() == reference_num_set_bits)
        return sdsl::bit_vector(reference_num_set_bits, true);

    sdsl::bit_vector subindex(reference_num_set_bits, false);

    const uint64_t block_size
      = std::max(reference_num_set_bits / 100,
                 static_cast<uint64_t>(1'000)) & ~0x3Full;
    // Each block is a multiple of 64 bits for thread safety
    assert(!(block_size & 0x3F));

    std::vector<std::future<void>> futures;

    uint64_t end = 0;

    // Each block has |block_size| many bits in |reference| set to `1`
    for (uint64_t offset = 0; offset < reference_num_set_bits; offset += block_size) {
        // ........... [1     1       1    1  1] ............. //
        //              ^                     ^                //
        //          (rank = 1 mod 64)     (rank = 0 mod 64)    //
        //              |                     |                //
        //              |_______ BLOCK _______|                //

        uint64_t begin = end;
        end = offset + block_size < reference_num_set_bits
                ? reference.select1(offset + block_size + 1)
                : reference.size();

        futures.push_back(thread_pool.enqueue([&,begin,end]() {
            column.call_ones_in_range(begin, end, [&](uint64_t j) {
                assert(reference[j]);
                subindex[reference.rank1(j) - 1] = true;
            });
        }));
    }

    std::for_each(futures.begin(), futures.end(), [](auto &f) { f.wait(); });

    return subindex;
}

void compute_subindex(const bit_vector &column,
                      const sdsl::bit_vector &reference,
                      uint64_t begin, uint64_t end,
                      uint64_t offset,
                      sdsl::bit_vector *subindex) {
    assert(column.size() == reference.size());
    assert(begin <= end);
    assert(end <= reference.size());

    if (begin == end)
        return;

    uint64_t popcount = column.rank1(end - 1)
                        - (begin ? column.rank1(begin - 1) : 0);

    // check if all zeros
    if (!popcount)
        return;

    uint64_t i = begin;
    uint64_t rank = offset;

    // check if all ones
    if (popcount == end - begin) {
        for ( ; i + 64 <= end; i += 64, rank += 64) {
            subindex->set_int(rank, 0xFFFF, 64);
        }
        if (begin < end) {
            subindex->set_int(rank, sdsl::bits::lo_set[end - begin], end - begin);
        }
        return;
    }


#if __BMI2__
    if (is_sparser(column, 0, 0.02, 0.01, 0.01)) {
#endif
        // sparse or without __BMI2__
        column.call_ones_in_range(begin, end, [&](uint64_t j) {
            assert(j >= i);
            assert(reference[j]);

            rank += count_ones(reference, i, j);

            assert(rank < subindex->size());

            (*subindex)[rank++] = true;
            i = j + 1;
        });
#if __BMI2__
    } else {
        // dense
        for ( ; i + 64 <= end; i += 64) {
            uint64_t mask = reference.get_int(i, 64);
            int popcount = sdsl::bits::cnt(mask);
            if (uint64_t a = column.get_int(i, 64))
                subindex->set_int(rank, _pext_u64(a, mask), popcount);
            rank += popcount;
        }
        if (i < end) {
            uint64_t mask = reference.get_int(i, end - i);
            int popcount = sdsl::bits::cnt(mask);
            if (uint64_t a = column.get_int(i, end - i))
                subindex->set_int(rank, _pext_u64(a, mask), popcount);
        }
    }
#endif
}

inline uint128_t pushback_epi64(const uint128_t &v, const uint128_t &a) {
    return (v >> 64) | (a << 64);
}

sdsl::bit_vector autocorrelate(const sdsl::bit_vector &vector, uint8_t offset) {
    assert(offset < 64);

    if (vector.size() < offset)
        return vector;

    auto presence = vector;

    // process one word at a time
    // TODO: is it worth vectorizing this?
    size_t i = 0;
    auto dword = uint128_t(vector.data()[0]) << 64;
    for ( ; i + 64 <= presence.size() - offset + 1; i += 64) {
        dword = pushback_epi64(dword, vector.data()[(i >> 6) + 1]);
        for (uint8_t j = 1; j < offset; ++j) {
            presence.data()[i >> 6] &= uint64_t(dword >> j);
        }
    }

    assert(presence.size() - i >= static_cast<size_t>(offset) - 1);
    assert(presence.size() - i <= 128 - static_cast<size_t>(offset) + 1);

    // handle last word
    if (vector.size() - i <= 64) {
        uint64_t word = vector.get_int(i, vector.size() - i);
        uint64_t word_masked = word;
        uint64_t mask = 0;
        for (uint8_t j = 1; j < offset; ++j) {
            mask |= uint64_t(1) << (vector.size() - i - j);
            word_masked &= (word >> j) | mask;
        }

        presence.set_int(i, word_masked, vector.size() - i);

    } else {
        dword = pushback_epi64(dword, vector.data()[(i >> 6) + 1])
            | (uint128_t((1llu << offset) - 1) << (vector.size() - i));
        uint128_t dword_masked = dword;
        for (uint8_t j = 1; j < offset; ++j) {
            dword_masked &= dword >> j;
        }
        presence.set_int(i, uint64_t(dword_masked));
        presence.set_int(i + 64, uint64_t(dword_masked >> 64), vector.size() - i - 64);
    }

#ifndef NDEBUG
    for (size_t i = 0; i < presence.size(); ++i) {
        bool b = vector[i];
        for (uint8_t j = 1; j < offset && i + j < presence.size(); ++j) {
            b &= vector[i + j];
        }
        assert(b == presence[i]);
    }
#endif

    return presence;
}


uint64_t footprint_sd_vector(uint64_t size, uint64_t num_set_bits) {
    uint8_t logn = sdsl::bits::hi(size) + 1;
    uint8_t logm = sdsl::bits::hi(num_set_bits) + 1;
    if (logm == logn)
        logm--;
    uint64_t low = num_set_bits * (logn - logm);
    uint64_t high = num_set_bits + (1ULL << logm);
    uint64_t high_select1 = footprint_select_support_mcl(high, num_set_bits);
    uint64_t high_select0 = footprint_select_support_mcl(high, high - num_set_bits);
    return low + high + high_select1 + high_select0;
}

uint64_t footprint_select_support_mcl(uint64_t size, uint64_t num_set_bits) {
    uint64_t sb = (num_set_bits + 4095) / 4096;
    double avg_diff = 1. * size / sb * 4095 / 4096;
    uint64_t blocks = ((sdsl::bits::hi((uint64_t)(avg_diff)) + 1) * 64 + 64 + 8)
                        * (num_set_bits / 4096);
    uint64_t miniblock_flags = 0;
    if (num_set_bits % 4096) {
        // the last block is large
        blocks += 4096 * (sdsl::bits::hi(size - 1) + 1) + 64 + 8;
        // bitmap with miniblock flags
        miniblock_flags += (sb + 63) / 64 * 64 + 64;
    } else {
        // empty bitmap with miniblock flags
        miniblock_flags += 64;
    }
    uint64_t offsets = (sb * (sdsl::bits::hi(size) + 1) + 63) / 64 * 64 + 64 + 8;
    return 64 + offsets + miniblock_flags + blocks;
}

uint64_t footprint_rank_support_v5(uint64_t size) {
    return ((((size + 63) >> 11) + 1) << 1) * 64 + 64; // ~0.062n
}<|MERGE_RESOLUTION|>--- conflicted
+++ resolved
@@ -280,21 +280,10 @@
                 buffer_size += columns[j]->rank1(end - 1)
                                 - (begin ? columns[j]->rank1(begin - 1) : 0);
             }
-<<<<<<< HEAD
-            // reserve space for 3 buffers of size |buffer_size| each
-            uint64_t *buff = __atomic_fetch_add(&buffer, buffer_size * 3,
-                                                __ATOMIC_RELAXED);
-=======
->>>>>>> d754b68c
 
             std::pair<uint64_t *, uint64_t *> &result = results[begin / block_size];
             std::pair<uint64_t *, uint64_t *> buffer_pos;
             std::pair<uint64_t *, uint64_t *> buffer_merge;
-<<<<<<< HEAD
-            result.first = result.second = buff;
-            buffer_pos.first = buffer_pos.second = buff + buffer_size;
-            buffer_merge.first = buffer_merge.second = buff + 2 * buffer_size;
-=======
 
             #pragma omp critical
             {
@@ -304,7 +293,6 @@
                 buffer_merge.first = buffer_merge.second = buffer + 2 * buffer_size;
                 buffer += 3 * buffer_size;
             }
->>>>>>> d754b68c
 
             // write the positions of ones in the first vector to |result|
             columns[0]->call_ones_in_range(begin, end,
