--- conflicted
+++ resolved
@@ -15,30 +15,10 @@
                 size_t expected_num_elements,
                 uint32_t max_num_hash_functions);
 
-<<<<<<< HEAD
     void insert(uint64_t hash);
+    void batch_insert(const uint64_t hashes[], size_t len);
+
     bool check(uint64_t hash) const;
-
-    void batch_insert(const uint64_t hashes[], size_t len);
-=======
-    // TODO: pass all hashes `insert(uint64_t hashes[])`
-    void insert(uint64_t hash1, uint64_t hash2);
-
-    // TODO: pass all hashes `insert(uint64_t hashes[])`
-    inline bool check(uint64_t hash1, uint64_t hash2) const {
-        const auto size = filter_.size();
-        if (!size)
-            return true;
-
-        for (size_t i = 0; i < num_hash_functions_; ++i) {
-            const auto hash = hash1 + i * hash2;
-            if (!filter_[hash - hash / size * size])
-                return false;
-        }
-
-        return true;
-    }
->>>>>>> 8bad9888
 
     void serialize(std::ostream &out) const;
     bool load(std::istream &in);
