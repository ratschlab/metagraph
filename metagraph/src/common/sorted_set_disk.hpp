#ifndef __SORTED_SET_DISK_HPP__
#define __SORTED_SET_DISK_HPP__

#include "common/chunked_wait_queue.hpp"
#include "common/threading.hpp"
#include "utils/vectors.hpp"

#include <ips4o.hpp>

#include <cassert>
#include <fstream> //TODO(ddanciu) - try boost mmapped instead
#include <future>
#include <iostream>
#include <mutex>
#include <queue>
#include <shared_mutex>

namespace mg {
namespace common {
const std::string output_dir = "/tmp/"; // TODO(ddanciu) - use a flag instead

/**
 * Thread safe data storage that is able to sort and extract distinct elements
 * from the underlying Container using external storage to avoid memory overlow.
 * Data is pushed into the data structure in chunks using the #insert() method.
 * Once the internal buffer is full, the data is sorted and written to disk,
 * each disk write into a different file. The #data() method returns the
 * globally sorted data.
 *
 * @tparam T the type of the elements that are being stored and sorted,
 * typically #KMerBOSS instances
 * */
template <typename T>
class SortedSetDisk {
  public:
    /**
     * Size of the underlying data structure storing the kmers. The class is
     * guaranteed to flush to disk when the newly added data would exceed this
     * size.
     */
    static constexpr size_t CONTAINER_SIZE_BYTES = 1e9; // 1 GB

    /** Size of the merge queue's underlying circular buffer */
    static constexpr size_t MERGE_QUEUE_SIZE = 1e9; // 1GB
    /** Number of elements that can be iterated backwards in the merge queue */
    static constexpr size_t MERGE_QUEUE_BACKWARDS_COUNT = 100;

    typedef T key_type;
    typedef T value_type;
    typedef Vector<T> storage_type;
    typedef ChunkedWaitQueue<T> result_type;

    /**
     * Constructs a SortedSetDisk instance and initializes its buffer to the value
     * specified in CONTAINER_SIZE_BYTES.
     * @param _ unused cleanup, only present for compatibility with SortedSet's interface
     * @param out_file directory and filename to write the merged output to. If
     * empty, the merged output will not be written to a file
     * @param num_threads the number of threads to use by the sorting algorithm
     * @param verbose true if verbose logging is desired
     * @param container_size the size of the in-memory container that is written
     * to disk when full
     */
    SortedSetDisk(
            std::function<void(storage_type *)> = [](storage_type *) {},
            const std::string &out_file = "",
                  size_t num_threads = 1,
                  bool verbose = false,
                  size_t container_size = CONTAINER_SIZE_BYTES,
                  size_t merge_queue_size = MERGE_QUEUE_SIZE,
                  size_t merge_queue_backwards_count = MERGE_QUEUE_BACKWARDS_COUNT)
        : num_threads_(num_threads),
          verbose_(verbose),
          out_file_(out_file),
          merge_queue_(merge_queue_size, merge_queue_backwards_count) {
        try {
            try_reserve(container_size);
        } catch (const std::bad_alloc &exception) {
            std::cerr << "ERROR: Not enough memory for SortedSetDisk. Requested"
                      << CONTAINER_SIZE_BYTES << " bytes" << std::endl;
            exit(1);
        }
    }

    /**
     * Insert the data between #begin and #end into the buffer. If the buffer is
     * full, the data is sorted, de-duped and written to disk, after which the
     * buffer is cleared.
     */
    template <class Iterator>
    void insert(Iterator begin, Iterator end) {
        assert(begin <= end);

        uint64_t batch_size = end - begin;

        // acquire the mutex to restrict the number of writing threads
        std::unique_lock<std::mutex> exclusive_lock(mutex_);
        if (data_->size() + batch_size > data_->capacity()) { // time to write to disk
            std::unique_lock<std::shared_timed_mutex> multi_insert_lock(multi_insert_mutex_);
            // TODO(ddanciu) - test if it's worth it to keep adding in memory if the
            // shrinking was significant
            shrink_data();

            dump_to_file_async();
        }

        size_t offset = data_->size();
        // resize to the future size after insertion (no reallocation will happen)
        data_->resize(data_->size() + batch_size);
        std::shared_lock<std::shared_timed_mutex> multi_insert_lock(multi_insert_mutex_);
        exclusive_lock.unlock();
        // different threads will insert to different chunks of memory, so it's okay
        // (and desirable) to allow concurrent inserts
        std::copy(begin, end, data_->begin() + offset);
    }

    /**
     * Returns the globally sorted and de-duped data. Typically called once all
     * the data was inserted via insert().
     */
    ChunkedWaitQueue<T> &data() {
        std::unique_lock<std::mutex> exclusive_lock(mutex_);
        std::unique_lock<std::shared_timed_mutex> multi_insert_lock(multi_insert_mutex_);

        if (!is_merging_) {
            is_merging_ = true;
            // write any residual data left
            if (!data_->empty()) {
                sort_and_remove_duplicates(data_, num_threads_);
                dump_to_file_async();
            }
            if (write_to_disk_future_.valid()) {
                write_to_disk_future_.get(); // make sure all pending data was written
            }

            start_merging();
        }
        return merge_queue_;
    }

<<<<<<< HEAD
    static void merge_data(uint32_t chunk_count, ChunkedWaitQueue<T> *merge_queue) {
=======
    static void merge_data(uint32_t chunk_count,
                           threads::ChunkedWaitQueue<T> *merge_queue,
                           const std::string &out_file) {
>>>>>>> 12d08266
        // start merging disk chunks by using a heap to store the current element
        // from each chunk
        std::vector<std::fstream> chunk_files(chunk_count);

        auto comp = [](const auto &a, const auto &b) { return a.first > b.first; };

        std::priority_queue<std::pair<T, uint32_t>, std::vector<std::pair<T, uint32_t>>, decltype(comp)>
                merge_heap(comp);

        for (uint32_t i = 0; i < chunk_count; ++i) {
            const std::string file_name
                    = output_dir + "chunk_" + std::to_string(i) + ".bin";
            chunk_files[i].open(file_name, std::ios::in | std::ios::binary);
            T data_item;
            if (chunk_files[i].good()) {
                chunk_files[i].read(reinterpret_cast<char *>(&data_item), sizeof(data_item));
                merge_heap.push({ data_item, i });
            } else {
                throw std::runtime_error("Unable to open chunk file " + file_name);
            }
        }
        uint64_t totalSize = 0;

        // initialized to suppress maybe-uninitialized warnings in GCC
        T last_written = {};
        std::fstream sorted_file;
        if (out_file != "") {
            sorted_file = std::fstream(out_file, std::ios::binary | std::ios::out);
            if (!sorted_file) {
                std::cerr << "Could not create file " << out_file << std::endl;
                std::exit(EXIT_FAILURE);
            }
        }
        bool has_written = false;
        while (!merge_heap.empty()) {
            std::pair<T, uint32_t> smallest = merge_heap.top();
            merge_heap.pop();
            if (!has_written || smallest.first != last_written) {
                has_written = true;
                merge_queue->push_front(smallest.first);
                if (out_file != "") {
                    //TODO(ddanciu) - consider writing asynchronously if this proves to
                    // be a bottleneck (a simple produce/consumer queue should work)
                    if (!sorted_file.write(reinterpret_cast<char *>(&smallest.first),
                                           sizeof(T))) {
                        std::cerr << "Writing of merged data to " + out_file + " failed."
                                  << std::endl;
                        std::exit(EXIT_FAILURE);
                    }
                }

                last_written = smallest.first;
                totalSize++;
            }
            if (chunk_files[smallest.second].good()) {
                T data_item;
                if (chunk_files[smallest.second].read(reinterpret_cast<char *>(&data_item),
                                                      sizeof(data_item))) {
                    merge_heap.push({ data_item, smallest.second });
                }
            }
        }
        merge_queue->shutdown();
        sorted_file.close();
        if (out_file != "") {
            for (uint32_t i = 0; i < chunk_count; ++i) {
                const std::string file_name
                        = output_dir + "chunk_" + std::to_string(i) + ".bin";
                std::filesystem::remove(file_name);
            }
        }
    }

    std::future<void> start_merging() {
        return thread_pool_.enqueue(merge_data, chunk_count_, &merge_queue_, out_file_);
    }

    void clear() {
        std::unique_lock<std::mutex> exclusive_lock(mutex_);
        std::unique_lock<std::shared_timed_mutex> multi_insert_lock(multi_insert_mutex_);
        data_->resize(0); // this makes sure the buffer is not reallocated
    }

    template <class Array>
    void sort_and_remove_duplicates(Array *vector, size_t num_threads) const {
        assert(vector);

        ips4o::parallel::sort(vector->begin(), vector->end(),
                              std::less<typename Array::value_type>(), num_threads);
        // remove duplicates
        auto unique_end = std::unique(vector->begin(), vector->end());
        vector->erase(unique_end, vector->end());

    }

    void reserve(size_t size) {
        std::cerr << "SortedSetDisk: Ignoring reserving size " << size << std::endl;
    }

    size_t capacity() {
        return data_->capacity();
    }

  private:
    void shrink_data() {
        if (verbose_) {
            std::cout << "Allocated capacity exceeded, erasing duplicate values..."
                      << std::flush;
        }

        size_t old_size = data_->size();
        sort_and_remove_duplicates(data_, num_threads_);

        if (verbose_) {
            std::cout << " done. Size reduced from " << old_size << " to " << data_->size()
                      << ", " << (data_->size() * sizeof(T) >> 20) << "Mb" << std::endl;
        }
    }

    /**
     * Dumps the given data to a file, synchronously.
     * @tparam storage_type the container type for the data being dumped (typically
     * std::vector of folly::Vector)
     * @param[in] chunk_count the current chunk number
     * @param[in,out] data the data to be dumped. At the end of the call, the data will be
     * empty, but its allocated memory will remain unaffected
     */
    template <class storage_type>
    static void dump_to_file(uint32_t chunk_count, storage_type *data) {
        std::fstream binary_file
                = std::fstream(output_dir + "chunk_" + std::to_string(chunk_count)
                                       + ".bin",
                               std::ios::out | std::ios::binary);
        if (!binary_file.write((char *)&((*data)[0]), sizeof((*data)[0]) * data->size())) {
            throw std::runtime_error("Writing of chunk no " + std::to_string(chunk_count)
                                     + " failed.");
        }
        binary_file.close();
        data->resize(0);
    }

    /**
     * Write the current chunk to disk, asynchronously.
     * While the current chunk is being written to disk, the class may accept new
     * insertions which will be written into the other #data_ buffer.
     */
    void dump_to_file_async() {
        if (write_to_disk_future_.valid()) {
            write_to_disk_future_.wait(); // wait for other thread to finish writing
        }
        if (data_->data() == data_first_.data()) {
            write_to_disk_future_ = thread_pool_.enqueue(dump_to_file<storage_type>,
                                                         chunk_count_, &data_first_);
            data_ = &data_second_;
        } else {
            write_to_disk_future_ = thread_pool_.enqueue(dump_to_file<storage_type>,
                                                         chunk_count_, &data_second_);
            data_ = &data_first_;
        }
        chunk_count_++;
    }

    void try_reserve(size_t size, size_t min_size = 0) {
        size = std::max(size, min_size);

        while (size > min_size) {
            try {
                data_first_.reserve(size);
                data_second_.reserve(size);
                return;
            } catch (const std::bad_alloc &exception) {
                size = min_size + (size - min_size) * 2 / 3;
            }
        }
        data_first_.reserve(min_size);
        data_second_.reserve(min_size);
    }

    /**
     * Current number of chunks written to disk. We expect this to be at most in
     * the order of thousands, so a 32 bit integer should suffice for storage.
     */
    uint32_t chunk_count_ = 0;
    /**
     * Alternating buffers into which data is inserted using #insert(). While
     * one buffer is being written to disk using #dump_to_file() the other one
     * is inserted into using #insert(). Once the insert buffer is full, we
     * wait for the disk write operation to finish (if needed) and then swap
     * buffers.
     */
    storage_type data_first_;
    storage_type data_second_;
    /**
     * Reference to the buffer data is currently written into (either #data1_
     * or #data2_)
     */
    storage_type *data_ = &data_first_;
    size_t num_threads_;
    /**
     * True if the data merging thread was started, and data started flowing into the #merge_queue_.
     */
    bool is_merging_ = false;
    bool verbose_;
    std::string out_file_;

    /**
     * Ensures mutually exclusive access (and thus thread-safety) to #data.
     */
    mutable std::mutex mutex_;
    /**
     * Mutex that can be acquired by multiple threads that are appending to
     * non-overlapping areas of #data_
     */
    mutable std::shared_timed_mutex multi_insert_mutex_;

    /**
     * Thread pool with two threads: one for writing to disk and one for merging data from disk.
     * Each thread has a single task (write to disk and merge from disk, respectively).
     */
    ThreadPool thread_pool_ = ThreadPool(2, 1);
    /**
     * Future that signals whether the current writing to disk job was done.
     */
    std::future<void> write_to_disk_future_;

    ChunkedWaitQueue<T> merge_queue_;
};

} // namespace common
} // namespace mg

#endif // __SORTED_SET_DISK_HPP__<|MERGE_RESOLUTION|>--- conflicted
+++ resolved
@@ -138,13 +138,9 @@
         return merge_queue_;
     }
 
-<<<<<<< HEAD
-    static void merge_data(uint32_t chunk_count, ChunkedWaitQueue<T> *merge_queue) {
-=======
     static void merge_data(uint32_t chunk_count,
-                           threads::ChunkedWaitQueue<T> *merge_queue,
+                           ChunkedWaitQueue<T> *merge_queue,
                            const std::string &out_file) {
->>>>>>> 12d08266
         // start merging disk chunks by using a heap to store the current element
         // from each chunk
         std::vector<std::fstream> chunk_files(chunk_count);
