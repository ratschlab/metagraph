--- conflicted
+++ resolved
@@ -27,11 +27,7 @@
  * The #data() method returns the globally sorted data.
  *
  * @tparam T the type of the elements that are being stored and sorted,
-<<<<<<< HEAD
- * typically #KMerBOSS instances
-=======
  * typically #KMerBOSS instances, or <#KmerBOSS, count> pairs.
->>>>>>> 63173398
  */
 template <typename T>
 class SortedSetDiskBase {
@@ -40,38 +36,14 @@
     typedef ChunkedWaitQueue<value_type> result_type;
     typedef typename storage_type::iterator Iterator;
 
-<<<<<<< HEAD
-    /**
-     * Constructs a SortedSetDisk instance and initializes its buffers to the value
-     * specified in #reserved_num_elements.
-     * @param cleanup function to run each time a chunk is written to disk; typically
-     * performs cleanup operations, such as removing redundant dummy source k-mers
-     * @param num_threads the number of threads to use by the sorting algorithm
-     * @param chunk_file_prefix the prefix of the temporary files where chunks are
-     * written before being merged
-     * @param container_size the size of the in-memory container that is written
-     * to disk when full
-     */
-    SortedSetDisk(
-=======
   public:
     SortedSetDiskBase(
->>>>>>> 63173398
             std::function<void(storage_type *)> cleanup = [](storage_type *) {},
             size_t num_threads = 1,
             size_t reserved_num_elements = 1e6,
             const std::string &chunk_file_prefix = "/tmp/chunk_",
             std::function<void(const T &)> on_item_pushed = [](const T &) {},
             size_t num_last_elements_cached = 100)
-<<<<<<< HEAD
-        : SortedDiskBase<T>(cleanup,
-                            num_threads,
-                            reserved_num_elements,
-                            chunk_file_prefix,
-                            on_item_pushed,
-                            num_last_elements_cached) {}
-
-=======
         : num_threads_(num_threads),
           chunk_file_prefix_(chunk_file_prefix),
           merge_queue_(reserved_num_elements, num_last_elements_cached, on_item_pushed),
@@ -86,7 +58,6 @@
     virtual ~SortedSetDiskBase() {
         merge_queue_.shutdown(); // make sure the data was processed
     }
->>>>>>> 63173398
 
     //TODO: move to private once CL is reviewed
     /**
@@ -95,16 +66,6 @@
      * after which the buffer is cleared.
      */
     template <class Iterator>
-<<<<<<< HEAD
-    void insert(Iterator begin, Iterator end) {
-        std::optional<size_t> offset = this->prepare_insert(begin, end);
-
-        // different threads will insert to different chunks of memory, so it's okay
-        // (and desirable) to allow concurrent inserts
-        std::shared_lock<std::shared_timed_mutex> multi_insert_lock(this->multi_insert_mutex_);
-        if (offset) {
-            std::copy(begin, end, data_.begin() + offset);
-=======
     std::optional<size_t> prepare_insert(Iterator begin, Iterator end) {
         assert(begin <= end);
 
@@ -149,24 +110,9 @@
             }
             async_worker_.join(); // make sure all pending data was written
             start_merging();
->>>>>>> 63173398
-        }
-    }
-
-<<<<<<< HEAD
-
-  private:
-    virtual void sort_and_merge_duplicates(storage_type *vector, size_t num_threads) const {
-        assert(vector);
-
-        ips4o::parallel::sort(vector->begin(), vector->end(), std::less<value_type>(),
-                              num_threads);
-        // remove duplicates
-        auto unique_end = std::unique(vector->begin(), vector->end());
-        vector->erase(unique_end, vector->end());
-
-        cleanup_(vector); // typically removes source dummy k-mers
-=======
+        }
+    }
+
     void clear(std::function<void(const T &)> on_item_pushed = [](const T &) {}) {
         std::unique_lock<std::mutex> exclusive_lock(mutex_);
         std::unique_lock<std::shared_timed_mutex> multi_insert_lock(multi_insert_mutex_);
@@ -192,7 +138,6 @@
             merge_files(file_names, on_new_item);
             merge_queue_.shutdown();
         });
->>>>>>> 63173398
     }
 
     void shrink_data() {
