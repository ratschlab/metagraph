#ifndef __SORTED_SET_DISK_HPP__
#define __SORTED_SET_DISK_HPP__

#include "common/sorted_set_disk_base.hpp"
<<<<<<< HEAD

=======
>>>>>>> 2c96326b


namespace mtg {
namespace common {

/**
 * Thread safe data storage that is able to sort and extract distinct elements
 * from the underlying Container using external storage to avoid memory overflow.
 * Data is pushed into the data structure in chunks using the #insert() method.
 * Once the internal buffer is full, the data is sorted and written to disk,
 * each disk write into a different file. The #data() method returns the
 * globally sorted data.
 *
 * @tparam T the type of the elements that are being stored and sorted,
 * typically #KMerBOSS instances
 */
template <typename T>
class SortedSetDisk : public SortedSetDiskBase<T> {
  public:
    typedef T key_type;
    typedef T value_type;
    typedef Vector<T> storage_type;
    typedef ChunkedWaitQueue<T> result_type;

    /**
     * Constructs a SortedSetDisk instance and initializes its buffers to the value
     * specified in #reserved_num_elements.
     * @param num_threads the number of threads to use by the sorting algorithm
     * @param tmp_dir the prefix of the temporary files where chunks are
     * written before being merged
     * @param container_size the size of the in-memory container that is written
     * to disk when full
     */
<<<<<<< HEAD
    SortedSetDisk(
            std::function<void(storage_type *)> cleanup = [](storage_type *) {},
            size_t num_threads = 1,
            size_t reserved_num_elements = 1e6,
            const std::filesystem::path &tmp_dir = "/tmp/",
            size_t max_disk_space_bytes = 1e9)
        : SortedSetDiskBase<T>(cleanup,
                               num_threads,
=======
    SortedSetDisk(size_t num_threads = 1,
                  size_t reserved_num_elements = 1e6,
                  const std::filesystem::path &tmp_dir = "/tmp/",
                  size_t max_disk_space_bytes = 1e9)
        : SortedSetDiskBase<T>(num_threads,
>>>>>>> 2c96326b
                               reserved_num_elements,
                               tmp_dir,
                               max_disk_space_bytes) {}

    /**
     * Insert the data between #begin and #end into the buffer. If the buffer is
     * full, the data is sorted, de-duped and written to disk, after which the
     * buffer is cleared.
     */
    template <class Iterator>
    void insert(Iterator begin, Iterator end) {
        while (begin != end) {
            Iterator batch_end = this->safe_advance(begin, end, this->buffer_size());
            // acquire the mutex to restrict the number of writing threads
            std::unique_lock<std::mutex> exclusive_lock(this->mutex_);
            size_t offset = this->prepare_insert(begin, batch_end);

            std::shared_lock<std::shared_timed_mutex> multi_insert_lock(
                    this->multi_insert_mutex_);
            // different threads will insert to different chunks of memory, so it's okay
            // (and desirable) to allow concurrent inserts
            exclusive_lock.unlock();
            std::copy(begin, batch_end, this->data_.begin() + offset);
            begin = batch_end;
        }
    }

<<<<<<< HEAD
    virtual void sort_and_remove_duplicates(storage_type *vector,
                                            size_t num_threads) const override;
=======
  private:
    virtual void sort_and_dedupe() override;
>>>>>>> 2c96326b
};

} // namespace common
} // namespace mtg

#endif // __SORTED_SET_DISK_HPP__<|MERGE_RESOLUTION|>--- conflicted
+++ resolved
@@ -2,10 +2,6 @@
 #define __SORTED_SET_DISK_HPP__
 
 #include "common/sorted_set_disk_base.hpp"
-<<<<<<< HEAD
-
-=======
->>>>>>> 2c96326b
 
 
 namespace mtg {
@@ -39,22 +35,11 @@
      * @param container_size the size of the in-memory container that is written
      * to disk when full
      */
-<<<<<<< HEAD
-    SortedSetDisk(
-            std::function<void(storage_type *)> cleanup = [](storage_type *) {},
-            size_t num_threads = 1,
-            size_t reserved_num_elements = 1e6,
-            const std::filesystem::path &tmp_dir = "/tmp/",
-            size_t max_disk_space_bytes = 1e9)
-        : SortedSetDiskBase<T>(cleanup,
-                               num_threads,
-=======
     SortedSetDisk(size_t num_threads = 1,
                   size_t reserved_num_elements = 1e6,
                   const std::filesystem::path &tmp_dir = "/tmp/",
                   size_t max_disk_space_bytes = 1e9)
         : SortedSetDiskBase<T>(num_threads,
->>>>>>> 2c96326b
                                reserved_num_elements,
                                tmp_dir,
                                max_disk_space_bytes) {}
@@ -82,13 +67,8 @@
         }
     }
 
-<<<<<<< HEAD
-    virtual void sort_and_remove_duplicates(storage_type *vector,
-                                            size_t num_threads) const override;
-=======
   private:
     virtual void sort_and_dedupe() override;
->>>>>>> 2c96326b
 };
 
 } // namespace common
