--- conflicted
+++ resolved
@@ -53,11 +53,7 @@
     static uint8_t get_num_lower_bits(T max_value, size_t size);
 
     /** Writes #value (with len up to 56 bits) to #data starting at the #pos-th bit. */
-<<<<<<< HEAD
-    static void write_bits(uint8_t *data, size_t pos, T value);
-=======
     static void write_bits(char *data, size_t pos, T value);
->>>>>>> 2a87352a
 
     void init(size_t size, T max_value);
 
@@ -69,11 +65,7 @@
      * chunk of 8 bytes is ready to be written, we flush it to #sink_ and shift the data
      * in #lower_ to the left by sizeof(T) bytes.
      */
-<<<<<<< HEAD
-    T lower_[2] = { 0, 0 };
-=======
     char lower_[WRITE_BUF_SIZE * sizeof(T)];
->>>>>>> 2a87352a
 
     /**
      * Upper bits of the encoded numbers. Upper bits are stored using unary delta
@@ -149,10 +141,7 @@
 template <typename T>
 class EliasFanoDecoder {
     static constexpr uint32_t READ_BUF_SIZE = 1024;
-<<<<<<< HEAD
-=======
-
->>>>>>> 2a87352a
+
   public:
     EliasFanoDecoder() {}
 
