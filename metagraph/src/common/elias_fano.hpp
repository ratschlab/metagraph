#pragma once

#include <cassert>
#include <cstddef>
#include <cstdint>
#include <fstream>
#include <filesystem>
#include <functional>
#include <optional>
#include <vector>

#include <sdsl/uint128_t.hpp>
#include <sdsl/uint256_t.hpp>


<<<<<<< HEAD
namespace mg {
=======
namespace mtg {
>>>>>>> 2c96326b
namespace common {

/**
 * Concatenates Elias-Fano files into result.
 * The files store data that is ordered and the values in a file are smaller than the
 * values in the next file.
 */
void concat(const std::vector<std::string> &files, const std::string &result);

/**
 * Elias-Fano encoder that streams the encoded result into a file.
 * Loosely inspired  by
 * https://github.com/facebook/folly/blob/master/folly/experimental/EliasFanoCoding.h
 */
template <typename T>
class EliasFanoEncoder {
  public:
    static constexpr uint32_t WRITE_BUF_SIZE = 1024;

    EliasFanoEncoder(EliasFanoEncoder&&) = delete;
    EliasFanoEncoder& operator=(EliasFanoEncoder&&) = delete;

    /**
     * Constructs an Elias-Fano encoder of an array with the given #size and given
     * #max_value. The encoded output is written to #out_filename.
     */
    EliasFanoEncoder(size_t size,
                     T min_value,
                     T max_value,
                     const std::string &out_filename);

    /** Constructs an encoder that encodes the #data array */
    EliasFanoEncoder(const std::vector<T> &data, std::ofstream *sink, std::ofstream *sink_upper);

    ~EliasFanoEncoder();

    /** Encodes the next number */
    void add(T value);

    /** Dumps any pending data to the stream. Must be called exactly once when done #add-ing */
    size_t finish();

  private:
    /**
     * Returns the number of lower bits used in the Elias-Fano encoding of a sorted array
     * of size #size and maximum value max_value.
     */
    static uint8_t get_num_lower_bits(T max_value, size_t size);

    /** Writes #value (with len up to 56 bits) to #data starting at the #pos-th bit. */
    static void write_bits(char *data, size_t pos, T value);

    void init(size_t size, T max_value);

  private:
    /**
     * The lower bits of the encoded number, obtained by simply concatenating the
     * binary representation of the lower bits of each number.
     * To save memory, only the last 2*sizeof(T) bytes are kept in memory. As soon as a
     * chunk of 8 bytes is ready to be written, we flush it to #sink_ and shift the data
     * in #lower_ to the left by sizeof(T) bytes.
     */
    char lower_[WRITE_BUF_SIZE * sizeof(T)];

    /**
     * Upper bits of the encoded numbers. Upper bits are stored using unary delta
     * encoding, with a 1 followed by as many zeros as the value to encode. For example,
     * the  upper bits, (3 5 5 9) will be encoded as the deltas (3 2 0 4). The 3 is
     * encoded as 1000, the 2 as 100, the 0 as 1 and the 4 as 10000,  resulting in
     * 1000011001000 in base 2.
     */
    std::vector<char> upper_;

    /** Current number of elements added for encoding */
    size_t size_ = 0;

    /**
     * Number of elements the decoder was initialized with. When all elements are added
     * the #declared_size_ must equal size_.
     */
    size_t declared_size_ = 0;

    /**
     * Each encoded integer is split into a "lower" and an "upper" part. This is the
     * number of bits used for the "lower" part of the Elias-Fano encoding. It is
     * capped at 56, as this is the maximum value supported by #write_bits
     */
    uint8_t num_lower_bits_;

    /** Mask to extract the lower bits from a value T. Equal to 2^#num_lower_bits_-1. */
    T lower_bits_mask_;

    /** The size in bytes of lower_, without the 7 byte padding */
    size_t num_lower_bytes_;
    /** The size in bytes of upper_, without the 7 byte padding */
    size_t num_upper_bytes_;
#ifndef NDEBUG
    /**
     * The last value that was added to the encoder. Only used to assert that the
     * numbers are added in increasing order.
     */
    T last_value_ = T(0);
#endif

    /**
     * Sink to write the encoded values to (except the upper bytes). Points to either
     * #sink_internal or to an externally provided sink
     * */
    std::ofstream *sink_;
    /**
     * Sink to write the upper bytes to. Points to either #sink_internal_upper_ or to
     * an externally provided sink. Upper bytes are written to a different sink in order
     * to avoid costly seek operations within the file
     * */
    std::ofstream *sink_upper_;

    /** Internal sink for EF encoding except the upper bytes */
    std::ofstream sink_internal_;

    /**
     * Internal sink for the upper_ bytes, which are saved in a separate file to avoid
     * costly seekg/tellg opreations.
     */
    std::ofstream sink_internal_upper_;

    /** Number of lower bits that were written to disk */
    size_t cur_pos_lbits_ = 0;

    /** Offset to add to each element when decoding (used for minimizing the range). */
    T offset_ = 0;
};

/**
 * Decodes a list of compressed sorted integers stored in a file using #EliasFanoEncoder.
 */
template <typename T>
class EliasFanoDecoder {
    static constexpr uint32_t READ_BUF_SIZE = 1024;
    static_assert( std::is_integral_v<T> || std::is_same_v<T, sdsl::uint256_t>);

  public:
    EliasFanoDecoder() {}

    /** Creates a decoder that retrieves data from the given file */
    EliasFanoDecoder(const std::string &source_name, bool remove_source = true);

    /** Returns the next compressed element or empty if all elements were read */
    inline std::optional<T> next() {
        if (buffer_pos_ == buffer_end_) {
            if (!decompress_next_block()) {
                std::optional<T> no_value;
                return no_value;
            }
        }
        return buffer_[buffer_pos_++];
    }

  private:
    bool init();

    /** Decompressed the next block into buffer and returns the number of elements in it */
    size_t decompress_next_block();

  private:
    /** Index of current element */
    size_t position_ = 0;

    /**
     * Buffer with uncompressed elements.
     */
    T buffer_[READ_BUF_SIZE];
    size_t buffer_pos_ = 0;
    size_t buffer_end_ = 0;

    /** Current position in the #upper_ vector */
    uint64_t upper_pos_;

    /** Number of lower bits that were read from disk. */
    size_t cur_pos_bits_;

    /**
     * The lower bits of the encoded number, obtained by simply concatenating the
     * binary representation of the lower bits of each number. To save memory, only the
     * currently needed window of 16 bytes is read from the file.
     */
    T lower_[READ_BUF_SIZE];

    /** Points to current element in #lower_ */
    uint32_t lower_idx_;

    /**
     * Upper bits of the encoded numbers. Upper bits are stored using unary delta
     * encoding, with a 1 followed by as many zeros as the value to encode.
     */
<<<<<<< HEAD
    std::vector<char> upper_;
=======
    std::vector<uint64_t> upper_;
>>>>>>> 2c96326b

    /** Total number of elements encoded. */
    size_t size_ = 0;

    /**
     * Each encoded integer is split into a "lower" and an "upper" part. This is the
     * number of bits used for the "lower" part of the Elias-Fano encoding.
     */
    uint8_t num_lower_bits_;
    T lower_bits_mask_;

    /** The size in bytes of lower_ */
    size_t num_lower_bytes_;

    /** The size in bytes of upper_ */
    size_t num_upper_bytes_ = 0;

    /** Name of the source file. Only set if #source_internal_ is set */
    std::string source_name_;

    /**
     * Stream containing the compressed data.
     */
    std::ifstream source_;
    /**
     * Stream containing the upper bytes of the compressed data (saved separately to avoid
     * costly tellg/seekg operations in the file.
     */
    std::ifstream source_upper_;

    /** Value to add to each decoded element */
    T offset_;

    /** If true, the source file is removed after decompression */
    bool remove_source_;
};

/**
 * Encoder specialization for an std::pair. The first member of the pair is assumed to be
 * in nondecreasing order and is compressed using Elias-Fano encoding, while the second
 * member of the pair is written to disk as is.
 */
template <typename T, typename C>
class EliasFanoEncoder<std::pair<T, C>> {
  public:
    EliasFanoEncoder(size_t size,
                     const T &first_value,
                     const T &last_value,
                     const std::string &sink_name);

    void add(const std::pair<T, C> &value);

    size_t finish();

  private:
    EliasFanoEncoder<T> ef_encoder;
    std::string sink_second_name_;
    std::ofstream sink_second_;
};

/** Decoder specialization for an std::pair */
template <typename T, typename C>
class EliasFanoDecoder<std::pair<T, C>> {
  public:
    EliasFanoDecoder(const std::string &source, bool remove_source = true);

<<<<<<< HEAD
    std::optional<std::pair<T, C>> next();
=======
    inline std::optional<std::pair<T, C>> next() {
        std::optional<T> first = source_first_.next();
        C second;
        if (!first.has_value()) {
            assert(!source_second_.read(reinterpret_cast<char *>(&second), sizeof(C)));
            if (remove_source_) {
                std::filesystem::remove(source_second_name_);
            }
            return {};
        }
        source_second_.read(reinterpret_cast<char *>(&second), sizeof(C));
        assert(source_second_);
        return std::make_pair(first.value(), second);
    }
>>>>>>> 2c96326b

  private:
    EliasFanoDecoder<T> source_first_;
    std::string source_second_name_;
    std::ifstream source_second_;
    bool remove_source_;
};

/**
 * Specialization of #EliasFanoEncoder that can encode sequences of unknown range. It uses
 * a buffer to accumulate data and then dumps it in chunks to an EliasFanoEncoder.
 */
template <typename T>
class EliasFanoEncoderBuffered {
  public:
    EliasFanoEncoderBuffered(const std::string &file_name, size_t buffer_size);

    EliasFanoEncoderBuffered(EliasFanoEncoderBuffered&&) = default;
    EliasFanoEncoderBuffered& operator=(EliasFanoEncoderBuffered&&) = default;

    ~EliasFanoEncoderBuffered();

    inline void add(const T &value) {
        buffer_.push_back(value);
        if (buffer_.size() == buffer_.capacity()) {
            encode_chunk();
        }
    }

    const std::string& name() { return file_name_; }

    size_t finish();

  private:
    void encode_chunk();
  private:
    std::vector<T> buffer_;
    std::ofstream sink_;
    std::ofstream sink_upper_;
    std::string file_name_;
    size_t total_size_ = 0;
};

/**
 * Specialization of #EliasFanoEncoder that can encode sequences of pairs of unknown size.
 * It uses a buffer to accumulate data and then dumps it in chunks to an EliasFanoEncoder.
 */
// TODO: Pack the C count, by passing max count to the constructor and then dump it to
// sdsl::int_vector_buffer with width = hi(max)+1. Add a CompressedInt wrapper that
// encodes T with EliasFano and C (if present) with sdsl packing
template <typename T, typename C>
class EliasFanoEncoderBuffered<std::pair<T, C>> {
  public:
    EliasFanoEncoderBuffered(const std::string &file_name, size_t buffer_size);

    EliasFanoEncoderBuffered(EliasFanoEncoderBuffered&&) = default;
    EliasFanoEncoderBuffered& operator=(EliasFanoEncoderBuffered&&) = default;

    ~EliasFanoEncoderBuffered();

    inline void add(const std::pair<T, C> &value) {
        buffer_.push_back(value.first);
        buffer_second_.push_back(value.second);
        if (buffer_.size() == buffer_.capacity()) {
            encode_chunk();
        }
    }

    const std::string& name() { return file_name_; }

    size_t finish();

  private:
    void encode_chunk();
  private:
    std::vector<T> buffer_;
    std::vector<C> buffer_second_;
    std::ofstream sink_;
    std::ofstream sink_upper_;
    std::ofstream sink_second_;
    std::string file_name_;
    size_t total_size_ = 0;
};

} // namespace common
} // namespace mtg<|MERGE_RESOLUTION|>--- conflicted
+++ resolved
@@ -13,11 +13,7 @@
 #include <sdsl/uint256_t.hpp>
 
 
-<<<<<<< HEAD
-namespace mg {
-=======
 namespace mtg {
->>>>>>> 2c96326b
 namespace common {
 
 /**
@@ -212,11 +208,7 @@
      * Upper bits of the encoded numbers. Upper bits are stored using unary delta
      * encoding, with a 1 followed by as many zeros as the value to encode.
      */
-<<<<<<< HEAD
-    std::vector<char> upper_;
-=======
     std::vector<uint64_t> upper_;
->>>>>>> 2c96326b
 
     /** Total number of elements encoded. */
     size_t size_ = 0;
@@ -283,9 +275,6 @@
   public:
     EliasFanoDecoder(const std::string &source, bool remove_source = true);
 
-<<<<<<< HEAD
-    std::optional<std::pair<T, C>> next();
-=======
     inline std::optional<std::pair<T, C>> next() {
         std::optional<T> first = source_first_.next();
         C second;
@@ -300,7 +289,6 @@
         assert(source_second_);
         return std::make_pair(first.value(), second);
     }
->>>>>>> 2c96326b
 
   private:
     EliasFanoDecoder<T> source_first_;
