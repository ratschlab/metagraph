--- conflicted
+++ resolved
@@ -146,11 +146,7 @@
     EliasFanoDecoder() {}
 
     /** Creates a decoder that retrieves data from the given file */
-<<<<<<< HEAD
-    EliasFanoDecoder(const std::string &source_name, bool cleanup = true);
-=======
     EliasFanoDecoder(const std::string &source_name, bool remove_source = true);
->>>>>>> 1d6cbf9d
 
     /** Returns the next compressed element or empty if all elements were read */
     std::optional<T> next();
@@ -232,11 +228,7 @@
     T offset_;
 
     /** If true, the source file is removed after decompression */
-<<<<<<< HEAD
-    bool cleanup_;
-=======
     bool remove_source_;
->>>>>>> 1d6cbf9d
 };
 
 /**
@@ -269,11 +261,7 @@
 template <typename T, typename C>
 class EliasFanoDecoder<std::pair<T, C>> {
   public:
-<<<<<<< HEAD
-    EliasFanoDecoder(const std::string &source, bool cleanup = true);
-=======
     EliasFanoDecoder(const std::string &source, bool remove_source = true);
->>>>>>> 1d6cbf9d
 
 
     std::optional<std::pair<T, C>> next();
@@ -282,11 +270,7 @@
     EliasFanoDecoder<T> source_first_;
     std::string source_second_name_;
     std::ifstream source_second_;
-<<<<<<< HEAD
-    bool cleanup_;
-=======
     bool remove_source_;
->>>>>>> 1d6cbf9d
 };
 
 /**
