--- conflicted
+++ resolved
@@ -1,13 +1,7 @@
 #include "bitmap.hpp"
-<<<<<<< HEAD
-#include "bit_vector.hpp"
-=======
 
 #include "utils/algorithms.hpp"
 #include "common/bit_vectors/bit_vector.hpp"
->>>>>>> 11ccc09b
-
-#include "common/utils.hpp"
 
 
 // since std::set needs 32 bytes per element
