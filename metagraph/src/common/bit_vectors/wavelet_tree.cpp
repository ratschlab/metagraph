#include "wavelet_tree.hpp"

<<<<<<< HEAD
#include "common/utils.hpp"
=======
#include <cassert>

#include "utils/algorithms.hpp"
>>>>>>> 11ccc09b
#include "common/serialization.hpp"

#include <cassert>

// TODO: run benchmarks and optimize these parameters
const size_t MAX_ITER_WAVELET_TREE_STAT = 1000;
const size_t MAX_ITER_WAVELET_TREE_DYN = 0;
const size_t MAX_ITER_WAVELET_TREE_SMALL = 10;


/////////////////////////////////
// wavelet_tree shared methods //
/////////////////////////////////

template <class Vector>
sdsl::int_vector<> pack_vector(const Vector &vector, uint8_t bits_per_number) {
    sdsl::int_vector<> packed(vector.size(), 0, bits_per_number);
    for (uint64_t i = 0; i < vector.size(); ++i) {
        packed[i] = vector[i];
    }
    return packed;
}

template <>
sdsl::int_vector<> pack_vector(const sdsl::int_vector<> &vector,
                               uint8_t bits_per_number) {
    if (bits_per_number == vector.width())
        return vector;

    sdsl::int_vector<> packed(vector.size(), 0, bits_per_number);
    for (uint64_t i = 0; i < vector.size(); ++i) {
        packed[i] = vector[i];
    }
    return packed;
}

bool wavelet_tree::operator==(const wavelet_tree &other) const {
    if (size() != other.size())
        return false;

    const wavelet_tree *bitmap_p[] = { this, &other };
    const sdsl::int_vector<> *bv_p[] = { nullptr, nullptr };

    for (int i : { 0, 1 }) {
        if (dynamic_cast<const wavelet_tree_stat*>(bitmap_p[i])) {
            bv_p[i] = &dynamic_cast<const wavelet_tree_stat&>(*bitmap_p[i]).data();
        } else if (dynamic_cast<const wavelet_tree_fast*>(bitmap_p[i])) {
            bv_p[i] = &dynamic_cast<const wavelet_tree_fast&>(*bitmap_p[i]).data();
        }
    }

    if (bv_p[0] && bv_p[1])
        return *bv_p[0] == *bv_p[1];

    const uint64_t end = size();
    for (uint64_t i = 0; i < end; ++i) {
        if ((*this)[i] != other[i])
            return false;
    }
    return true;
}

template <class WaveletTree>
WaveletTree wavelet_tree::convert_to() {
    if (dynamic_cast<WaveletTree*>(this)) {
        return WaveletTree(dynamic_cast<WaveletTree&&>(*this));
    } else if (dynamic_cast<wavelet_tree_small*>(this)
                && typeid(WaveletTree) == typeid(wavelet_tree_stat)) {
        return WaveletTree(
            logsigma(),
            std::move(dynamic_cast<wavelet_tree_small*>(this)->wwt_)
        );
    } else if (dynamic_cast<wavelet_tree_stat*>(this)
                && !dynamic_cast<wavelet_tree_stat*>(this)->requires_update_
                && typeid(WaveletTree) == typeid(wavelet_tree_small)) {
        return WaveletTree(
            logsigma(),
            std::move(dynamic_cast<wavelet_tree_stat*>(this)->wwt_)
        );
    } else {
        uint8_t bits_per_number = logsigma();

        sdsl::int_vector<> vector;
        if (dynamic_cast<wavelet_tree_stat*>(this)) {
            vector = std::move(dynamic_cast<wavelet_tree_stat*>(this)->int_vector_);
            vector.resize(dynamic_cast<wavelet_tree_stat*>(this)->n_);
        } else if (dynamic_cast<wavelet_tree_fast*>(this)) {
            vector = std::move(dynamic_cast<wavelet_tree_fast*>(this)->int_vector_);
        } else {
            vector = to_vector();
        }
        clear();

        return WaveletTree(bits_per_number, std::move(vector));
    }
}

template wavelet_tree_dyn wavelet_tree::convert_to<wavelet_tree_dyn>();
template wavelet_tree_stat wavelet_tree::convert_to<wavelet_tree_stat>();
template wavelet_tree_small wavelet_tree::convert_to<wavelet_tree_small>();
template wavelet_tree_fast wavelet_tree::convert_to<wavelet_tree_fast>();


template <typename Vector>
inline uint64_t next(const Vector &v,
                     uint64_t pos,
                     uint64_t value,
                     size_t num_steps) {
    assert(pos < v.size());

    if (v[pos] == value)
        return pos;

    for (size_t t = 1; t < num_steps; ++t) {
        if (pos + t == v.size() || v[pos + t] == value)
            return pos + t;
    }

    uint64_t rk = v.rank(value, pos) + 1;
    return rk <= v.rank(value, v.size() - 1)
            ? v.select(value, rk)
            : v.size();
}

template <typename Vector>
inline uint64_t prev(const Vector &v,
                     uint64_t pos,
                     uint64_t value,
                     size_t num_steps) {
    assert(pos < v.size());

    for (size_t t = 0; t < num_steps; ++t, --pos) {
        if (v[pos] == value)
            return pos;

        if (pos == 0)
            return v.size();
    }

    uint64_t rk = v.rank(value, pos);
    return rk ? v.select(value, rk)
              : v.size();
}

///////////////////////////////////////////////////////////
// wavelet_tree_stat sdsl rank/select, int_vector access //
///////////////////////////////////////////////////////////

wavelet_tree_stat::wavelet_tree_stat(uint8_t logsigma,
                                     uint64_t size, uint64_t value)
      : int_vector_(size, value, logsigma), n_(size) {}

template <class Vector>
wavelet_tree_stat::wavelet_tree_stat(uint8_t logsigma, const Vector &vector)
      : int_vector_(pack_vector(vector, logsigma)), n_(int_vector_.size()) {}

template
wavelet_tree_stat::wavelet_tree_stat(uint8_t logsigma,
                                     const sdsl::int_vector<> &vector);
template
wavelet_tree_stat::wavelet_tree_stat(uint8_t logsigma,
                                     const std::vector<uint8_t> &vector);
template
wavelet_tree_stat::wavelet_tree_stat(uint8_t logsigma,
                                     const std::vector<uint64_t> &vector);
template
wavelet_tree_stat::wavelet_tree_stat(uint8_t logsigma,
                                     const std::vector<int> &vector);

wavelet_tree_stat::wavelet_tree_stat(uint8_t logsigma,
                                     sdsl::int_vector<>&& vector) {
    if (vector.width() == logsigma) {
        int_vector_ = std::move(vector);
    } else {
        int_vector_ = pack_vector(vector, logsigma);
    }
    n_ = int_vector_.size();
}

wavelet_tree_stat::wavelet_tree_stat(uint8_t logsigma, sdsl::wt_huff<>&& wwt)
      : int_vector_(pack_vector(wwt, logsigma)),
        wwt_(std::move(wwt)),
        requires_update_(false),
        n_(wwt_.size()) {}

wavelet_tree_stat::wavelet_tree_stat(const wavelet_tree_stat &other) {
    *this = other;
}

wavelet_tree_stat::wavelet_tree_stat(wavelet_tree_stat&& other) noexcept {
    *this = std::move(other);
}

wavelet_tree_stat& wavelet_tree_stat::operator=(const wavelet_tree_stat &other) {
    int_vector_ = other.int_vector_;
    n_ = other.n_;
    if (!other.requires_update_) {
        requires_update_ = false;
        wwt_ = other.wwt_;
    }
    return *this;
}

wavelet_tree_stat& wavelet_tree_stat::operator=(wavelet_tree_stat&& other) noexcept {
    int_vector_ = std::move(other.int_vector_);
    n_ = other.n_;
    if (!other.requires_update_) {
        requires_update_ = false;
        wwt_ = std::move(other.wwt_);
    }
    return *this;
}

bool wavelet_tree_stat::load(std::istream &in) {
    if (!in.good())
        return false;

    try {
        int_vector_.load(in);
        wwt_.load(in);
        n_ = int_vector_.size();
        // we assume the wwt_ has been build before serialization
        requires_update_ = false;
        return true;
    } catch (const std::bad_alloc &exception) {
        std::cerr << "ERROR: Not enough memory to load wavelet_tree_stat." << std::endl;
        return false;
    } catch (...) {
        return false;
    }
}

void wavelet_tree_stat::serialize(std::ostream &out) const {
    if (requires_update_)
        init_wt();

    int_vector_.serialize(out);
    wwt_.serialize(out);
}

void wavelet_tree_stat::set(uint64_t id, uint64_t val) {
    if (int_vector_[id] == val)
        return;

    if (!requires_update_) {
        wwt_ = decltype(wwt_)();
        requires_update_ = true;
    }
    int_vector_[id] = val;
}

void wavelet_tree_stat::insert(uint64_t id, uint64_t val) {
    assert(id <= size());

    if (!requires_update_) {
        requires_update_ = true;
        wwt_ = decltype(wwt_)();
    }
    if (n_ == size()) {
        int_vector_.resize(2 * n_ + 1);
    }
    n_++;
    if (size() > 1)
        std::copy_backward(int_vector_.begin() + id,
                           int_vector_.begin() + n_ - 1,
                           int_vector_.begin() + n_);
    int_vector_[id] = val;
}

void wavelet_tree_stat::remove(uint64_t id) {
    assert(id < size());

    if (!requires_update_) {
        requires_update_ = true;
        wwt_ = decltype(wwt_)();
    }
    if (this->size() > 1)
        std::copy(int_vector_.begin() + id + 1,
                  int_vector_.begin() + n_,
                  int_vector_.begin() + id);
    n_--;
}

uint64_t wavelet_tree_stat::rank(uint64_t c, uint64_t i) const {
    if (requires_update_)
        init_wt();

    return wwt_.rank(std::min(i + 1, size()), c);
}

uint64_t wavelet_tree_stat::select(uint64_t c, uint64_t i) const {
    assert(i > 0 && size() > 0);

    if (requires_update_)
        init_wt();

    assert(i <= rank(c, size() - 1));
    return wwt_.select(i, c);
}

uint64_t wavelet_tree_stat::operator[](uint64_t id) const {
    assert(id < size());
    return int_vector_[id];
}

uint64_t wavelet_tree_stat::next(uint64_t pos, uint64_t value) const {
    assert(pos < size());

    return ::next(*this, pos, value, MAX_ITER_WAVELET_TREE_STAT);
}

uint64_t wavelet_tree_stat::prev(uint64_t pos, uint64_t value) const {
    assert(pos < size());

    return ::prev(*this, pos, value, MAX_ITER_WAVELET_TREE_STAT);
}

void wavelet_tree_stat::clear() {
    int_vector_ = decltype(int_vector_)(0, 0, int_vector_.width());
    wwt_ = decltype(wwt_)();
    requires_update_ = false;
    n_ = 0;
}

sdsl::int_vector<> wavelet_tree_stat::to_vector() const {
    sdsl::int_vector<> vector = int_vector_;
    vector.resize(n_);
    return vector;
}

void wavelet_tree_stat::init_wt() const {
    std::unique_lock<std::mutex> lock(mu_);

    if (!requires_update_)
        return;

    int_vector_.resize(n_);
    wwt_ = decltype(wwt_)(int_vector_);

    requires_update_ = false;
}


////////////////////////////////////////////////
// wavelet_tree_dyn xxsds/DYNAMIC rank/select //
////////////////////////////////////////////////

wavelet_tree_dyn::wavelet_tree_dyn(uint8_t logsigma)
      : dwt_(1ull << logsigma) {}

template <class Vector>
wavelet_tree_dyn::wavelet_tree_dyn(uint8_t logsigma, const Vector &vector)
      : dwt_(1ull << logsigma) {
    dwt_.push_many(1ull << logsigma, vector);
}

template wavelet_tree_dyn::wavelet_tree_dyn(uint8_t, const sdsl::int_vector<> &);
template wavelet_tree_dyn::wavelet_tree_dyn(uint8_t, const std::vector<uint8_t> &);
template wavelet_tree_dyn::wavelet_tree_dyn(uint8_t, const std::vector<int> &);
template wavelet_tree_dyn::wavelet_tree_dyn(uint8_t, const std::vector<uint64_t> &);

uint64_t wavelet_tree_dyn::rank(uint64_t c, uint64_t i) const {
    return size() > 0
            ? dwt_.rank(std::min(i + 1, size()), c)
            : 0;
}

uint64_t wavelet_tree_dyn::select(uint64_t c, uint64_t i) const {
    assert(i > 0 && size() > 0 && i <= rank(c, size() - 1));
    return dwt_.select(i - 1, c);
}

uint64_t wavelet_tree_dyn::operator[](uint64_t id) const {
    assert(id < size());
    return dwt_.at(id);
}

uint64_t wavelet_tree_dyn::next(uint64_t pos, uint64_t value) const {
    assert(pos < size());

    return ::next(*this, pos, value, MAX_ITER_WAVELET_TREE_DYN);
}

uint64_t wavelet_tree_dyn::prev(uint64_t pos, uint64_t value) const {
    assert(pos < size());

    return ::prev(*this, pos, value, MAX_ITER_WAVELET_TREE_DYN);
}

void wavelet_tree_dyn::set(uint64_t id, uint64_t val) {
    remove(id);
    insert(id, val);
}

void wavelet_tree_dyn::insert(uint64_t id, uint64_t val) {
    assert(id <= size());
    dwt_.insert(id, val);
}

void wavelet_tree_dyn::remove(uint64_t id) {
    assert(id < size());
    dwt_.remove(id);
}

uint8_t wavelet_tree_dyn::logsigma() const {
    return dwt_.alphabet_size() ? utils::code_length(dwt_.alphabet_size() - 1) : 1;
}

void wavelet_tree_dyn::serialize(std::ostream &out) const {
    dwt_.serialize(out);
}

bool wavelet_tree_dyn::load(std::istream &in) {
    if (!in.good())
        return false;

    //TODO: catch reading errors
    dwt_.load(in);
    return in.good();
}

void wavelet_tree_dyn::clear() {
    dwt_ = decltype(dwt_)(dwt_.alphabet_size());
}

sdsl::int_vector<> wavelet_tree_dyn::to_vector() const {
    sdsl::int_vector<> vector(dwt_.size(), 0, logsigma());
    for(size_t i = 0; i < vector.size(); ++i) {
        vector[i] = dwt_.at(i);
    }
    return vector;
}


////////////////////////////////////////////////////
// wavelet_tree_small sdsl rank/select, wt access //
////////////////////////////////////////////////////

template <class Vector>
wavelet_tree_small::wavelet_tree_small(uint8_t logsigma, const Vector &vector)
      : wwt_(pack_vector(vector, logsigma)), logsigma_(logsigma) {}

template
wavelet_tree_small::wavelet_tree_small(uint8_t logsigma,
                                       const sdsl::int_vector<> &vector);
template
wavelet_tree_small::wavelet_tree_small(uint8_t logsigma,
                                       const std::vector<uint8_t> &vector);
template
wavelet_tree_small::wavelet_tree_small(uint8_t logsigma,
                                       const std::vector<uint64_t> &vector);
template
wavelet_tree_small::wavelet_tree_small(uint8_t logsigma,
                                       const std::vector<int> &vector);

wavelet_tree_small::wavelet_tree_small(uint8_t logsigma, const sdsl::wt_huff<> &wwt)
      : wwt_(wwt), logsigma_(logsigma) {}

wavelet_tree_small::wavelet_tree_small(uint8_t logsigma, sdsl::wt_huff<>&& wwt)
      : wwt_(std::move(wwt)), logsigma_(logsigma) {}

uint64_t wavelet_tree_small::rank(uint64_t c, uint64_t i) const {
    return wwt_.rank(std::min(i + 1, size()), c);
}

uint64_t wavelet_tree_small::select(uint64_t c, uint64_t i) const {
    assert(i > 0 && size() > 0);
    assert(i <= rank(c, size() - 1));
    return wwt_.select(i, c);
}

uint64_t wavelet_tree_small::operator[](uint64_t id) const {
    assert(id < size());
    return wwt_[id];
}

uint64_t wavelet_tree_small::next(uint64_t pos, uint64_t value) const {
    assert(pos < size());

    return ::next(*this, pos, value, MAX_ITER_WAVELET_TREE_SMALL);
}

uint64_t wavelet_tree_small::prev(uint64_t pos, uint64_t value) const {
    assert(pos < size());

    return ::prev(*this, pos, value, MAX_ITER_WAVELET_TREE_SMALL);
}

void wavelet_tree_small::set(uint64_t, uint64_t) {
    assert(false);
    throw std::runtime_error("Not supported");
}

void wavelet_tree_small::insert(uint64_t, uint64_t) {
    assert(false);
    throw std::runtime_error("Not supported");
}

void wavelet_tree_small::remove(uint64_t) {
    assert(false);
    throw std::runtime_error("Not supported");
}

void wavelet_tree_small::serialize(std::ostream &out) const {
    wwt_.serialize(out);
}

bool wavelet_tree_small::load(std::istream &in) {
    if (!in.good())
        return false;

    try {
        wwt_.load(in);
        return true;
    } catch (const std::bad_alloc &exception) {
        std::cerr << "ERROR: Not enough memory to load wavelet_tree_small" << std::endl;
        return false;
    } catch (...) {
        return false;
    }
}

sdsl::int_vector<> wavelet_tree_small::to_vector() const {
    sdsl::int_vector<> vector(wwt_.size(), 0, logsigma_);
    std::copy(wwt_.begin(), wwt_.end(), vector.begin());
    return vector;
}


////////////////////////////////////////////////////
// wavelet_tree_fast based on bit_vectors, static //
////////////////////////////////////////////////////

wavelet_tree_fast::wavelet_tree_fast(uint8_t logsigma, uint64_t size, uint64_t value)
      : int_vector_(size, value, logsigma), bitmaps_(1 << logsigma) {
    bitmaps_.at(value) = bit_vector_stat(size, 1);
}

template <class Vector>
wavelet_tree_fast::wavelet_tree_fast(uint8_t logsigma, const Vector &vector)
      : int_vector_(pack_vector(vector, logsigma)), bitmaps_(1 << logsigma) {

    for (size_t i = 0; i < vector.size(); ++i) {

        uint64_t value = vector[i];

        assert(value < static_cast<uint64_t>(bitmaps_.size()));

        if (!bitmaps_[value].size())
            bitmaps_[value] = bit_vector_stat(vector.size(), 0);

        bitmaps_[value].set(i, 1);
    }
}

template wavelet_tree_fast::wavelet_tree_fast(uint8_t logsigma, const sdsl::int_vector<> &vector);
template wavelet_tree_fast::wavelet_tree_fast(uint8_t logsigma, const std::vector<uint8_t> &vector);
template wavelet_tree_fast::wavelet_tree_fast(uint8_t logsigma, const std::vector<uint64_t> &vector);
template wavelet_tree_fast::wavelet_tree_fast(uint8_t logsigma, const std::vector<int> &vector);

uint64_t wavelet_tree_fast::rank(uint64_t c, uint64_t i) const {
    assert(c < bitmaps_.size());
    return bitmaps_[c].size() ? bitmaps_[c].rank1(i) : 0;
}

uint64_t wavelet_tree_fast::select(uint64_t c, uint64_t i) const {
    assert(i > 0 && size() > 0);
    assert(c < bitmaps_.size());
    assert(i <= rank(c, size() - 1));
    return bitmaps_[c].select1(i);
}

uint64_t wavelet_tree_fast::operator[](uint64_t id) const {
    assert(id < size());
    return int_vector_[id];
}

uint64_t wavelet_tree_fast::next(uint64_t pos, uint64_t value) const {
    assert(pos < size());

    return ::next(*this, pos, value, MAX_ITER_WAVELET_TREE_STAT);
}

uint64_t wavelet_tree_fast::prev(uint64_t pos, uint64_t value) const {
    assert(pos < size());

    return ::prev(*this, pos, value, MAX_ITER_WAVELET_TREE_STAT);
}

void wavelet_tree_fast::set(uint64_t id, uint64_t val) {
    assert(id < int_vector_.size());

    if (int_vector_[id] == val)
        return;

    int_vector_[id] = val;

    for (size_t c = 0; c < bitmaps_.size(); ++c) {
        if (c != val && bitmaps_[c].size())
            bitmaps_[c].set(id, 0);
    }

    if (!bitmaps_[val].size())
        bitmaps_[val] = bit_vector_stat(int_vector_.size(), 0);

    bitmaps_[val].set(id, 1);
}

void wavelet_tree_fast::insert(uint64_t id, uint64_t val) {
    assert(id <= int_vector_.size());

    int_vector_.resize(int_vector_.size() + 1);

    std::copy_backward(int_vector_.begin() + id,
                       int_vector_.end() - 1,
                       int_vector_.end());
    int_vector_[id] = val;

    assert(val < bitmaps_.size());

    for (size_t c = 0; c < bitmaps_.size(); ++c) {
        if (c != val && bitmaps_[c].size())
            bitmaps_[c].insert_bit(id, 0);
    }

    if (!bitmaps_[val].size()) {
        bitmaps_[val] = bit_vector_stat(int_vector_.size(), 0);
        bitmaps_[val].set(id, 1);
    } else {
        bitmaps_[val].insert_bit(id, 1);
    }
}

void wavelet_tree_fast::remove(uint64_t id) {
    assert(id < int_vector_.size());

    std::copy(int_vector_.begin() + id + 1,
              int_vector_.end(),
              int_vector_.begin() + id);

    int_vector_.resize(int_vector_.size() - 1);

    for (size_t c = 0; c < bitmaps_.size(); ++c) {
        if (bitmaps_[c].size())
            bitmaps_[c].delete_bit(id);
    }
}

void wavelet_tree_fast::serialize(std::ostream &out) const {
    int_vector_.serialize(out);
    for (const auto &v : bitmaps_) {
        v.serialize(out);
    }
}

bool wavelet_tree_fast::load(std::istream &in) {
    if (!in.good())
        return false;

    try {
        int_vector_.load(in);

        bitmaps_.resize(1 << logsigma());

        for (auto &v : bitmaps_) {
            if (!v.load(in))
                return false;
        }

        return true;

    } catch (const std::bad_alloc &exception) {
        std::cerr << "ERROR: Not enough memory to load wavelet_tree_fast" << std::endl;
        return false;
    } catch (...) {
        return false;
    }
}

void wavelet_tree_fast::clear() {
    int_vector_.resize(0);
    bitmaps_.assign(bitmaps_.size(), bit_vector_stat());
}<|MERGE_RESOLUTION|>--- conflicted
+++ resolved
@@ -1,15 +1,10 @@
 #include "wavelet_tree.hpp"
 
-<<<<<<< HEAD
-#include "common/utils.hpp"
-=======
 #include <cassert>
 
 #include "utils/algorithms.hpp"
->>>>>>> 11ccc09b
 #include "common/serialization.hpp"
 
-#include <cassert>
 
 // TODO: run benchmarks and optimize these parameters
 const size_t MAX_ITER_WAVELET_TREE_STAT = 1000;
