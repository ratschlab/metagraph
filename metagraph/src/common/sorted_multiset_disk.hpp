--- conflicted
+++ resolved
@@ -10,32 +10,14 @@
 #include "common/sorted_set_disk_base.hh"
 #include "common/threads/chunked_wait_queue.hpp"
 
-<<<<<<< HEAD
-=======
 #include "common/sorted_set_disk.hpp"
 #include "common/threads/chunked_wait_queue.hpp"
 
->>>>>>> 63173398
 
 namespace mg {
 namespace common {
 
 /**
-<<<<<<< HEAD
- * Thread safe data storage that is able to sort and count elements from the underlying
- * Container using external storage to limit the amount of required memory.
- * Data is pushed into the data structure in chunks using the #insert() method.
- * Once the internal buffer is full, the data is sorted, merged, and written to disk,
- * each disk write into a different file. The #data() method returns the
- * globally sorted data.
- *
- * @tparam T the type of the elements that are being stored, sorted and counted,
- * typically #KMerBOSS instances
- * @param C the type used to count the number of appearences of each element of type T
- */
-template <typename T, typename C = uint8_t>
-class SortedMultisetDisk : public SortedDiskBase<std::pair<T, C>> {
-=======
  * Specialization of SortedSetDiskBase that is able to both sort and count elements.
  *
  * @tparam T the type of the elements that are being stored, sorted and counted,
@@ -44,7 +26,6 @@
  */
 template <typename T, typename C = uint8_t>
 class SortedMultisetDisk : public SortedSetDiskBase<std::pair<T, C>> {
->>>>>>> 63173398
   public:
     typedef std::pair<T, C> value_type;
     typedef Vector<value_type> storage_type;
@@ -70,11 +51,7 @@
             std::function<void(const value_type &)> on_item_pushed
             = [](const value_type &) {},
             size_t num_last_elements_cached = 100)
-<<<<<<< HEAD
-        : SortedDiskBase<std::pair<T, C>>(cleanup,
-=======
         : SortedSetDiskBase<std::pair<T, C>>(cleanup,
->>>>>>> 63173398
                                           num_threads,
                                           reserved_num_elements,
                                           chunk_file_prefix,
@@ -84,19 +61,6 @@
     static constexpr uint64_t max_count() { return std::numeric_limits<C>::max(); }
 
     /**
-<<<<<<< HEAD
-     * Insert the data between #begin and #end into the buffer. If the buffer is
-     * full, the data is sorted, counted and written to disk, after which the
-     * buffer is cleared.
-     */
-    template <class Iterator>
-    void insert(Iterator begin, Iterator end) {
-        std::optional<size_t> offset = this->prepare_insert(begin, end);
-
-        // different threads will insert to different chunks of memory, so it's okay
-        // (and desirable) to allow concurrent inserts
-        std::shared_lock<std::shared_timed_mutex> multi_insert_lock(this->multi_insert_mutex_);
-=======
      * Insert the data between #begin and #end into the buffer.
      */
     template <class Iterator>
@@ -110,7 +74,6 @@
         // different threads will insert to different chunks of memory, so it's okay
         // (and desirable) to allow concurrent inserts
         exclusive_lock.unlock();
->>>>>>> 63173398
         if (offset) {
             if constexpr (std::is_same<T, std::remove_cv_t<std::remove_reference_t<decltype(*begin)>>>::value) {
                 std::transform(begin, end, this->data_.begin() + offset.value(),
@@ -122,11 +85,7 @@
     }
 
   protected:
-<<<<<<< HEAD
-    virtual void sort_and_merge_duplicates(storage_type *vector, size_t num_threads) const {
-=======
     virtual void sort_and_remove_duplicates(storage_type *vector, size_t num_threads) const {
->>>>>>> 63173398
         assert(vector);
         ips4o::parallel::sort(
                 vector->begin(), vector->end(),
