--- conflicted
+++ resolved
@@ -39,17 +39,12 @@
         }
 
         std::filesystem::rename(files[0] + suffix, result + suffix);
-<<<<<<< HEAD
-        for (const std::string &f : files) {
-            std::string fname = f + suffix;
+        for (size_t i = 1; i < files.size(); ++i) {
+            std::string fname = files[i] + suffix;
             if (!std::filesystem::exists(fname))
                 logger->error("Trying to remove non-existent file: {}", fname);
 
             std::filesystem::remove(fname);
-=======
-        for (size_t i = 1; i < files.size(); ++i) {
-            std::filesystem::remove(files[i] + suffix);
->>>>>>> ad233155
         }
     }
 }
