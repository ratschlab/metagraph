--- conflicted
+++ resolved
@@ -42,16 +42,8 @@
 
         std::filesystem::rename(files[0] + suffix, result + suffix);
         for (size_t i = 1; i < files.size(); ++i) {
-<<<<<<< HEAD
-            std::string fname = files[i] + suffix;
-            if (!std::filesystem::exists(fname))
-                logger->error("Trying to remove non-existent file: {}", fname);
-
-            std::filesystem::remove(fname);
-=======
             assert(std::filesystem::exists(files[i] + suffix));
             std::filesystem::remove(files[i] + suffix);
->>>>>>> 414dc746
         }
     }
 }
@@ -65,11 +57,7 @@
         for (const std::string &suffix : suffixes) {
             std::string fname = f + suffix;
             if (!std::filesystem::exists(fname))
-<<<<<<< HEAD
-                logger->error("Trying to remove non-existent file: {}", fname);
-=======
                 logger->warn("Attempt to remove non-existent file {}", fname);
->>>>>>> 414dc746
 
             std::filesystem::remove(f + suffix);
         }
@@ -534,12 +522,8 @@
                     const uint32_t to_read = std::min(sizeof(lower_) - sizeof(T), num_lower_bytes_);
                     lower_[0] = lower_[lower_idx_];
                     if (!source_.read(reinterpret_cast<char *>(&lower_[1]), to_read)) {
-<<<<<<< HEAD
-                        logger->error("Error while reading {} lower bytes from {}", to_read, source_name_);
-=======
                         logger->error("Error while reading next {} lower bits from {}",
                                       to_read * 8, source_name_);
->>>>>>> 414dc746
                         std::exit(EXIT_FAILURE);
                     }
                     num_lower_bytes_ -= to_read;
@@ -567,23 +551,10 @@
     memset(lower_, 0, sizeof(lower_));
     upper_pos_ = 0;
     source_.read(reinterpret_cast<char *>(&size_), sizeof(size_t));
-<<<<<<< HEAD
-    if (source_.bad()) {
-        logger->error("Error while reading size from {}", source_name_);
-        std::exit(EXIT_FAILURE);
-    } else if (source_.eof()) {
-=======
     if (source_.eof()) {
->>>>>>> 414dc746
         source_.close();
         source_upper_.close();
         if (remove_source_) {
-            if (!std::filesystem::exists(source_name_))
-                logger->error("Trying to remove non-existent file: {}", source_name_);
-
-            if (!std::filesystem::exists(source_name_ + ".up"))
-                logger->error("Trying to remove non-existent file: {}.up", source_name_);
-
             std::filesystem::remove(source_name_);
             std::filesystem::remove(source_name_ + ".up");
         }
