--- conflicted
+++ resolved
@@ -554,14 +554,10 @@
     memset(lower_, 0, sizeof(lower_));
     upper_pos_ = 0;
     source_.read(reinterpret_cast<char *>(&size_), sizeof(size_t));
-<<<<<<< HEAD
     if (source_.bad()) {
         logger->error("Error while reading size from {}", source_name_);
         std::exit(EXIT_FAILURE);
     } else if (source_.eof()) {
-=======
-    if (source_.eof()) {
->>>>>>> 045060dc
         source_.close();
         source_upper_.close();
         if (remove_source_) {
@@ -577,56 +573,8 @@
         size_ = static_cast<size_t>(-1);
         return false;
     }
-<<<<<<< HEAD
-    source_.read(reinterpret_cast<char *>(&offset_), sizeof(T));
-    if (!source_.good()) {
-        logger->error("Failed reading offset from {}", source_name_);
-        std::exit(EXIT_FAILURE);
-    }
-
-    source_.read(reinterpret_cast<char *>(&num_lower_bits_), 1);
-    assert(num_lower_bits_ < 8 * sizeof(T));
-    if (!source_.good()) {
-        logger->error("Failed reading number of lower bits from {}", source_name_);
-        std::exit(EXIT_FAILURE);
-    }
-
-    lower_bits_mask_ = (T(1) << num_lower_bits_) - 1UL;
-    source_.read(reinterpret_cast<char *>(&num_lower_bytes_), sizeof(size_t));
-    if (!source_.good()) {
-        logger->error("Failed reading number of lower bytes from {}", source_name_);
-        std::exit(EXIT_FAILURE);
-    }
-
-    source_.read(reinterpret_cast<char *>(&num_upper_bytes_), sizeof(size_t));
-    if (!source_.good()) {
-        logger->error("Failed reading number of upper bytes from {}", source_name_);
-        std::exit(EXIT_FAILURE);
-    }
-
-    size_t low_bytes_read = std::min(sizeof(lower_), num_lower_bytes_);
-
-    source_.read(reinterpret_cast<char *>(lower_), low_bytes_read);
-
-    if (!source_.good()) {
-        logger->error("Failed reading lower bytes from {}", source_name_);
-        std::exit(EXIT_FAILURE);
-    }
-
-    num_lower_bytes_ -= low_bytes_read;
-
-    // Reserve a bit extra space for unaligned reads and set all to
-    // zero to silence Valgrind uninitilized memory warnings
-    upper_.resize((num_upper_bytes_ + 7) / 8, 0);
-    source_upper_.read(reinterpret_cast<char *>(upper_.data()), num_upper_bytes_);
-    assert(static_cast<uint32_t>(source_upper_.gcount()) == num_upper_bytes_);
-
-    if (!source_upper_.good()) {
-        logger->error("Failed reading upper bytes from {}", source_name_ + ".up");
-=======
     if (!source_ || !source_upper_) {
         logger->error("Error while reading from {}", source_name_);
->>>>>>> 045060dc
         std::exit(EXIT_FAILURE);
     }
     const auto source_pos = source_.tellg();
