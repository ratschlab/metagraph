#include "elias_fano.hpp"

#include <algorithm>
#include <cassert>
#include <cstring>
#include <chrono>
#include <thread>
#include <filesystem>

#include <sdsl/uint128_t.hpp>

#include "common/logger.hpp"
#include "common/utils/template_utils.hpp"


namespace mtg {
namespace elias_fano {

using mtg::common::logger;

void concat(const std::vector<std::string> &files, const std::string &result) {
    if (files.empty())
        return;

    std::vector<std::string> suffixes = { "", ".up" };
    if (std::filesystem::exists(files[0] + ".count"))
        suffixes.push_back(".count");

    for (const std::string &suffix : suffixes) {
        if (files.size() > 1) {
            std::string concat_command = "cat ";
            for (uint32_t i = 1; i < files.size(); ++i) {
                concat_command += files[i] + suffix + " ";
            }
            concat_command += ">> " + files[0] + suffix;

            if (std::system(concat_command.c_str())) {
                logger->error("Error while cat-ing files: {}", concat_command);
                std::exit(EXIT_FAILURE);
            }
        }

        std::filesystem::rename(files[0] + suffix, result + suffix);
        for (size_t i = 1; i < files.size(); ++i) {
            std::string fname = files[i] + suffix;
            if (!std::filesystem::exists(fname))
                logger->error("Trying to remove non-existent file: {}", fname);

            std::filesystem::remove(fname);
        }
    }
}

void remove_chunks(const std::vector<std::string> &files) {
    for (const std::string &f : files) {
        std::vector<std::string> suffixes = { "", ".up" };
        if (std::filesystem::exists(f + ".count"))
            suffixes.push_back(".count");

        for (const std::string &suffix : suffixes) {
            std::string fname = f + suffix;
            if (!std::filesystem::exists(fname))
                logger->error("Trying to remove non-existent file: {}", fname);

            std::filesystem::remove(f + suffix);
        }
    }
}

uint64_t chunk_size(const std::string &file) {
    std::vector<std::string> suffixes = { "", ".up" };
    if (std::filesystem::exists(file + ".count"))
        suffixes.push_back(".count");

    uint64_t size = 0;
    for (const std::string &suffix : suffixes) {
        size += std::filesystem::file_size(file + suffix);
    }
    return size;
}

template <class T, class Enable = void>
struct Unaligned;

/**
 * Representation of an unaligned value of a POD type.
 */
template <class T>
struct Unaligned<T, typename std::enable_if<std::is_pod<T>::value>::type> {
    Unaligned() = default; // uninitialized
    /* implicit */ Unaligned(T v) : value(v) {}
    T value;
} __attribute__((__packed__));

/** Template specialization for an unaligned sdsl::uint256_t, which is not a POD */
template <>
struct Unaligned<sdsl::uint256_t> {
    Unaligned() = default; // uninitialized
    /* implicit */ Unaligned(sdsl::uint256_t v) : lo(v), hi(v >> 128) {}
    sdsl::uint128_t lo; // sdsl::uint256 is not a POD, so needs to be stored as 2 uint128_t's
    sdsl::uint128_t hi;
} __attribute__((__packed__));

/**
 * Read an unaligned value of type T and return it.
 */
template <class T>
inline T load_unaligned(const void *p) {
    static_assert(sizeof(Unaligned<T>) == sizeof(T), "Invalid unaligned size");
    static_assert(alignof(Unaligned<T>) == 1, "Invalid alignment");
    return static_cast<const Unaligned<T> *>(p)->value;
}
#ifndef MODE_TI
// need to specialize for sdsl::uint128_t which is not a POD if MODE_TI is not available
template <>
struct Unaligned<sdsl::uint128_t> {
    Unaligned() = default; // uninitialized
    /* implicit */ Unaligned(sdsl::uint128_t v) : lo(v), hi(v >> 64) {}
    uint64_t lo; // sdsl::uint128 is not a POD, so needs to be stored as 2 uint64_t's
    uint64_t hi;
} __attribute__((__packed__));

template <>
inline sdsl::uint128_t load_unaligned(const void *p) {
    static_assert(sizeof(Unaligned<sdsl::uint128_t>) == sizeof(sdsl::uint128_t),
                  "Invalid unaligned size");
    static_assert(alignof(Unaligned<sdsl::uint128_t>) == 1, "Invalid alignment");
    return sdsl::uint128_t(static_cast<const Unaligned<sdsl::uint128_t> *>(p)->lo,
                           static_cast<const Unaligned<sdsl::uint128_t> *>(p)->hi);
}
#endif

template <>
inline sdsl::uint256_t load_unaligned(const void *p) {
    static_assert(sizeof(Unaligned<sdsl::uint256_t>) == sizeof(sdsl::uint256_t),
                  "Invalid unaligned size");
    static_assert(alignof(Unaligned<sdsl::uint256_t>) == 1, "Invalid alignment");
    return sdsl::uint256_t(static_cast<const Unaligned<sdsl::uint256_t> *>(p)->lo,
                           static_cast<const Unaligned<sdsl::uint256_t> *>(p)->hi);
}

/**
 * Inform the compiler that the argument can be assumed true. It is
 * undefined behavior if the argument is not actually true, so use
 * with care.
 *
 * Implemented as a function instead of a macro because
 * __builtin_assume does not evaluate its argument at runtime, so it
 * cannot be used with expressions that have side-effects.
 */
inline __attribute__((__always_inline__)) void assume(bool cond) {
#if defined(__clang__) // Must go first because Clang also defines __GNUC__.
    __builtin_assume(cond);
#elif defined(__GNUC__)
    if (!cond) {
        __builtin_unreachable();
    }
#endif
}

/**
 * Write an unaligned value of type T.
 */
template <class T>
inline void store_unaligned(void *p, T value) {
    static_assert(sizeof(Unaligned<T>) == sizeof(T), "Invalid unaligned size");
    static_assert(alignof(Unaligned<T>) == 1, "Invalid alignment");
    // Prior to C++14, the spec says that a placement new like this
    // is required to check that p is not nullptr, and to do nothing
    // if p is a nullptr. By assuming it's not a nullptr, we get a
    // nice loud segfault in optimized builds if p is nullptr, rather
    // than just silently doing nothing.
    assume(p != nullptr);
    new (p) Unaligned<T>(value);
}

/** Returns the rank of the highest non-null bit */
template <typename T>
inline uint32_t log2_floor(const T &x) {
    return sdsl::bits::hi(x);
}

template <>
inline uint32_t log2_floor(const sdsl::uint128_t &x) {
#ifdef MODE_TI
    if (x == 0U) {
        return 0;
    }

    uint64_t hi = static_cast<uint64_t>(x >> 64);
    if (hi == 0U) {
        return sdsl::bits::hi(static_cast<uint64_t>(x));
    } else {
        return sdsl::bits::hi(hi) + 64;
    }
#else
    return x.hi();
#endif
}

template <>
inline uint32_t log2_floor(const sdsl::uint256_t &x) {
    return x.hi();
}

void close_and_check(std::ofstream &sink, const std::string &fname) {
    sink.close();
    if (sink.fail()) {
        logger->error("Unable to close file {}", fname);
        std::exit(EXIT_FAILURE);
    }
}

// ------------ EliasFanoEncoder --------------------------------------------------------
/**
 * Elias-Fano encoder that streams the encoded result into a file.
 * Loosely inspired  by
 * https://github.com/facebook/folly/blob/master/folly/experimental/EliasFanoCoding.h
 */
template <typename T>
class EliasFanoEncoder {
  public:
    static constexpr uint32_t WRITE_BUF_SIZE = 1024;

    /** Encodes the #data array */
    static size_t append_block(const std::vector<T> &data,
                               std::ofstream *sink,
                               std::ofstream *sink_upper);
  private:
    /** Constructs an encoder that encodes the #data array */
    EliasFanoEncoder(const std::vector<T> &data, std::ofstream *sink, std::ofstream *sink_upper);

    /** Encodes the next number */
    void add(T value);

    /** Dumps any pending data to the stream. Must be called exactly once when done #add-ing */
    size_t finish();

    /**
     * Returns the number of lower bits used in the Elias-Fano encoding of a sorted array
     * of size #size and maximum value max_value.
     */
    static uint8_t get_num_lower_bits(T max_value, size_t size);

    /** Writes #value (with len up to 56 bits) to #data starting at the #pos-th bit. */
    static void write_bits(char *data, size_t pos, T value);

    void init(size_t size, T max_value);

    /**
     * The lower bits of the encoded number, obtained by simply concatenating the
     * binary representation of the lower bits of each number.
     * To save memory, only the last 2*sizeof(T) bytes are kept in memory. As soon as a
     * chunk of 8 bytes is ready to be written, we flush it to #sink_ and shift the data
     * in #lower_ to the left by sizeof(T) bytes.
     */
    char lower_[WRITE_BUF_SIZE * sizeof(T)];

    /**
     * Upper bits of the encoded numbers. Upper bits are stored using unary delta
     * encoding, with a 1 followed by as many zeros as the value to encode. For example,
     * the  upper bits, (3 5 5 9) will be encoded as the deltas (3 2 0 4). The 3 is
     * encoded as 1000, the 2 as 100, the 0 as 1 and the 4 as 10000,  resulting in
     * 1000011001000 in base 2.
     */
    std::vector<char> upper_;

    /** Current number of elements added for encoding */
    size_t size_ = 0;

    /**
     * Number of elements the decoder was initialized with. When all elements are added
     * the #declared_size_ must equal size_.
     */
    size_t declared_size_ = 0;

    /**
     * Each encoded integer is split into a "lower" and an "upper" part. This is the
     * number of bits used for the "lower" part of the Elias-Fano encoding. It is
     * capped at 56, as this is the maximum value supported by #write_bits
     */
    uint8_t num_lower_bits_;

    /** Mask to extract the lower bits from a value T. Equal to 2^#num_lower_bits_-1. */
    T lower_bits_mask_;

    /** The size in bytes of lower_, without the 7 byte padding */
    size_t num_lower_bytes_;
    /** The size in bytes of upper_, without the 7 byte padding */
    size_t num_upper_bytes_;
#ifndef NDEBUG
    /**
     * The last value that was added to the encoder. Only used to assert that the
     * numbers are added in increasing order.
     */
    T last_value_ = T(0);
#endif

    /**
     * Sink to write the encoded values to (except the upper bytes). Points to
     * an externally provided sink.
     * */
    std::ofstream *sink_;
    /**
     * Sink to write the upper bytes to. Points to an externally provided sink.
     * Upper bytes are written to a different sink in order
     * to avoid costly seek operations within the file.
     * */
    std::ofstream *sink_upper_;

    /** Number of lower bits that were written to disk */
    size_t cur_pos_lbits_ = 0;

    /** Offset to add to each element when decoding (used for minimizing the range). */
    T offset_ = 0;
};

template <typename T>
EliasFanoEncoder<T>::EliasFanoEncoder(const std::vector<T> &data,
                                      std::ofstream *sink,
                                      std::ofstream *sink_upper)
    : declared_size_(data.size()), sink_(sink), sink_upper_(sink_upper) {
    assert(sink_->is_open() && sink_upper_->is_open());
    if (data.size() == 0U) {
        return;
    }
    offset_ = data.front();
    init(data.size(), data.back());
}

template <typename T>
size_t EliasFanoEncoder<T>::append_block(const std::vector<T> &data,
                                         std::ofstream *sink,
                                         std::ofstream *sink_upper) {
    EliasFanoEncoder<T> encoder(data, sink, sink_upper);
    for (const auto &v : data) {
        encoder.add(v);
    }
    return encoder.finish();
}

template <typename T>
void EliasFanoEncoder<T>::add(T value) {
#ifndef NDEBUG
    assert(value >= last_value_);
#endif
    value -= offset_;
    const T upper_bits = value >> num_lower_bits_;

    // We are adding the size_-th element, so we have a 1 followed by upper_bits
    // zeros, plus the 1s for the previous size_ elements; this is not trivial to
    // understand, so spend some time thinking about why this is correct
    assert(upper_bits + size_ < std::numeric_limits<uint64_t>::max());
    const uint64_t pos = upper_bits + size_;
    // using ">> 3" for /8 and "&7" for %8 because sdsl::uint256_t doesn't define / and %
    upper_[pos >> 3] |= 1U << (pos & 7);

    // Append the #num_lower_bits_ bits of #value to #lower_
    if (num_lower_bits_ != 0) {
        const T lower_bits = value & lower_bits_mask_;
        size_t pos_bits = size_ * num_lower_bits_;
        constexpr size_t max_buf_size = sizeof(lower_) - sizeof(T);
        if (pos_bits - cur_pos_lbits_ >= 8 * max_buf_size) {
            // first sizeof(T)*8 bits were written
            cur_pos_lbits_ += 8 * max_buf_size;
            sink_->write(lower_, max_buf_size);
            std::memcpy(lower_, lower_ + max_buf_size, sizeof(T));
            std::memset(lower_ + sizeof(T), 0, max_buf_size);
        }
        write_bits(lower_ + (pos_bits - cur_pos_lbits_) / 8, pos_bits % 8, lower_bits);
    }

#ifndef NDEBUG
    last_value_ = value;
#endif
    ++size_;
}

template <typename T>
size_t EliasFanoEncoder<T>::finish() {
    assert(size_ == declared_size_);
    if (size_ == 0U)
        return 0;

    // Append the remaining lower bits
    if (num_lower_bits_ != 0) {
        size_t pos_bits = size_ * num_lower_bits_;
        size_t num_bytes = (pos_bits - cur_pos_lbits_ + 7) / 8;
        assert(cur_pos_lbits_ / 8 + num_bytes == num_lower_bytes_);
        sink_->write(lower_, num_bytes);
    }
    sink_upper_->write(upper_.data(), num_upper_bytes_);
    return num_lower_bytes_ + num_upper_bytes_ + sizeof(size_) + sizeof(num_lower_bits_)
            + sizeof(T) + sizeof(num_upper_bytes_) + sizeof(num_lower_bytes_);
}

template <typename T>
void EliasFanoEncoder<T>::init(size_t size, T max_value) {
    if (size == 0U) {
        return;
    }
    max_value -= offset_;
    std::memset(lower_, 0, sizeof(lower_));
    // #write_bits supports a max of sizeof(T)-1 bytes
    num_lower_bits_ = std::min(get_num_lower_bits(max_value, size),
                               static_cast<uint8_t>(8 * sizeof(T) - 8));
    lower_bits_mask_ = (T(1) << num_lower_bits_) - 1UL;
    // Number of 0-bits to be stored + 1-bits
    const uint64_t upper_size_bits
            = static_cast<uint64_t>(max_value >> num_lower_bits_) + size;
    num_upper_bytes_ = (upper_size_bits + 7) / 8;
    num_lower_bytes_ = (num_lower_bits_ * size + 7) / 8;

    // Current read/write logic assumes that the sizeof(T)-1 bytes following the last byte of
    // lower and upper sequences are readable (the stored value doesn't matter and
    // won't be changed), so we reserve an additional 7 bytes for padding
    if (size > 0) {
        upper_.resize(num_upper_bytes_ + sizeof(T) - 1, 0);
    }

    sink_->write(reinterpret_cast<const char *>(&size), sizeof(size_t));
    sink_->write(reinterpret_cast<const char *>(&offset_), sizeof(T));
    sink_->write(reinterpret_cast<const char *>(&num_lower_bits_), 1);
    sink_->write(reinterpret_cast<const char *>(&num_lower_bytes_), sizeof(size_t));
    sink_->write(reinterpret_cast<const char *>(&num_upper_bytes_), sizeof(size_t));
}

template <typename T>
uint8_t EliasFanoEncoder<T>::get_num_lower_bits(T max_value, size_t size) {
    if (size == 0 || max_value < size) {
        return 0;
    }
    // Result that should be returned is "floor(log(upperBound / size))".
    // In order to avoid expensive division, we rely on
    // "floor(a) - floor(b) - 1 <= floor(a - b) <= floor(a) - floor(b)".
    // Assuming "candidate = floor(log(upperBound)) - floor(log(upperBound))",
    // then result is either "candidate - 1" or "candidate".
    size_t candidate = log2_floor(max_value) - log2_floor(size);

    return (size > static_cast<uint64_t>(max_value >> candidate)) ? candidate - 1 : candidate;
}

template <typename T>
void EliasFanoEncoder<T>::write_bits(char *data, size_t pos, T value) {
    char *const ptr = data + (pos / 8);
    if constexpr (sizeof(T) >= 16) {
        assert(log2_floor(value) < 8 * (sizeof(T) - 1));
        T ptrv = load_unaligned<T>(ptr);
        ptrv |= value << (pos % 8);
        store_unaligned<T>(ptr, ptrv);
    } else { // all types <=64 bits are stored in 64-bit chunks
        assert(log2_floor(value) < 56);
        uint64_t ptrv = load_unaligned<uint64_t>(ptr);
        ptrv |= value << (pos % 8);
        store_unaligned<uint64_t>(ptr, ptrv);
    }
}


// ------------------------------- EliasFanoDecoder ------------------------------------

template <typename T>
EliasFanoDecoder<T>::EliasFanoDecoder(const std::string &source_name, bool remove_source)
    : source_name_(source_name), remove_source_(remove_source) {
    source_ = std::ifstream(source_name, std::ios::binary);
    if (!source_) {
        logger->error("Unable to open {}", source_name);
        std::exit(EXIT_FAILURE);
    }
    source_upper_ = std::ifstream(source_name + ".up", std::ios::binary);
    if (!source_upper_) {
        logger->error("Unable to open {}", source_name + ".up");
        std::exit(EXIT_FAILURE);
    }
    init();
}

template <typename T>
size_t EliasFanoDecoder<T>::decompress_next_block() {
    buffer_pos_ = 0;
    buffer_end_ = 0;

    if (size_ == static_cast<size_t>(-1))
        return 0;

    size_t block_begin = position_;
    size_t block_end = std::min(size_, position_ + sizeof(buffer_) / sizeof(T));

    while (true) {
        if (position_ == block_end) {
            // rollback #position_ and read the upper bits
            buffer_end_ -= (block_end - block_begin);
            position_ = block_begin;
            while (position_ < block_end) {
                // Skip to the first non-zero block.
                while (upper_[upper_pos_] == 0U) {
                    upper_pos_++;
                }
                size_t trailing_zeros = sdsl::bits::lo(upper_[upper_pos_]);
                upper_[upper_pos_] &= (upper_[upper_pos_] - 1UL); // reset the lowest 1 bit
                T upper = 64 * upper_pos_ + trailing_zeros - position_;
                buffer_[buffer_end_] |= (upper << num_lower_bits_);
                buffer_[buffer_end_] += offset_;
                buffer_end_++;
                position_++;
            }
            if (buffer_end_ == sizeof(buffer_) / sizeof(T)) {
                break;
            }
            assert(position_ == size_);
            if (!init()) { // read the next chunk of compressed data
                break;
            }
            assert(position_ == 0U);
            block_begin = 0;
            block_end = std::min(size_, sizeof(buffer_) / sizeof(T) - buffer_end_);
        } else {
            assert(position_ < size_);
            assert(num_lower_bits_ < 8 * sizeof(T));
            const size_t pos_bits = position_ * num_lower_bits_;
            if (pos_bits - cur_pos_bits_ >= 8 * sizeof(T)) {
                cur_pos_bits_ += 8 * sizeof(T);
                lower_idx_++;
                if (lower_idx_ == READ_BUF_SIZE - 1 && num_lower_bytes_ > 0) {
                    const uint32_t to_read = std::min(sizeof(lower_) - sizeof(T), num_lower_bytes_);
                    lower_[0] = lower_[lower_idx_];
<<<<<<< HEAD
                    source_.read(reinterpret_cast<char *>(&lower_[1]), to_read);
                    if (!source_.good()) {
                        logger->error("Failed reading {} bytes from {}", to_read, source_name_);
=======
                    if (!source_.read(reinterpret_cast<char *>(&lower_[1]), to_read)) {
                        logger->error("Error while reading lower bits from {}", source_name_);
>>>>>>> fac6d930
                        std::exit(EXIT_FAILURE);
                    }
                    num_lower_bytes_ -= to_read;
                    lower_idx_ = 0;
                }
            }
            const size_t adjusted_pos = pos_bits - cur_pos_bits_;
            const uint8_t *ptr
                    = reinterpret_cast<uint8_t *>(&lower_[lower_idx_]) + (adjusted_pos / 8);
            buffer_[buffer_end_++] = (load_unaligned<T>(ptr) >> (adjusted_pos % 8))
                                        & lower_bits_mask_;
            position_++;
        }
    }

    return buffer_end_;
}

// TODO: make this public and avoid reconstruction
template <typename T>
bool EliasFanoDecoder<T>::init() {
    position_ = 0;
    cur_pos_bits_ = 0;
    lower_idx_ = 0;
    memset(lower_, 0, sizeof(lower_));
    upper_pos_ = 0;
    source_.read(reinterpret_cast<char *>(&size_), sizeof(size_t));
    if (source_.bad()) {
        logger->error("Error while reading size from {}", source_name_);
        std::exit(EXIT_FAILURE);
    } else if (source_.eof()) {
        source_.close();
        source_upper_.close();
        if (remove_source_) {
            if (!std::filesystem::exists(source_name_))
                logger->error("Trying to remove non-existent file: {}", source_name_);

            if (!std::filesystem::exists(source_name_ + ".up"))
                logger->error("Trying to remove non-existent file: {}.up", source_name_);

            std::filesystem::remove(source_name_);
            std::filesystem::remove(source_name_ + ".up");
        }
        size_ = static_cast<size_t>(-1);
        return false;
    }
    if (!source_ || !source_upper_) {
        logger->error("Error while reading from {}", source_name_);
        std::exit(EXIT_FAILURE);
    }
    const auto source_pos = source_.tellg();
    const auto source_up_pos = source_upper_.tellg();

    while (num_retries_ <= max_num_retries_) {
        source_.read(reinterpret_cast<char *>(&offset_), sizeof(T));
        source_.read(reinterpret_cast<char *>(&num_lower_bits_), 1);
        assert(num_lower_bits_ < 8 * sizeof(T));
        lower_bits_mask_ = (T(1) << num_lower_bits_) - 1UL;
        source_.read(reinterpret_cast<char *>(&num_lower_bytes_), sizeof(size_t));
        source_.read(reinterpret_cast<char *>(&num_upper_bytes_), sizeof(size_t));
        size_t low_bytes_read = std::min(sizeof(lower_), num_lower_bytes_);
        source_.read(reinterpret_cast<char *>(lower_), low_bytes_read);
        num_lower_bytes_ -= low_bytes_read;

        // Reserve a bit extra space for unaligned reads and set all to
        // zero to silence Valgrind uninitilized memory warnings
        upper_.resize((num_upper_bytes_ + 7) / 8, 0);
        source_upper_.read(reinterpret_cast<char *>(upper_.data()), num_upper_bytes_);
        assert(static_cast<uint32_t>(source_upper_.gcount()) == num_upper_bytes_);

        if (source_ && source_upper_)
            return true;

        // reading failed -> retry
        while (num_retries_++ < max_num_retries_) {
            logger->warn("Failed reading from {}. Retry #{}...", source_name_, num_retries_);
            using namespace std::chrono_literals;
            std::this_thread::sleep_for(500ms);

            source_ = std::ifstream(source_name_, std::ios::binary);
            if (!source_) {
                logger->error("Unable to open {}", source_name_);
                continue;
            }
            source_.seekg(source_pos);
            if (!source_) {
                logger->error("Unable to seek in {}", source_name_);
                continue;
            }

            source_upper_ = std::ifstream(source_name_ + ".up", std::ios::binary);
            if (!source_upper_) {
                logger->error("Unable to open {}", source_name_ + ".up");
                continue;
            }
            source_upper_.seekg(source_up_pos);
            if (!source_upper_) {
                logger->error("Unable to seek in {}", source_name_ + ".up");
                continue;
            }

            break;
        }
    }

    logger->error("Failed reading from {} after {} retries", source_name_, max_num_retries_);
    std::exit(EXIT_FAILURE);
}

// ------------------------- EliasFandDecoder<std::pair> --------------------------------
template <typename T, typename C>
EliasFanoDecoder<std::pair<T, C>>::EliasFanoDecoder(const std::string &source,
                                                    bool remove_source)
    : source_first_(source, remove_source),
      source_second_name_(source + ".count"),
      remove_source_(remove_source) {
    source_second_ = std::ifstream(source_second_name_, std::ios::binary);
    if (!source_second_) {
        logger->error("Unable to open {}", source_second_name_);
        std::exit(EXIT_FAILURE);
    }
}

// ------------------------------ EliasFanoEncoderBuffered ----------------------------
template <typename T>
EliasFanoEncoderBuffered<T>::EliasFanoEncoderBuffered(const std::string &file_name,
                                                      size_t buffer_size,
                                                      bool append)
    : file_name_(file_name) {
    auto mode = append ? (std::ios::binary|std::ios::app) : std::ios::binary;
    sink_ = std::ofstream(file_name, mode);
    if (!sink_) {
        logger->error("Unable to open {} for writing", file_name);
        std::exit(EXIT_FAILURE);
    }
    sink_upper_ = std::ofstream(file_name + ".up", mode);
    if (!sink_upper_) {
        logger->error("Unable to open {} for writing", file_name + ".up");
        std::exit(EXIT_FAILURE);
    }
    buffer_.reserve(buffer_size);
}

template <typename T>
EliasFanoEncoderBuffered<T>::~EliasFanoEncoderBuffered() {
    assert(!sink_.is_open());
    assert(!sink_upper_.is_open());
}

/** Append sorted array #data to EF-coded #out_fname */
template <typename T>
size_t EliasFanoEncoderBuffered<T>::append_block(const std::vector<T> &data,
                                                 const std::string &file_name) {
    std::ofstream sink(file_name, std::ios::binary | std::ios::app);
    if (!sink) {
        logger->error("Unable to open {} for writing", file_name);
        std::exit(EXIT_FAILURE);
    }
    std::ofstream sink_upper(file_name + ".up", std::ios::binary | std::ios::app);
    if (!sink_upper) {
        logger->error("Unable to open {} for writing", file_name + ".up");
        std::exit(EXIT_FAILURE);
    }
    size_t total_size = EliasFanoEncoder<T>::append_block(data, &sink, &sink_upper);
    close_and_check(sink, file_name);
    close_and_check(sink_upper, file_name + ".up");
    return total_size;
}

template <typename T>
size_t EliasFanoEncoderBuffered<T>::finish() {
    encode_chunk();
    close_and_check(sink_, file_name_);
    close_and_check(sink_upper_, file_name_ + ".up");
    return total_size_;
}

template <typename T>
void EliasFanoEncoderBuffered<T>::encode_chunk() {
    total_size_ += EliasFanoEncoder<T>::append_block(buffer_, &sink_, &sink_upper_);
    buffer_.resize(0);
}

// ----------------------- EliasFanoEncoderBuffered<std::pair> --------------------------
template <typename T, typename C>
EliasFanoEncoderBuffered<std::pair<T, C>>::EliasFanoEncoderBuffered(const std::string &file_name,
                                                                    size_t buffer_size,
                                                                    bool append)
    : encoder_first_(file_name, buffer_size, append) {
    sink_second_ = std::ofstream(file_name + ".count",
                                 append ? (std::ios::binary|std::ios::app) : std::ios::binary);
    if (!sink_second_) {
        logger->error("Unable to open {} for writing", file_name + ".count");
        std::exit(EXIT_FAILURE);
    }
    buffer_second_.reserve(buffer_size);
}

template <typename T, typename C>
EliasFanoEncoderBuffered<std::pair<T, C>>::~EliasFanoEncoderBuffered() {
    assert(!sink_second_.is_open());
}

/** Append sorted array #data to EF-coded #out_fname */
template <typename T, typename C>
size_t EliasFanoEncoderBuffered<std::pair<T, C>>
::append_block(const std::vector<std::pair<T, C>> &data,
               const std::string &file_name) {
    std::vector<T> ts;
    std::vector<C> cs;
    ts.reserve(data.size());
    cs.reserve(data.size());
    for (const auto &[v, c] : data) {
        ts.push_back(v);
        cs.push_back(c);
    }
    size_t total_size = EliasFanoEncoderBuffered<T>::append_block(ts, file_name);

    std::ofstream sink_second(file_name + ".count", std::ios::binary|std::ios::app);
    if (!sink_second) {
        logger->error("Unable to open {} for writing", file_name + ".count");
        std::exit(EXIT_FAILURE);
    }
    sink_second.write(reinterpret_cast<const char *>(cs.data()), cs.size() * sizeof(C));

    return total_size + cs.size() * sizeof(C);
}

template <typename T, typename C>
size_t EliasFanoEncoderBuffered<std::pair<T, C>>::finish() {
    encode_chunk();
    close_and_check(sink_second_, name() + ".count");
    return encoder_first_.finish() + size() * sizeof(C);
}

template <typename T, typename C>
void EliasFanoEncoderBuffered<std::pair<T, C>>::encode_chunk() {
    sink_second_.write(reinterpret_cast<const char *>(buffer_second_.data()),
                       buffer_second_.size() * sizeof(C));
    buffer_second_.resize(0);
}

// instantiate used templates
template class EliasFanoDecoder<uint64_t>;
template class EliasFanoDecoder<sdsl::uint128_t>;
template class EliasFanoDecoder<sdsl::uint256_t>;
template class EliasFanoDecoder<std::pair<uint64_t, uint8_t>>;
template class EliasFanoDecoder<std::pair<uint64_t, uint16_t>>;
template class EliasFanoDecoder<std::pair<uint64_t, uint32_t>>;
template class EliasFanoDecoder<std::pair<uint64_t, uint64_t>>;
template class EliasFanoDecoder<std::pair<sdsl::uint128_t, uint8_t>>;
template class EliasFanoDecoder<std::pair<sdsl::uint128_t, uint16_t>>;
template class EliasFanoDecoder<std::pair<sdsl::uint128_t, uint32_t>>;
template class EliasFanoDecoder<std::pair<sdsl::uint256_t, uint8_t>>;
template class EliasFanoDecoder<std::pair<sdsl::uint256_t, uint16_t>>;
template class EliasFanoDecoder<std::pair<sdsl::uint256_t, uint32_t>>;

template class EliasFanoEncoderBuffered<uint64_t>;
template class EliasFanoEncoderBuffered<sdsl::uint128_t>;
template class EliasFanoEncoderBuffered<sdsl::uint256_t>;
template class EliasFanoEncoderBuffered<std::pair<uint64_t, uint8_t>>;
template class EliasFanoEncoderBuffered<std::pair<uint64_t, uint16_t>>;
template class EliasFanoEncoderBuffered<std::pair<uint64_t, uint32_t>>;
template class EliasFanoEncoderBuffered<std::pair<uint64_t, uint64_t>>;
template class EliasFanoEncoderBuffered<std::pair<sdsl::uint128_t, uint8_t>>;
template class EliasFanoEncoderBuffered<std::pair<sdsl::uint128_t, uint16_t>>;
template class EliasFanoEncoderBuffered<std::pair<sdsl::uint128_t, uint32_t>>;
template class EliasFanoEncoderBuffered<std::pair<sdsl::uint256_t, uint8_t>>;
template class EliasFanoEncoderBuffered<std::pair<sdsl::uint256_t, uint16_t>>;
template class EliasFanoEncoderBuffered<std::pair<sdsl::uint256_t, uint32_t>>;

} // namespace elias_fano
} // namespace mtg<|MERGE_RESOLUTION|>--- conflicted
+++ resolved
@@ -524,14 +524,8 @@
                 if (lower_idx_ == READ_BUF_SIZE - 1 && num_lower_bytes_ > 0) {
                     const uint32_t to_read = std::min(sizeof(lower_) - sizeof(T), num_lower_bytes_);
                     lower_[0] = lower_[lower_idx_];
-<<<<<<< HEAD
-                    source_.read(reinterpret_cast<char *>(&lower_[1]), to_read);
-                    if (!source_.good()) {
-                        logger->error("Failed reading {} bytes from {}", to_read, source_name_);
-=======
                     if (!source_.read(reinterpret_cast<char *>(&lower_[1]), to_read)) {
-                        logger->error("Error while reading lower bits from {}", source_name_);
->>>>>>> fac6d930
+                        logger->error("Error while reading {} lower bytes from {}", to_read, source_name_);
                         std::exit(EXIT_FAILURE);
                     }
                     num_lower_bytes_ -= to_read;
