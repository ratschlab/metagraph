#ifndef __ANNOTATION_CONVERTERS_HPP__
#define __ANNOTATION_CONVERTERS_HPP__

#include <memory>
#include <vector>
#include <filesystem>

#include "annotation/representation/annotation_matrix/static_annotators_def.hpp"

namespace mtg {
namespace annot {

template <typename Label>
class RowCompressed;

template <typename LabelType>
class MultiLabelEncoded;


template <class StaticAnnotation, typename Label>
typename std::unique_ptr<StaticAnnotation>
convert(RowCompressed<Label>&& annotation);


template <typename Label>
class ColumnCompressed;

template <class StaticAnnotation, typename Label>
std::unique_ptr<StaticAnnotation> convert(ColumnCompressed<Label>&& annotation);

template <class StaticAnnotation>
std::unique_ptr<StaticAnnotation> convert(const std::string &filename);

// TODO: remove
std::unique_ptr<MultiBRWTAnnotator>
convert_to_simple_BRWT(ColumnCompressed<std::string>&& annotation,
                       size_t grouping_arity = 2,
                       size_t num_parallel_nodes = 1,
                       size_t num_threads = 1);
// TODO: remove
std::unique_ptr<RowDiffBRWTAnnotator>
convert_to_simple_BRWT(RowDiffColumnAnnotator &&annotation,
                       size_t grouping_arity = 2,
                       size_t num_parallel_nodes = 1,
                       size_t num_threads = 1);
// TODO: remove
std::unique_ptr<MultiBRWTAnnotator>
convert_to_greedy_BRWT(ColumnCompressed<std::string>&& annotation,
                       size_t num_parallel_nodes = 1,
                       size_t num_threads = 1,
                       uint64_t num_rows_subsampled = 1'000'000);
// TODO: remove
std::unique_ptr<RowDiffBRWTAnnotator>
convert_to_greedy_BRWT(RowDiffColumnAnnotator &&annotation,
                       size_t num_parallel_nodes = 1,
                       size_t num_threads = 1,
                       uint64_t num_rows_subsampled = 1'000'000);

template <class StaticAnnotation>
std::unique_ptr<StaticAnnotation>
convert_to_BRWT(const std::vector<std::string> &annotation_files,
                const std::vector<std::vector<uint64_t>> &linkage_matrix,
                size_t num_parallel_nodes = 1,
                size_t num_threads = 1,
                const std::filesystem::path &tmp_dir = "");

void relax_BRWT(binmat::BRWT *annotation, size_t relax_max_arity, size_t num_threads = 1);

template <class StaticAnnotation>
std::unique_ptr<StaticAnnotation>
convert_to_RbBRWT(const std::vector<std::string> &annotation_files,
                  size_t max_brwt_arity);

template <class ToAnnotation, typename Label>
void merge(std::vector<std::unique_ptr<MultiLabelEncoded<Label>>>&& annotators,
           const std::vector<std::string> &filenames,
           const std::string &outfile);

template <typename Label>
void convert_to_row_annotator(const ColumnCompressed<Label> &annotator,
                              const std::string &outfbase,
                              size_t num_threads = 1);

template <typename Label>
void convert_to_row_annotator(const ColumnCompressed<Label> &annotator,
                              RowCompressed<Label> *target,
                              size_t num_threads = 1);

/**
 * Sparsifies annotations in #ColumnCompressed format by storing diffs between sucessive
 * nodes rather than the actual annotation.
 * Since adjacent nodes in a graph have a high probability of sharing annotations, storing
 * diffs rather than the full annotation results in a sparser matrix.
 * @param files annotations in #ColumnCompressed format. Typically, each source
 * contains a single column, but this is not a requirement
 * @param graph the graph used for selecting adjacent nodes
 * @param graph_path directory where the pred/succ/term vectors that determine the diff
 * succession will be dumped
 * @param mem_bytes available memory for loading columns; the function will load as many
 * columns as can fit in memory in one go and transform the entire batch, then repeat with
 * the next batch until all input files are exhausted
 * @param max_path_length maximum distance between terminal nodes, i.e. nodes whose annotation
 * is fully stored
 * @param out_dir directory where the transformed columns will be dumped. Filenames are
 * kept, extension is changed from 'column.annodbg' to 'row_diff.annodbg'
 * @param swap_dir directory for temporary files
 * @param with_values row-diff transform with k-mer counts/attributes
<<<<<<< HEAD
 * @param with_coordinates row-diff transform with k-mer aoordinates/attributes
=======
 * @param with_coordinates row-diff transform with k-mer coordinates/attributes
>>>>>>> a847e8b6
 * @param num_coords_per_seq assume a constant length of each sequence (0: off)
 */
enum class RowDiffStage { COUNT_LABELS = 0, COMPUTE_REDUCTION, CONVERT };
void convert_to_row_diff(const std::vector<std::string> &files,
                         const std::string &graph_fname,
                         size_t mem_bytes,
                         uint32_t max_path_length,
                         std::filesystem::path out_dir,
                         std::filesystem::path swap_dir,
                         RowDiffStage construction_stage,
                         std::filesystem::path count_vector_fname = "",
                         bool with_values = false,
                         bool with_coordinates = false,
                         size_t num_coords_per_seq = 0);

void convert_row_diff_to_col_compressed(const std::vector<std::string> &files,
                                        const std::string &outfbase);

/**
 * Converts a RowDiff annotation into RowDiff<RowSparse>.
 */
std::unique_ptr<RowDiffRowSparseAnnotator>
convert_row_diff_to_RowDiffSparse(const std::vector<std::string> &filenames);

/**
 * Wraps an existing annotation (e.g. BRWT) into a RowDiff annotation. Typically this
 * happens when transforming RowDiff columns back to column compress, manipulate the
 * column compressed into some other format, and then wrapping the result back into a
 * RowDiff.
 */
void wrap_in_row_diff(MultiLabelEncoded<std::string> &&anno,
                      const std::string &graph_file,
                      const std::string &out_file);

} // namespace annot
} // namespace mtg

#endif // __ANNOTATION_CONVERTERS_HPP__<|MERGE_RESOLUTION|>--- conflicted
+++ resolved
@@ -105,11 +105,7 @@
  * kept, extension is changed from 'column.annodbg' to 'row_diff.annodbg'
  * @param swap_dir directory for temporary files
  * @param with_values row-diff transform with k-mer counts/attributes
-<<<<<<< HEAD
- * @param with_coordinates row-diff transform with k-mer aoordinates/attributes
-=======
  * @param with_coordinates row-diff transform with k-mer coordinates/attributes
->>>>>>> a847e8b6
  * @param num_coords_per_seq assume a constant length of each sequence (0: off)
  */
 enum class RowDiffStage { COUNT_LABELS = 0, COMPUTE_REDUCTION, CONVERT };
