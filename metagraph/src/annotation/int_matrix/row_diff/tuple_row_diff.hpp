#ifndef __TUPLE_ROW_DIFF_HPP__
#define __TUPLE_ROW_DIFF_HPP__

#include <algorithm>
#include <iostream>
#include <cassert>
#include <string>
#include <vector>

#include "common/vectors/bit_vector_adaptive.hpp"
#include "common/vector_map.hpp"
#include "common/vector.hpp"
#include "common/logger.hpp"
#include "common/utils/template_utils.hpp"
#include "graph/annotated_dbg.hpp"
#include "graph/representation/succinct/dbg_succinct.hpp"
#include "annotation/binary_matrix/row_diff/row_diff.hpp"
#include "annotation/int_matrix/base/int_matrix.hpp"


namespace mtg {
namespace annot {
namespace matrix {

template <class BaseMatrix>
class TupleRowDiff : public binmat::IRowDiff, public MultiIntMatrix {
  public:
    using anchor_bv_type = bit_vector_small;
    using fork_succ_bv_type = bit_vector_small;
    static_assert(std::is_convertible<BaseMatrix*, MultiIntMatrix*>::value);
    static const int SHIFT = 1; // coordinates increase by 1 at each edge

    TupleRowDiff() {}

    TupleRowDiff(const graph::DBGSuccinct *graph, BaseMatrix&& diff)
        : diffs_(std::move(diff)) { graph_ = graph; }

    bool get(Row i, Column j) const override;
    std::vector<Row> get_column(Column j) const override;
    SetBitPositions get_row(Row i) const override;
    std::vector<SetBitPositions> get_rows(const std::vector<Row> &rows) const override;
    RowTuples get_row_tuples(Row i) const override;
    std::vector<RowTuples> get_row_tuples(const std::vector<Row> &rows) const override;

    uint64_t num_columns() const override { return diffs_.num_columns(); }
    uint64_t num_relations() const override { return diffs_.num_relations(); }
    uint64_t num_attributes() const override { return diffs_.num_attributes(); }
    uint64_t num_rows() const override { return diffs_.num_rows(); }

    bool load(std::istream &in) override;
    void serialize(std::ostream &out) const override;

    void load_fork_succ(const std::string &filename);
    void load_anchor(const std::string &filename);

    const anchor_bv_type& anchor() const { return anchor_; }
    const BaseMatrix& diffs() const { return diffs_; }
    BaseMatrix& diffs() { return diffs_; }

  private:
    static void decode_diffs(RowTuples *diffs);
    static void add_diff(const RowTuples &diff, RowTuples *row);

    BaseMatrix diffs_;
    anchor_bv_type anchor_;
    fork_succ_bv_type fork_succ_;
};


template <class BaseMatrix>
bool TupleRowDiff<BaseMatrix>::get(Row i, Column j) const {
    SetBitPositions set_bits = get_row(i);
    auto v = std::lower_bound(set_bits.begin(), set_bits.end(), j);
    return v != set_bits.end() && *v == j;
}

template <class BaseMatrix>
std::vector<MultiIntMatrix::Row> TupleRowDiff<BaseMatrix>::get_column(Column j) const {
    assert(graph_ && "graph must be loaded");
    assert(anchor_.size() == diffs_.num_rows() && "anchors must be loaded");
<<<<<<< HEAD
    assert(!fork_succ_.size() || fork_succ_.size() == graph_->num_nodes() + 1);
=======

    const graph::boss::BOSS &boss = graph_->get_boss();
    assert(!fork_succ_.size() || fork_succ_.size() == boss.get_last().size());
>>>>>>> 08659358

    // TODO: implement a more efficient algorithm
    std::vector<Row> result;
    for (Row i = 0; i < num_rows(); ++i) {
        auto edge = graph_->kmer_to_boss_index(
            graph::AnnotatedSequenceGraph::anno_to_graph_index(i)
        );

        if (boss.get_W(edge) && get(i, j))
            result.push_back(i);
    }
    return result;
}

template <class BaseMatrix>
MultiIntMatrix::SetBitPositions TupleRowDiff<BaseMatrix>::get_row(Row i) const {
    RowTuples row = get_row_tuples(i);
    SetBitPositions result(row.size());
    for (size_t k = 0; k < row.size(); ++k) {
        result[k] = row[k].first;
    }
    return result;
}

template <class BaseMatrix>
std::vector<MultiIntMatrix::SetBitPositions>
TupleRowDiff<BaseMatrix>::get_rows(const std::vector<Row> &row_ids) const {
    std::vector<SetBitPositions> result;
    result.reserve(row_ids.size());

    for (auto&& row : get_row_tuples(row_ids)) {
        result.emplace_back(row.size());
        for (size_t k = 0; k < row.size(); ++k) {
            result.back()[k] = row[k].first;
        }
        row = RowTuples();
    }

    return result;
}

template <class BaseMatrix>
MultiIntMatrix::RowTuples TupleRowDiff<BaseMatrix>::get_row_tuples(Row row) const {
    return get_row_tuples(std::vector<Row>{ row })[0];
}

template <class BaseMatrix>
std::vector<MultiIntMatrix::RowTuples>
TupleRowDiff<BaseMatrix>::get_row_tuples(const std::vector<Row> &row_ids) const {
    assert(graph_ && "graph must be loaded");
    assert(anchor_.size() == diffs_.num_rows() && "anchors must be loaded");
    assert(!fork_succ_.size() || fork_succ_.size() == graph_->num_nodes() + 1);

    const size_t RD_PATH_RESERVE_SIZE = 2;

    // diff rows annotating nodes along the row-diff paths
    std::vector<Row> rd_ids;
    rd_ids.reserve(row_ids.size() * RD_PATH_RESERVE_SIZE);

    // map row index to its index in |rd_rows|
    VectorMap<Row, size_t> node_to_rd;
    node_to_rd.reserve(row_ids.size() * RD_PATH_RESERVE_SIZE);

    // Truncated row-diff paths, indexes to |rd_rows|.
    // The last index in each path points to an anchor or to a row which had
    // been reached before, and thus, will be reconstructed before this one.
    std::vector<std::vector<std::pair<size_t, size_t>>> rd_paths_trunc(row_ids.size());

    for (size_t i = 0; i < row_ids.size(); ++i) {
        std::vector<std::pair<size_t, size_t>> &rd_path = rd_paths_trunc[i];

        std::vector<size_t> path;
        Vector<std::pair<size_t, Row>> queue;
        queue.emplace_back(0, row_ids[i]);

        while (queue.size()) {
            size_t depth = queue.back().first;
            Row row = queue.back().second;
            queue.pop_back();
            while (depth < path.size()) {
                assert(path.size() > 1);
                rd_path.emplace_back(*(path.rbegin() + 1), *path.rbegin());
                path.pop_back();
            }
            auto [it, is_new] = node_to_rd.try_emplace(row, rd_ids.size());
            path.push_back(it.value());
            // If a node had been reached before, we interrupt the diff path.
            // The annotation for that node will have been reconstructed earlier
            // than for other nodes in this path as well. Thus, we will start
            // reconstruction from that node and don't need its successors.
            if (!is_new)
                continue;

            rd_ids.push_back(row);

            if (anchor_[row])
                continue;

            auto node = graph::AnnotatedSequenceGraph::anno_to_graph_index(row);
            graph_->call_row_diff_successors(node, fork_succ_, [&](auto succ) {
                queue.emplace_back(depth + 1, graph::AnnotatedSequenceGraph::graph_to_anno_index(succ));
            });
        }

        while (path.size() > 1) {
            rd_path.emplace_back(*(path.rbegin() + 1), *path.rbegin());
            path.pop_back();
        }
        assert(path.size());
        rd_path.emplace_back(-1, path[0]);
    }

    node_to_rd = VectorMap<Row, size_t>();

    std::vector<RowTuples> rd_rows = diffs_.get_row_tuples(rd_ids);
    for (auto &row : rd_rows) {
        decode_diffs(&row);
        std::sort(row.begin(), row.end());
    }

    rd_ids = std::vector<Row>();

    // reconstruct annotation rows from row-diff
    std::vector<RowTuples> rows(row_ids.size());

    for (size_t i = 0; i < row_ids.size(); ++i) {
        const auto &rd_path = rd_paths_trunc[i];
        // propagate back and reconstruct full annotations for predecessors
        for (size_t j = 0; j + 1 < rd_path.size(); ++j) {
            auto [node, succ] = rd_path[j];
            // reconstruct annotation by adding the diff (full succ + diff)
            add_diff(rd_rows[succ], &rd_rows[node]);
        }
        rows[i] = rd_rows[rd_path.back().second];
        assert(std::all_of(rows[i].begin(), rows[i].end(),
                           [](auto &p) { return p.second.size(); }));
    }

    return rows;
}

template <class BaseMatrix>
bool TupleRowDiff<BaseMatrix>::load(std::istream &in) {
    std::string version(4, '\0');
    in.read(version.data(), 4);
    return anchor_.load(in) && fork_succ_.load(in) && diffs_.load(in);
}

template <class BaseMatrix>
void TupleRowDiff<BaseMatrix>::serialize(std::ostream &out) const {
    out.write("v2.0", 4);
    anchor_.serialize(out);
    fork_succ_.serialize(out);
    diffs_.serialize(out);
}

template <class BaseMatrix>
void TupleRowDiff<BaseMatrix>::decode_diffs(RowTuples *diffs) {
    std::ignore = diffs;
    // no encoding
}

template <class BaseMatrix>
void TupleRowDiff<BaseMatrix>::add_diff(const RowTuples &diff, RowTuples *row) {
    assert(std::is_sorted(row->begin(), row->end()));
    assert(std::is_sorted(diff.begin(), diff.end()));

    if (diff.size()) {
        RowTuples result;
        result.reserve(row->size() + diff.size());

        auto it = row->begin();
        auto it2 = diff.begin();
        while (it != row->end() && it2 != diff.end()) {
            if (it->first < it2->first) {
                result.push_back(*it);
                ++it;
            } else if (it->first > it2->first) {
                result.push_back(*it2);
                ++it2;
            } else {
                if (it2->second.size()) {
                    result.emplace_back(it->first, Tuple{});
                    std::set_symmetric_difference(it->second.begin(), it->second.end(),
                                                  it2->second.begin(), it2->second.end(),
                                                  std::back_inserter(result.back().second));
                }
                ++it;
                ++it2;
            }
        }
        std::copy(it, row->end(), std::back_inserter(result));
        std::copy(it2, diff.end(), std::back_inserter(result));

        row->swap(result);
    }

    assert(std::is_sorted(row->begin(), row->end()));
    for (auto &[j, tuple] : *row) {
        assert(std::is_sorted(tuple.begin(), tuple.end()));
        for (uint64_t &c : tuple) {
            c -= SHIFT;
        }
    }
}

template <class BaseMatrix>
void TupleRowDiff<BaseMatrix>::load_anchor(const std::string &filename) {
    if (!std::filesystem::exists(filename)) {
        common::logger->error("Can't read anchor file: {}", filename);
        std::exit(1);
    }
    std::ifstream in(filename, ios::binary);
    if (!in.good()) {
        common::logger->error("Could not open anchor file {}", filename);
        std::exit(1);
    }
    anchor_.load(in);
}

template <class BaseMatrix>
void TupleRowDiff<BaseMatrix>::load_fork_succ(const std::string &filename) {
    if (!std::filesystem::exists(filename)) {
        common::logger->error("Can't read fork successor file: {}", filename);
        std::exit(1);
    }
    std::ifstream in(filename, ios::binary);
    if (!in.good()) {
        common::logger->error("Could not open fork successor file {}", filename);
        std::exit(1);
    }
    fork_succ_.load(in);
}

} // namespace matrix
} // namespace annot
} // namespace mtg

#endif // __TUPLE_ROW_DIFF_HPP__<|MERGE_RESOLUTION|>--- conflicted
+++ resolved
@@ -78,13 +78,9 @@
 std::vector<MultiIntMatrix::Row> TupleRowDiff<BaseMatrix>::get_column(Column j) const {
     assert(graph_ && "graph must be loaded");
     assert(anchor_.size() == diffs_.num_rows() && "anchors must be loaded");
-<<<<<<< HEAD
     assert(!fork_succ_.size() || fork_succ_.size() == graph_->num_nodes() + 1);
-=======
 
     const graph::boss::BOSS &boss = graph_->get_boss();
-    assert(!fork_succ_.size() || fork_succ_.size() == boss.get_last().size());
->>>>>>> 08659358
 
     // TODO: implement a more efficient algorithm
     std::vector<Row> result;
