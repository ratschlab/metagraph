#ifndef __RAINBOW_HPP__
#define __RAINBOW_HPP__

#include <vector>

#include "common/vectors/bit_vector_sdsl.hpp"
#include "annotation/binary_matrix/base/binary_matrix.hpp"


namespace mtg {
namespace annot {
namespace binmat {

template <class MatrixType>
class Rainbow : public RainbowMatrix {
  public:
    typedef MatrixType matrix_type;

    Rainbow() {}

    Rainbow(MatrixType&& reduced_matrix,
            sdsl::bit_vector&& row_codes_,
            bit_vector_rrr<>&& row_code_delimiters_,
            uint64_t num_relations);

    // using CallColumn = std::function<void(const std::unique_ptr<bit_vector> &)>;
    // Rainbow(const std::function<void(const CallColumn &)> &get_columns);

    uint64_t num_columns() const override { return reduced_matrix_.num_columns(); }
    uint64_t num_rows() const override;
    uint64_t num_distinct_rows() const override { return reduced_matrix_.num_rows(); }

    // row is in [0, num_rows), column is in [0, num_columns)
    bool get(Row row, Column column) const override;
    SetBitPositions get_row(Row row) const override;
    std::vector<SetBitPositions> get_rows(const std::vector<Row> &rows) const override;
    // Return unique rows (in arbitrary order) and update the row indexes
    // in |rows| to point to their respective rows in the vector returned.
    std::vector<SetBitPositions> get_rows(std::vector<Row> *rows,
                                          size_t num_threads = 1) const override;
    std::vector<Row> get_column(Column column) const override;

<<<<<<< HEAD
    void slice_columns(const std::vector<Column> &columns,
                       const ColumnCallback &callback) const;

    bool load(std::istream &in);
    void serialize(std::ostream &out) const;
=======
    bool load(std::istream &in) override;
    void serialize(std::ostream &out) const override;
>>>>>>> 9339fe7f

    // number of ones in the matrix
    uint64_t num_relations() const override { return num_relations_; }

    const MatrixType& get_reduced_matrix() const { return reduced_matrix_; }

  private:
    uint64_t num_relations_ = 0;

    sdsl::bit_vector row_codes_;
    bit_vector_rrr<> row_code_delimiters_;
    MatrixType reduced_matrix_;

    uint64_t get_code(Row row) const;
};

} // namespace binmat
} // namespace annot
} // namespace mtg

#endif // __RAINBOW_HPP__<|MERGE_RESOLUTION|>--- conflicted
+++ resolved
@@ -40,16 +40,11 @@
                                           size_t num_threads = 1) const override;
     std::vector<Row> get_column(Column column) const override;
 
-<<<<<<< HEAD
     void slice_columns(const std::vector<Column> &columns,
-                       const ColumnCallback &callback) const;
+                       const ColumnCallback &callback) const override;
 
-    bool load(std::istream &in);
-    void serialize(std::ostream &out) const;
-=======
     bool load(std::istream &in) override;
     void serialize(std::ostream &out) const override;
->>>>>>> 9339fe7f
 
     // number of ones in the matrix
     uint64_t num_relations() const override { return num_relations_; }
