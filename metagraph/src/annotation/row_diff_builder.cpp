--- conflicted
+++ resolved
@@ -355,13 +355,8 @@
         }
     }
 
-<<<<<<< HEAD
     ThreadPool async_writer(1, 10);
-
-=======
-    ThreadPool async_writer(1, 1);
     sdsl::int_vector_buffer row_reduction;
->>>>>>> 68eecd90
     const bool new_reduction_vector = !std::filesystem::exists(row_reduction_fname);
     if (compute_row_reduction) {
         if (new_reduction_vector) {
