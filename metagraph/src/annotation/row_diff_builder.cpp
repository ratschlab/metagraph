--- conflicted
+++ resolved
@@ -573,10 +573,6 @@
         std::vector<bool> pred_boundary_buf;
 
         for (node_index i = start; i < std::min(start + BS, graph.max_index() + 1); ++i) {
-<<<<<<< HEAD
-            if (graph.in_graph(i)) {
-                if (!graph.has_no_outgoing(i)) {
-=======
             bool skip_succ = false;
             bool skip_all = !graph.in_graph(i);
 
@@ -592,15 +588,11 @@
             if (!skip_all) {
                 skip_succ |= graph.has_no_outgoing(i);
                 if (!skip_succ) {
->>>>>>> 6ecef56f
                     auto j = row_diff_successor(graph, i, rd_succ);
                     succ_buf.push_back(to_row(j));
                     succ_boundary_buf.push_back(0);
                 }
-<<<<<<< HEAD
-=======
-
->>>>>>> 6ecef56f
+
                 if (rd_succ[i]) {
                     graph.adjacent_incoming_nodes(i, [&](auto pred) {
                         if (dummy && (*dummy)[pred]) {
