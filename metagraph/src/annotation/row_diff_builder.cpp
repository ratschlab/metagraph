#include "row_diff_builder.hpp"

#include <omp.h>
#include <progress_bar.hpp>

#include "annotation/binary_matrix/row_diff/row_diff.hpp"
#include "annotation/int_matrix/row_diff/int_row_diff.hpp"
#include "annotation/representation/annotation_matrix/static_annotators_def.hpp"
#include "common/threads/threading.hpp"
#include "common/elias_fano/elias_fano_merger.hpp"
#include "common/utils/file_utils.hpp"
#include "common/vectors/bit_vector_sdsl.hpp"
#include "graph/annotated_dbg.hpp"

const uint64_t BLOCK_SIZE = 1 << 25;
const uint64_t BUFFER_SIZE = 1024 * 1024; // 1 MiB
const uint64_t ROW_REDUCTION_WIDTH = 32;
const uint32_t MAX_NUM_FILES_OPEN = 2000;
const uint64_t MAX_COLUMNS_IN_BATCH = 1'000'000;


namespace mtg {
namespace annot {

using namespace mtg::annot::binmat;
using mtg::common::logger;
using mtg::graph::boss::BOSS;
namespace fs = std::filesystem;

using anchor_bv_type = RowDiff<ColumnMajor>::anchor_bv_type;
using rd_succ_bv_type = RowDiff<ColumnMajor>::fork_succ_bv_type;
template <typename T>
using Encoder = mtg::elias_fano::EliasFanoEncoderBuffered<T>;


std::vector<annot::ColumnCompressed<>>
load_columns(const std::vector<std::string> &source_files, uint64_t *num_rows) {
    *num_rows = 0;

    std::vector<annot::ColumnCompressed<>> sources(source_files.size());

    #pragma omp parallel for num_threads(get_num_threads())
    for (size_t i = 0; i < source_files.size(); ++i) {
        if (!sources[i].load(source_files[i])) {
            logger->error("Can't load source annotations from {}", source_files[i]);
            std::exit(1);
        }

        if (!sources[i].num_labels())
            continue;

        #pragma omp critical
        {
            if (!*num_rows) {
                *num_rows = sources[i].num_objects();
            } else if (*num_rows != sources[i].num_objects()) {
                logger->error("Annotations have different number of rows");
                std::exit(1);
            }
        }
    }
    logger->trace("Done loading {} annotations", sources.size());

    return sources;
}

template <class Callback>
void load_coordinates(const std::vector<std::string> &source_files,
                      const std::vector<annot::ColumnCompressed<>> &sources,
                      Callback callback,
                      size_t num_threads) {
    #pragma omp parallel for num_threads(num_threads) schedule(dynamic)
    for (size_t i = 0; i < source_files.size(); ++i) {
        if (!sources[i].num_labels())
            continue;

        const auto &coords_fname = utils::remove_suffix(source_files[i],
                                                        ColumnCompressed<>::kExtension)
                                        + ColumnCompressed<>::kCoordExtension;
        std::ifstream in(coords_fname, std::ios::binary);
        if (!in) {
            logger->error("Could not open file with coordinates {}", coords_fname);
            exit(1);
        }

        sdsl::int_vector<> coords;
        bit_vector_smart delims;
        for (size_t j = 0; j < sources[i].num_labels(); ++j) {
            try {
                delims.load(in);
                coords.load(in);
            } catch (...) {
                logger->error("Couldn't read coordinates from {}", coords_fname);
                exit(1);
            }
            callback(i, std::move(coords), std::move(delims));
        }
    }
}

void count_labels_per_row(const std::vector<std::string> &source_files,
                          const std::string &row_count_fname,
                          bool with_coordinates) {
    if (source_files.empty())
        return;

    uint64_t num_rows;
    std::vector<annot::ColumnCompressed<>> sources = load_columns(source_files, &num_rows);
    if (!num_rows) {
        logger->warn("Input annotations have no rows");
        return;
    }

    std::vector<std::vector<bit_vector_smart>> delims(source_files.size());
    if (with_coordinates) {
        load_coordinates(source_files, sources,
            [&](size_t s, sdsl::int_vector<>&&, bit_vector_smart&& d) {
                delims[s].push_back(std::move(d));
            },
            get_num_threads()
        );
        logger->trace("Done loading coordinates");
    }

    // initializing the row count vector
    const bool new_vector = !fs::exists(row_count_fname);
    logger->trace("Row count vector: {}", row_count_fname);
    if (new_vector) {
        // create an empty vector
        sdsl::int_vector_buffer<>(row_count_fname,
                                  std::ios::out, BUFFER_SIZE, ROW_REDUCTION_WIDTH);
        logger->trace("Initialized new row count vector {}", row_count_fname);
    } else {
        logger->trace("Row count vector {} already exists and will be updated",
                      row_count_fname);
    }
    sdsl::int_vector_buffer<> row_count(row_count_fname,
                                        std::ios::in | std::ios::out, BUFFER_SIZE);

    // total number of set bits in the original rows
    std::vector<uint32_t> row_count_block;
    // buffer for writing previous block while populating next row_count_block
    std::vector<uint32_t> row_count_block_other;

    ThreadPool async_writer(1, 1);

    ProgressBar progress_bar(num_rows, "Count row labels", std::cerr, !common::get_verbose());
    uint64_t next_block_size = std::min(BLOCK_SIZE, num_rows);

    for (uint64_t block_begin = 0; block_begin < num_rows; block_begin += BLOCK_SIZE) {
        uint64_t block_size = next_block_size;
        next_block_size = std::min(BLOCK_SIZE, num_rows - (block_begin + block_size));

        row_count_block.assign(block_size, 0);

        // process the current block
        #pragma omp parallel for num_threads(get_num_threads()) schedule(dynamic)
        for (size_t l_idx = 0; l_idx < sources.size(); ++l_idx) {
            for (size_t j = 0; j < sources[l_idx].num_labels(); ++j) {
                const bit_vector &source_col
                        = *sources[l_idx].get_matrix().data()[j];
                source_col.call_ones_in_range(block_begin, block_begin + block_size,
                    [&](uint64_t i) {
                        if (with_coordinates) {
                            uint64_t rk = source_col.rank1(i);
                            uint32_t num_coords = delims[l_idx][j].select1(rk + 1)
                                                    - delims[l_idx][j].select1(rk);
                            __atomic_add_fetch(&row_count_block[i - block_begin], num_coords, __ATOMIC_RELAXED);
                        } else {
                            __atomic_add_fetch(&row_count_block[i - block_begin], 1, __ATOMIC_RELAXED);
                        }
                    }
                );
            }
        }

        __atomic_thread_fence(__ATOMIC_ACQUIRE);

        async_writer.join();
        row_count_block_other.swap(row_count_block);

        async_writer.enqueue([&,block_begin]() {
            for (size_t i = 0; i < row_count_block_other.size(); ++i) {
                uint32_t c = row_count_block_other[i];
                if (new_vector) {
                    row_count.push_back(c);
                } else if (c) {
                    row_count[block_begin + i] += c;
                }
            }
        });

        progress_bar += block_size;
    }

    async_writer.join();
}


// convert index
inline uint64_t to_row(graph::DeBruijnGraph::node_index i) {
    return graph::AnnotatedSequenceGraph::graph_to_anno_index(i);
}
inline graph::DeBruijnGraph::node_index to_node(uint64_t i) {
    return graph::AnnotatedSequenceGraph::anno_to_graph_index(i);
}

template <class Callback>
void sum_and_call_counts(const fs::path &dir,
                         const std::string &file_extension,
                         const std::string &counts_name,
                         const Callback &callback) {
    std::vector<sdsl::int_vector_buffer<>> vectors;
    for (const auto &p : fs::directory_iterator(dir)) {
        auto path = p.path();
        if (utils::ends_with(path, file_extension)) {
            logger->trace("Found count vector {}", path);
            vectors.emplace_back(path, std::ios::in, BUFFER_SIZE);

            if (vectors.back().size() != vectors.front().size()) {
                logger->error("Count vectors have different sizes");
                exit(1);
            }
            if (vectors.back().width() != 32) {
                logger->error("Count vectors must have width 32, but {} has {}",
                              path, vectors.back().width());
                exit(1);
            }
        }
    }

    if (!vectors.size()) {
        logger->error("Didn't find any count vectors to merge in {}", dir);
        exit(1);
    }

    std::vector<int32_t> buf;

    ProgressBar progress_bar(vectors.front().size(), "Sum " + counts_name,
                             std::cerr, !common::get_verbose());

    for (uint64_t i = 0; i < vectors.front().size(); i += BLOCK_SIZE) {
        // adjust if the last block
        buf.assign(std::min(BLOCK_SIZE, vectors.front().size() - i), 0);

        #pragma omp parallel for num_threads(get_num_threads()) schedule(dynamic)
        for (size_t j = 0; j < vectors.size(); ++j) {
            for (uint64_t t = 0; t < buf.size(); ++t) {
                __atomic_add_fetch(&buf[t], (int32_t)vectors[j][i + t], __ATOMIC_RELAXED);
            }
        }

        __atomic_thread_fence(__ATOMIC_ACQUIRE);

        std::for_each(buf.begin(), buf.end(), callback);

        progress_bar += buf.size();
    }
}

void route_at_forks(const graph::DBGSuccinct &graph,
                    const std::string &rd_succ_fname,
                    const std::string &count_vectors_dir,
                    const std::string &row_count_extension) {
    logger->trace("Assigning row-diff successors at forks...");

    const bit_vector &last = graph.get_boss().get_last();
    sdsl::bit_vector rd_succ_bv(graph.num_nodes() + 1, false);

    bool optimize_forks = false;
    for (const auto &p : fs::directory_iterator(count_vectors_dir)) {
        if (utils::ends_with(p.path(), row_count_extension))
            optimize_forks = true;
    }

    if (optimize_forks) {
        logger->trace("RowDiff successors will be set to the adjacent nodes with"
                      " the largest number of labels");

        graph::DeBruijnGraph::node_index graph_idx = to_node(0);
        std::vector<uint32_t> outgoing_counts;

        sum_and_call_counts(count_vectors_dir, row_count_extension, "row counts",
            [&](int32_t count) {
                // TODO: skip single outgoing
                outgoing_counts.push_back(count);
                if (last[graph.kmer_to_boss_index(graph_idx)]) {
                    // pick the node with the largest count
                    size_t max_pos = std::max_element(outgoing_counts.rbegin(),
                                                      outgoing_counts.rend())
                                     - outgoing_counts.rbegin();
                    rd_succ_bv[graph_idx - max_pos] = true;
                    outgoing_counts.resize(0);
                }
                graph_idx++;
            }
        );

        if (graph_idx != graph.num_nodes() + 1) {
            logger->error("Size the count vectors is incompatible with the"
                          " graph: {} != {}", graph_idx - 1, graph.num_nodes());
            exit(1);
        }

    } else {
        // TODO: remove this mode?
        logger->warn("No count vectors could be found in {}. The last outgoing"
                     " edges will be selected for assigning RowDiff successors",
                     count_vectors_dir);

        last.call_ones([&](BOSS::edge_index i) {
            rd_succ_bv[graph.boss_to_kmer_index(i)] = true;
        });
        // npos is never a successor
        rd_succ_bv[0] = false;
    }

    std::ofstream f(rd_succ_fname, ios::binary);
    rd_succ_bv.serialize(f);
    logger->trace("RowDiff successors are assigned for forks and written to {}",
                  rd_succ_fname);
}

void build_pred_succ(const std::string &graph_fname,
                     const std::string &outfbase,
                     const std::string &count_vectors_dir,
                     const std::string &row_count_extension,
                     uint32_t num_threads) {
    if (fs::exists(outfbase + ".succ")
            && fs::exists(outfbase + ".succ_boundary")
            && fs::exists(outfbase + ".pred")
            && fs::exists(outfbase + ".pred_boundary")
            && fs::exists(outfbase + kRowDiffForkSuccExt)) {
        logger->trace("Using existing pred/succ files in {}.*", outfbase);
        return;
    }
    logger->trace("Building and writing successor and predecessor files to {}.*",
                  outfbase);

    graph::DBGSuccinct graph(2);
    logger->trace("Loading graph...");
    if (!graph.load(graph_fname)) {
        logger->error("Cannot load graph from {}", graph_fname);
        std::exit(1);
    }

    // assign row-diff successors at forks
    route_at_forks(graph, outfbase + kRowDiffForkSuccExt,
                   count_vectors_dir, row_count_extension);

    const BOSS &boss = graph.get_boss();

    sdsl::bit_vector dummy = boss.mark_all_dummy_edges(num_threads);

    // create the succ/pred files, indexed using annotation indices
    uint32_t width = sdsl::bits::hi(graph.num_nodes()) + 1;
    sdsl::int_vector_buffer<> succ(outfbase + ".succ", std::ios::out, BUFFER_SIZE, width);
    sdsl::int_vector_buffer<1> succ_boundary(outfbase + ".succ_boundary", std::ios::out, BUFFER_SIZE);
    sdsl::int_vector_buffer<> pred(outfbase + ".pred", std::ios::out, BUFFER_SIZE, width);
    sdsl::int_vector_buffer<1> pred_boundary(outfbase + ".pred_boundary", std::ios::out, BUFFER_SIZE);

    ProgressBar progress_bar(graph.num_nodes(), "Compute succ/pred", std::cerr,
                             !common::get_verbose());

    const uint64_t BS = 1'000'000;
    // traverse BOSS table in parallel processing blocks of size |BS|
    // use static scheduling to make threads process ordered contiguous blocks
    #pragma omp parallel for ordered num_threads(num_threads) schedule(dynamic)
    for (uint64_t start = 1; start <= graph.num_nodes(); start += BS) {
        std::vector<uint64_t> succ_buf;
        std::vector<bool> succ_boundary_buf;
        std::vector<uint64_t> pred_buf;
        std::vector<bool> pred_boundary_buf;

        for (uint64_t i = start; i < std::min(start + BS, graph.num_nodes() + 1); ++i) {
            BOSS::edge_index boss_idx = graph.kmer_to_boss_index(i);
            if (!dummy[boss_idx]) {
                const BOSS::TAlphabet d = boss.get_W(boss_idx) % boss.alph_size;
                assert(d && "must not be dummy");
                BOSS::edge_index next = boss.fwd(boss_idx, d);
                assert(next);
                if (!dummy[next]) {
                    do {
                        succ_buf.push_back(to_row(graph.boss_to_kmer_index(next)));
                        succ_boundary_buf.push_back(0);
                    } while (!boss.get_last(--next));
                }
                BOSS::edge_index back_idx = boss.bwd(boss_idx);
                boss.call_incoming_to_target(back_idx, boss.get_node_last_value(boss_idx),
                    [&](BOSS::edge_index pred) {
                        // dummy predecessors are ignored
                        if (!dummy[pred]) {
                            uint64_t node_index = graph.boss_to_kmer_index(pred);
                            pred_buf.push_back(to_row(node_index));
                            pred_boundary_buf.push_back(0);
                        }
                    }
                );
            }
            succ_boundary_buf.push_back(1);
            pred_boundary_buf.push_back(1);
            ++progress_bar;
        }

        #pragma omp ordered
        {
            // append to the files on disk
            for (uint64_t v : succ_buf) { succ.push_back(v); }
            for (bool v : succ_boundary_buf) { succ_boundary.push_back(v); }
            for (uint64_t v : pred_buf) { pred.push_back(v); }
            for (bool v : pred_boundary_buf) { pred_boundary.push_back(v); }
        }
    }

    logger->trace("Pred/succ nodes written to {}.pred/succ", outfbase);
}

void assign_anchors(const std::string &graph_fname,
                    const std::string &outfbase,
                    const std::filesystem::path &count_vectors_dir,
                    uint32_t max_length,
                    const std::string &row_reduction_extension,
                    uint32_t num_threads,
                    bool multiple_fork_successors) {
    std::string anchor_filename = outfbase + kRowDiffAnchorExt;
    if (fs::exists(anchor_filename)) {
        logger->trace("Using existing anchors {}", anchor_filename);
        return;
    }

    graph::DBGSuccinct graph(2);
    logger->trace("Loading graph...");
    if (!graph.load(graph_fname)) {
        logger->error("Cannot load graph from {}", graph_fname);
        std::exit(1);
    }
    const BOSS &boss = graph.get_boss();
    const uint64_t num_rows = graph.num_nodes();

    bool optimize_anchors = false;
    for (const auto &p : fs::directory_iterator(count_vectors_dir)) {
        if (utils::ends_with(p.path(), row_reduction_extension))
            optimize_anchors = true;
    }

    sdsl::bit_vector anchors_bv(boss.get_last().size(), false);

    if (optimize_anchors) {
        logger->trace("Making every row with negative reduction an anchor...");

        uint64_t i = 0;
        sum_and_call_counts(count_vectors_dir, row_reduction_extension, "row reduction",
            [&](int32_t count) {
                // check if the reduction is negative
                if (count < 0)
                    anchors_bv[graph.kmer_to_boss_index(to_node(i))] = true;
                i++;
            }
        );

        if (i != num_rows) {
            logger->error("Reduction vectors are incompatible with the graph size:"
                          " {} != {}", i, num_rows);
            exit(1);
        }

        logger->trace("Number of initial anchors (rows with negative reduction): {}",
                      sdsl::util::cnt_one_bits(anchors_bv));
    } else {
        logger->warn("Didn't find any precomputed row reduction vectors in {}."
                     " Anchors will be assigned from scratch.", count_vectors_dir);
    }

    // assign extra anchors and restrict the length of row-diff paths
    logger->trace("Assigning required anchors...");
    {
        sdsl::bit_vector rd_succ_bv;
        const std::string &rd_succ_fname = outfbase + kRowDiffForkSuccExt;
        std::ifstream f(rd_succ_fname, ios::binary);
        try {
            rd_succ_bv.load(f);
        } catch (...) {
            logger->error("Couldn't load row-diff successor bitmap from {}", rd_succ_fname);
            exit(1);
        }
        if (rd_succ_bv.size() != graph.num_nodes() + 1) {
            logger->error("Successor bitmap {} is incompatible with the graph."
                          " Vector size: {}, number of nodes: {}",
                          rd_succ_fname, rd_succ_bv.size(), graph.num_nodes());
            exit(1);
        }

        logger->trace("Assigning anchors for RowDiff successors {}...", rd_succ_fname);
        boss.row_diff_traverse(num_threads, max_length,
                               [&](BOSS::edge_index i) { return rd_succ_bv[graph.boss_to_kmer_index(i)]; },
                               &anchors_bv);

        logger->trace("Adding branching off forks to RowDiff successors {}...", rd_succ_fname);
        const uint64_t num_fork_successors = sdsl::util::cnt_one_bits(rd_succ_bv);
        if (multiple_fork_successors)
            graph.add_rd_successors_at_forks(num_threads, anchors_bv, &rd_succ_bv, 10 * max_length);

        rd_succ_bv_type rd_succ(std::move(rd_succ_bv));
        logger->trace("Number of successors at forks increased from {} to {}",
                      num_fork_successors, rd_succ.num_set_bits());
        std::ofstream out(rd_succ_fname, ios::binary);
        rd_succ.serialize(out);
        logger->trace("Updated RowDiff successors {}", rd_succ_fname);
    }

    // anchors_bv uses BOSS edges as indices, so we need to map it to annotation indices
    {
        sdsl::bit_vector anchors(num_rows, 0);
        for (BOSS::edge_index i = 1; i < anchors_bv.size(); ++i) {
            if (anchors_bv[i]) {
                uint64_t graph_idx = graph.boss_to_kmer_index(i);
                assert(to_row(graph_idx) < num_rows);
                anchors[to_row(graph_idx)] = 1;
            }
        }
        anchors_bv = std::move(anchors);
    }

    anchor_bv_type anchors(std::move(anchors_bv));
    logger->trace("Final number of anchors in row-diff: {}", anchors.num_set_bits());

    std::ofstream f(anchor_filename, ios::binary);
    anchors.serialize(f);
    logger->trace("Serialized anchors to {}", anchor_filename);
}


/**
 * Callback invoked by #traverse_anno_chunked for each set bit in the annotation matrix.
 * @param source_col the column for which the callback was invoked, in bit_vector format
 * @param row_idx the row in which the bit is set
 * @param row_idx_chunk relative index of the row in the current chunk
 * @param source_idx index of the source file for the current column
 * @param coll_idx index of the column in the current source file (typically, the source
 *        files contain a single column each, but that's not a requirement)
 * @param succ_begin begin of the successor values
 * @param succ_end end of the successor values
 * @param pred_begin begin of the predecessor values
 * @param pred_end end of the predecessor values
 */
using CallOnes = std::function<void(const bit_vector &source_col,
                                    uint64_t row_idx,
                                    uint64_t row_idx_chunk,
                                    size_t source_idx,
                                    size_t col_idx,
                                    const uint64_t *next_begin, const uint64_t *next_end,
                                    const uint64_t *pred_begin, const uint64_t *pred_end)>;

void read_next_block(sdsl::int_vector_buffer<>::iterator &it,
                     sdsl::int_vector_buffer<1>::iterator &boundary_it,
                     uint64_t block_size,
                     std::vector<uint64_t> &chunk,
                     std::vector<uint64_t> &chunk_idx) {
    // read offsets
    chunk_idx.resize(block_size + 1);
    chunk_idx[0] = 0;
    for (uint64_t i = 1; i <= block_size; ++i) {
        // find where the last element for the node ends
        chunk_idx[i] = chunk_idx[i - 1];
        while (*boundary_it == 0) {
            ++chunk_idx[i];
            ++boundary_it;
        }
        ++boundary_it;
    }
    // read all elements from the block
    chunk.resize(chunk_idx.back());
    for (uint64_t i = 0; i < chunk.size(); ++i, ++it) {
        chunk[i] = *it;
    }
}

void read_next_blocks(sdsl::int_vector_buffer<>::iterator *succ_it_p,
                      sdsl::int_vector_buffer<1>::iterator *succ_boundary_it_p,
                      sdsl::int_vector_buffer<>::iterator *pred_it_p,
                      sdsl::int_vector_buffer<1>::iterator *pred_boundary_it_p,
                      uint64_t block_size,
                      std::array<std::vector<uint64_t>, 4> *out) {
    #pragma omp parallel sections num_threads(2)
    {
        #pragma omp section
        read_next_block(*succ_it_p, *succ_boundary_it_p, block_size,
                        out->at(0), out->at(1));
        #pragma omp section
        read_next_block(*pred_it_p, *pred_boundary_it_p, block_size,
                        out->at(2), out->at(3));
    }
}

/**
 * Traverses a group of column compressed annotations (loaded in memory) in chunks of
 * BLOCK_SIZE rows at a time and invokes #call_ones for each set bit.
 * @param num_rows number of rows in the annotation
 * @param pred_succ_fprefix prefix for the pred/succ files containg the predecessors and
 * the successor for each node
 * @param col_annotations the annotations to transform
 * @param before_chunk callback to invoke before a chunk is traversed
 * @param call_ones callback to invoke on a set bit
 * @param after_chunk callback to invoke after a chunk is traversed
 */
void traverse_anno_chunked(
        uint64_t num_rows,
        const std::string &pred_succ_fprefix,
        const std::vector<annot::ColumnCompressed<>> &col_annotations,
        const std::function<void(uint64_t chunk_size)> &before_chunk,
        const CallOnes &call_ones,
        const std::function<void(uint64_t chunk_begin)> &after_chunk) {
    if (col_annotations.empty())
        return;

    const uint32_t num_threads = get_num_threads();

    sdsl::int_vector_buffer<> succ(pred_succ_fprefix + ".succ", std::ios::in, BUFFER_SIZE);
    sdsl::int_vector_buffer<1> succ_boundary(pred_succ_fprefix + ".succ_boundary",
                                             std::ios::in, BUFFER_SIZE);
    sdsl::int_vector_buffer<> pred(pred_succ_fprefix + ".pred", std::ios::in, BUFFER_SIZE);
    sdsl::int_vector_buffer<1> pred_boundary(pred_succ_fprefix + ".pred_boundary",
                                             std::ios::in, BUFFER_SIZE);
    auto succ_it = succ.begin();
    auto succ_boundary_it = succ_boundary.begin();
    auto pred_it = pred.begin();
    auto pred_boundary_it = pred_boundary.begin();

    ThreadPool async_reader(1, 1);
    // start reading the first block
    uint64_t next_block_size = std::min(BLOCK_SIZE, num_rows);
    std::array<std::vector<uint64_t>, 4> context;
    std::array<std::vector<uint64_t>, 4> context_other;
    async_reader.enqueue(read_next_blocks,
                         &succ_it, &succ_boundary_it,
                         &pred_it, &pred_boundary_it,
                         next_block_size, &context_other);

    ProgressBar progress_bar(num_rows, "Compute diffs", std::cerr, !common::get_verbose());

    for (uint64_t chunk = 0; chunk < num_rows; chunk += BLOCK_SIZE) {
        uint64_t block_size = next_block_size;
        next_block_size = std::min(BLOCK_SIZE, num_rows - (chunk + block_size));

        before_chunk(block_size);

        // finish reading this block
        async_reader.join();
        context.swap(context_other);
        std::vector<uint64_t> &succ_chunk = context[0];
        std::vector<uint64_t> &succ_chunk_idx = context[1];
        std::vector<uint64_t> &pred_chunk = context[2];
        std::vector<uint64_t> &pred_chunk_idx = context[3];

        // start reading next block
        async_reader.enqueue(read_next_blocks,
                             &succ_it, &succ_boundary_it,
                             &pred_it, &pred_boundary_it,
                             next_block_size, &context_other);

        assert(succ_chunk.size() == succ_chunk_idx.back());
        assert(pred_chunk.size() == pred_chunk_idx.back());
        // process the current block
        #pragma omp parallel for num_threads(num_threads) schedule(dynamic)
        for (size_t l_idx = 0; l_idx < col_annotations.size(); ++l_idx) {
            for (size_t j = 0; j < col_annotations[l_idx].num_labels(); ++j) {
                const bit_vector &source_col
                        = *col_annotations[l_idx].get_matrix().data()[j];
                source_col.call_ones_in_range(chunk, chunk + block_size,
                    [&](uint64_t i) {
                        assert(succ_chunk_idx[i - chunk + 1] >= succ_chunk_idx[i - chunk]);
                        assert(pred_chunk_idx[i - chunk + 1] >= pred_chunk_idx[i - chunk]);
                        call_ones(source_col, i, i - chunk, l_idx, j,
                                  succ_chunk.data() + succ_chunk_idx[i - chunk],
                                  succ_chunk.data() + succ_chunk_idx[i - chunk + 1],
                                  pred_chunk.data() + pred_chunk_idx[i - chunk],
                                  pred_chunk.data() + pred_chunk_idx[i - chunk + 1]);
                    }
                );
            }
        }

        after_chunk(chunk);

        progress_bar += block_size;
    }

    if (succ_it != succ.end()
            || succ_boundary_it != succ_boundary.end()
            || pred_it != pred.end()
            || pred_boundary_it != pred_boundary.end()) {
        logger->error("Buffers were not read to the end, they might be corrupted");
        exit(1);
    }
}


template <typename T = uint64_t>
void convert_batch_to_row_diff(const std::string &pred_succ_fprefix,
                               const std::vector<std::string> &source_files,
                               const fs::path &col_out_dir,
                               const fs::path &swap_dir,
                               const std::string &row_reduction_fname,
                               uint64_t buf_size_bytes,
                               bool compute_row_reduction);

void convert_batch_to_row_diff_coord(const std::string &pred_succ_fprefix,
                                     const std::vector<std::string> &source_files,
                                     const fs::path &col_out_dir,
                                     const fs::path &swap_dir,
                                     const std::string &row_reduction_fname,
                                     uint64_t buf_size_bytes,
                                     bool compute_row_reduction,
                                     size_t num_coords_per_seq);

void convert_batch_to_row_diff(const std::string &pred_succ_fprefix,
                               const std::vector<std::string> &source_files,
                               const fs::path &col_out_dir,
                               const fs::path &swap_dir,
                               const std::string &row_reduction_fname,
                               uint64_t buf_size_bytes,
                               bool compute_row_reduction,
                               bool with_values,
                               bool with_coordinates,
                               size_t num_coords_per_seq) {
    if (with_values) {
        convert_batch_to_row_diff<std::pair<uint64_t, uint64_t>>(
                pred_succ_fprefix, source_files, col_out_dir, swap_dir,
                row_reduction_fname, buf_size_bytes, compute_row_reduction);
    } else if (with_coordinates) {
        convert_batch_to_row_diff_coord(
                pred_succ_fprefix, source_files, col_out_dir, swap_dir,
                row_reduction_fname, buf_size_bytes, compute_row_reduction,
                num_coords_per_seq);
    } else {
        convert_batch_to_row_diff<uint64_t>(
                pred_succ_fprefix, source_files, col_out_dir, swap_dir,
                row_reduction_fname, buf_size_bytes, compute_row_reduction);
    }
}

// 'T' is either a row index, or a pair (row index, value)
template <typename T>
void convert_batch_to_row_diff(const std::string &pred_succ_fprefix,
                               const std::vector<std::string> &source_files,
                               const fs::path &col_out_dir,
                               const fs::path &swap_dir,
                               const std::string &row_reduction_fname,
                               uint64_t buf_size_bytes,
                               bool compute_row_reduction) {
    if (source_files.empty())
        return;

    const uint32_t num_threads = get_num_threads();

    uint64_t num_rows;
    std::vector<annot::ColumnCompressed<>> sources = load_columns(source_files, &num_rows);
    if (!num_rows) {
        logger->warn("Input annotations have no rows");
        return;
    }

    constexpr bool with_values = utils::is_pair_v<T>;
    std::vector<std::vector<sdsl::int_vector<>>> values;
    if (with_values) {
        values.resize(source_files.size());
        #pragma omp parallel for num_threads(get_num_threads())
        for (size_t i = 0; i < source_files.size(); ++i) {
            if (!sources[i].num_labels())
                continue;

            const auto &values_fname = utils::remove_suffix(source_files[i],
                                                            ColumnCompressed<>::kExtension)
                                            + ColumnCompressed<>::kCountExtension;
            std::ifstream instream(values_fname, std::ios::binary);
            if (!instream) {
                logger->error("Could not open file with column values {}", values_fname);
                exit(1);
            }

            values[i].resize(sources[i].num_labels());
            for (size_t j = 0; j < values[i].size(); ++j) {
                try {
                    values[i][j].load(instream);
                } catch (...) {
                    logger->error("Couldn't read column values from {}", values_fname);
                    exit(1);
                }
            }
        }
        logger->trace("Done loading column values");
    }

    anchor_bv_type anchor;
    rd_succ_bv_type rd_succ;
    if (!compute_row_reduction) {
        const std::string anchors_fname = pred_succ_fprefix + kRowDiffAnchorExt;
        std::ifstream f(anchors_fname, std::ios::binary);
        if (!anchor.load(f)) {
            logger->error("Can't load anchors from {}", anchors_fname);
            exit(1);
        }
        if (anchor.size() != num_rows) {
            logger->error("Anchor vector {} is incompatible with annotations."
                          " Vector size: {}, number of rows: {}",
                          anchors_fname, anchor.size(), num_rows);
            exit(1);
        }

        const std::string &rd_succ_fname = pred_succ_fprefix + kRowDiffForkSuccExt;
        f = std::ifstream(rd_succ_fname, ios::binary);
        if (!rd_succ.load(f)) {
            logger->error("Couldn't load row-diff successor bitmap from {}", rd_succ_fname);
            exit(1);
        }
        if (rd_succ.size() != num_rows + 1) {
            logger->error("Successor bitmap {} is incompatible with annotations."
                          " Vector size: {}, number of rows: {}",
                          rd_succ_fname, rd_succ.size(), num_rows);
            exit(1);
        }
    }

    const bool swap_disk = !swap_dir.empty();
    fs::path tmp_path;

    // stores the row indices that were set because of differences to incoming/outgoing
    // edges, for each of the sources, per chunk. set_rows_fwd is already sorted
    std::vector<std::vector<std::vector<T>>> set_rows_bwd(sources.size());
    std::vector<std::vector<std::vector<T>>> set_rows_fwd(sources.size());
    std::vector<std::vector<uint64_t>> row_diff_bits(sources.size());
    std::vector<std::vector<uint64_t>> num_relations_anchored(sources.size());
    std::vector<std::vector<uint64_t>> num_chunks(sources.size());

    auto tmp_file = [&](size_t s, size_t j, size_t chunk) {
        return tmp_path/fmt::format("{}/col_{}_{}/chunk_{}", s / 100, s, j, chunk);
    };
    auto dump_chunk_to_disk = [&](std::vector<T> &v, size_t s, size_t j, size_t chunk) {
        if (!swap_disk)
            return; // no swap -> nothing to dump

        if (chunk == 0) {
            assert(std::is_sorted(v.begin(), v.end()));
        } else {
            std::sort(v.begin(), v.end());
        }
        Encoder<T>::append_block(v, tmp_file(s, j, chunk));
        row_diff_bits[s][j] += v.size();
        v.resize(0);
    };

    std::function<std::function<void(const std::function<void(uint64_t)> &)>(size_t, size_t)> call_diffs;
    if (swap_disk) {
        uint64_t total_num_labels = 0;
        for (size_t s = 0; s < sources.size(); ++s) {
            total_num_labels += sources[s].num_labels();
        }

        if (total_num_labels > MAX_COLUMNS_IN_BATCH) {
            logger->error("Too many columns to transform with disk swap: {} (> MAX {})."
                          " Disable disk swap (pass --disk-swap \"\").",
                          total_num_labels, MAX_COLUMNS_IN_BATCH);
            exit(1);
        } else if (total_num_labels > MAX_COLUMNS_IN_BATCH / 2) {
            logger->warn("The number of columns in batch is large: {}."
                         " Consider disabling disk swap (pass --disk-swap \"\").",
                         total_num_labels);
        }
        tmp_path = utils::create_temp_dir(swap_dir, "col");

        const uint32_t chunks_open_per_thread
                = MAX_NUM_FILES_OPEN / std::max((uint32_t)1, num_threads) / (2 + with_values);
        if (chunks_open_per_thread < 3) {
            logger->error("Can't merge with less than 3 open chunks per thread. "
                          "Max num files open: {}. Current number of threads: {}. "
                          "Please reduce the number of threads.",
                          MAX_NUM_FILES_OPEN, num_threads);
            exit(1);
        }

        call_diffs = [&,chunks_open_per_thread](size_t s, size_t j) {
            return [&,s,j](const std::function<void(uint64_t)> &call) {
                std::vector<std::string> filenames;
                // for stage 1, fwd bits are already counted, so we skip that chunk
                for (uint32_t chunk = compute_row_reduction ? 1 : 0;
                                    chunk < num_chunks[s][j]; ++chunk) {
                    filenames.push_back(tmp_file(s, j, chunk));
                }

                const bool remove_chunks = true;
                uint64_t r = 0;
                elias_fano::merge_files<T>(filenames, [&](T v) {
                    call(utils::get_first(v));
                    if constexpr(with_values) {
                        assert(v.second && "zero diffs must have been skipped");
                        values[s][j][r++] = matrix::encode_diff(v.second);
                    }
                }, remove_chunks, chunks_open_per_thread);
            };
        };
    } else {
        logger->info("Diff-transform in memory without disk swap");

        call_diffs = [&](size_t s, size_t j) {
            return [&,s,j](const std::function<void(uint64_t)> &call) {
                auto &v = set_rows_fwd[s][j];
                v.insert(v.end(), set_rows_bwd[s][j].begin(), set_rows_bwd[s][j].end());
                set_rows_bwd[s][j] = {};

                std::sort(v.begin(), v.end());

                uint64_t r = 0;
                for (size_t i = 0; i < v.size(); ++i) {
                    call(utils::get_first(v[i]));
                    if constexpr(with_values) {
                        assert(v[i].second && "zero diffs must have been skipped");
                        values[s][j][r++] = matrix::encode_diff(v[i].second);
                    }
                }
            };
        };
    }

    // In the first stage, only one buffer is created per column (`bwd`).
    // In the last stage, two buffers (`fwd` and `bwd`) are created per column.
    const uint64_t buf_size = compute_row_reduction
                                ? buf_size_bytes / sizeof(T)
                                : buf_size_bytes / sizeof(T) / 2;

    #pragma omp parallel for num_threads(num_threads)
    for (size_t s = 0; s < sources.size(); ++s) {
        set_rows_fwd[s].resize(sources[s].num_labels());
        set_rows_bwd[s].resize(sources[s].num_labels());
        row_diff_bits[s].assign(sources[s].num_labels(), 0);
        num_relations_anchored[s].assign(sources[s].num_labels(), 0);
        // The first chunk will contain forward bits, all sorted.
        // The other ones (added later) will contain chunks of sorted pred bits.
        num_chunks[s].assign(sources[s].num_labels(), 1);

        if (!swap_disk)
            continue;

        for (size_t j = 0; j < sources[s].num_labels(); ++j) {
            fs::create_directories(tmp_file(s, j, 0).parent_path());
            uint64_t original_nbits = sources[s].get_matrix().data()[j]->num_set_bits();
            set_rows_bwd[s][j].reserve(std::min(buf_size, original_nbits));

            if (!compute_row_reduction) {
                // make sure the first chunk exists even if empty
                std::vector<T> empty;
                dump_chunk_to_disk(empty, s, j, 0);
                set_rows_fwd[s][j].reserve(std::min(buf_size, original_nbits));
            }
        }
    }

    ThreadPool async_writer(1, 1);
    sdsl::int_vector_buffer<> row_reduction;
    const bool new_reduction_vector = !fs::exists(row_reduction_fname);
    if (compute_row_reduction) {
        logger->trace("Row reduction vector: {}", row_reduction_fname);
        if (new_reduction_vector) {
            // create an empty vector
            sdsl::int_vector_buffer<>(row_reduction_fname,
                                      std::ios::out, BUFFER_SIZE, ROW_REDUCTION_WIDTH);
            logger->trace("Initialized new row reduction vector");
        } else {
            logger->trace("Row reduction vector already exists and will be updated");
        }

        row_reduction = sdsl::int_vector_buffer<>(row_reduction_fname,
                                                  std::ios::in | std::ios::out, BUFFER_SIZE);

        if (!new_reduction_vector && row_reduction.size() != num_rows) {
            logger->error("Count vector {} is incompatible with annotations."
                          " Vector size: {}, number of rows: {}",
                          row_reduction_fname, row_reduction.size(), num_rows);
            exit(1);
        }
    }

    // total number of set bits in the original rows
    std::vector<uint32_t> row_nbits_block;
    // buffer for writing previous block while populating next row_nbits_block
    std::vector<uint32_t> row_nbits_block_other;

    // get bit at position |i| or its value
    auto get_value = [&](const bit_vector &col,
                         size_t s, size_t j,
                         const uint64_t *it, const uint64_t *end) -> uint64_t {
        if (!with_values) {
            for ( ; it != end; ++it) {
                if ((compute_row_reduction || rd_succ[to_node(*it)]) && col[*it])
                    return true;
            }
            return false;
        } else {
            uint64_t value = 0;
            uint64_t rk;
            for ( ; it != end; ++it) {
                if ((compute_row_reduction || rd_succ[to_node(*it)]) && (rk = col.conditional_rank1(*it)))
                    value += values[s][j][rk - 1];
            }
            return value;
        }
    };

    traverse_anno_chunked(
            num_rows, pred_succ_fprefix, sources,
            [&](uint64_t chunk_size) {
                if (compute_row_reduction)
                    row_nbits_block.assign(chunk_size, 0);
            },
            [&](const bit_vector &source_col, uint64_t row_idx, uint64_t chunk_idx,
                    size_t source_idx, size_t j,
                    const uint64_t *succ_begin, const uint64_t *succ_end,
                    const uint64_t *pred_begin, const uint64_t *pred_end) {

                // get bits for these positions (or values, hence uint64_t)
                uint64_t curr_value;
                if constexpr(with_values) {
                    curr_value = values[source_idx][j][source_col.rank1(row_idx) - 1];
                } else {
                    curr_value = 1;
                }

                if (compute_row_reduction) {
                    if (succ_begin != succ_end) {
                        const uint64_t succ_value = get_value(source_col, source_idx, j, succ_begin, succ_end);
                        bool before = curr_value; // if anchor
                        bool after = (curr_value != succ_value); // if diff
                        // reduction
                        __atomic_add_fetch(&row_nbits_block[chunk_idx],
                                           (int)before - (int)after, __ATOMIC_RELAXED);
                    }
                } else {
                    bool is_anchor = anchor[row_idx];
                    // add current bit if this node is an anchor
                    // or if the successor has zero diff
                    uint64_t succ_value = is_anchor ? 0 : get_value(source_col, source_idx,
                                                                    j, succ_begin, succ_end);
                    if (succ_value != curr_value) {
                        // no reduction, we must keep the bit
                        auto &v = set_rows_fwd[source_idx][j];
                        if constexpr(with_values) {
                            v.emplace_back(row_idx, curr_value - succ_value);
                        } else {
                            v.push_back(row_idx);
                        }
                        if (is_anchor)
                            num_relations_anchored[source_idx][j]++;

                        if (v.size() == v.capacity())
                            dump_chunk_to_disk(v, source_idx, j, 0);
                    }
                }

                if (!curr_value || !(compute_row_reduction || rd_succ[to_node(row_idx)]))
                    return;

                // check non-anchor predecessor nodes and add them if they are zero
                for (const uint64_t *pred_p = pred_begin; pred_p < pred_end; ++pred_p) {
                    if (!source_col[*pred_p] && (compute_row_reduction || !anchor[*pred_p])) {
                        auto &v = set_rows_bwd[source_idx][j];
                        if constexpr(with_values) {
                            v.emplace_back(*pred_p, -curr_value);
                        } else {
                            v.push_back(*pred_p);
                        }

                        if (v.size() == v.capacity())
                            dump_chunk_to_disk(v, source_idx, j, num_chunks[source_idx][j]++);
                    }
                }
            },
            [&](uint64_t block_begin) {
                if (!compute_row_reduction)
                    return;

                __atomic_thread_fence(__ATOMIC_ACQUIRE);

                async_writer.join();
                row_nbits_block_other.swap(row_nbits_block);

                async_writer.enqueue([&,block_begin]() {
                    for (size_t i = 0; i < row_nbits_block_other.size(); ++i) {
                        if (new_reduction_vector) {
                            row_reduction.push_back(row_nbits_block_other[i]);
                        } else {
                            row_reduction[block_begin + i] += row_nbits_block_other[i];
                        }
                    }
                });
            });

    #pragma omp parallel for num_threads(num_threads)
    for (size_t s = 0; s < sources.size(); ++s) {
        for (size_t j = 0; j < sources[s].num_labels(); ++j) {
            auto &fwd = set_rows_fwd[s][j];
            assert(!swap_disk || fwd.empty() || !compute_row_reduction);
            if (fwd.size())
                dump_chunk_to_disk(fwd, s, j, 0);

            auto &bwd = set_rows_bwd[s][j];
            if (bwd.size())
                dump_chunk_to_disk(bwd, s, j, num_chunks[s][j]++);

            if (!swap_disk)
                row_diff_bits[s][j] = fwd.size() + bwd.size();

            logger->trace("Number of relations for column {} reduced from {}"
                          " to {}, of them stored in anchors: {}",
                          sources[s].get_label_encoder().decode(j),
                          sources[s].get_matrix().data()[j]->num_set_bits(),
                          row_diff_bits[s][j], num_relations_anchored[s][j]);
        }
    }

    async_writer.join();

    // For transforms with disk swap, the diffs are dumped to temp chunks, so the
    // fwd and bwd buffers can be removed. Otherwise, the diffs are stored there
    // and hence must be kept (they are extracted in `call_diffs` invoked below).
    if (swap_disk) {
        set_rows_fwd.clear(); // free up memory
        set_rows_bwd.clear();
    }
    anchor = anchor_bv_type();

    std::vector<LabelEncoder<std::string>> label_encoders;
    for (const auto &source : sources) {
        label_encoders.push_back(source.get_label_encoder());
    }

    // free memory occupied by original columns
    sources.clear();

    std::vector<std::vector<std::unique_ptr<bit_vector>>> diff_columns(label_encoders.size());

    logger->trace("Generating row_diff columns...");
    #pragma omp parallel for num_threads(num_threads) schedule(dynamic)
    for (uint32_t l_idx = 0; l_idx < label_encoders.size(); ++l_idx) {
        std::vector<std::unique_ptr<bit_vector>> columns(label_encoders[l_idx].size());

        for (size_t j = 0; j < label_encoders[l_idx].size(); ++j) {
            if constexpr(with_values) {
                // diff values may be negative, hence we need wider integers
                values[l_idx][j] = sdsl::int_vector<>(row_diff_bits[l_idx][j], 0,
                                                      std::min(values[l_idx][j].width() + 1, 64));
            }

<<<<<<< HEAD
            std::vector<std::string> filenames;
            // skip chunk with fwd bits which have already been counted if stage 1
            for (uint32_t chunk = compute_row_reduction ? 1 : 0;
                                chunk < num_chunks[l_idx][j]; ++chunk) {
                filenames.push_back(tmp_file(l_idx, j, chunk));
            }

            const bool remove_chunks = true;
            uint64_t r = 0;
            // TODO: use int_vector_buffer
            std::vector<uint64_t> ids;
            ids.reserve(row_diff_bits[l_idx][j]);
            int64_t value = 0;
            // merge_files<T> with a single template parameter (not pair)
            // can't extract and add counts, so we do this manually.
            elias_fano::merge_files<T>(filenames, [&](T v) {
                if constexpr(with_values) {
                    assert(v.second && "zero diffs must have been skipped");
                    if (ids.empty() || v.first != ids.back()) {
                        if (!ids.empty())
                            values[l_idx][j][r++] = matrix::encode_diff(value);
                        value = 0;
                        ids.push_back(v.first);
                    }
                    value += v.second;
                } else {
                    if (ids.empty() || v != ids.back())
                        ids.push_back(v);
                }
            }, remove_chunks, chunks_open_per_thread, false);
            if (with_values && ids.size()) {
                values[l_idx][j][r++] = matrix::encode_diff(value);
                values[l_idx][j].resize(r);
                assert(r == ids.size());
            }
            assert(row_diff_bits[l_idx][j] >= ids.size());

            columns[j] = std::make_unique<bit_vector_smart>(
                [&](const auto &callback) { std::for_each(ids.begin(), ids.end(), callback); },
                num_rows, ids.size());
=======
            columns[j] = std::make_unique<bit_vector_smart>(call_diffs(l_idx, j), num_rows,
                                                            row_diff_bits[l_idx][j]);
>>>>>>> 1cf7a6e6
        }

        if (compute_row_reduction) {
            diff_columns[l_idx] = std::move(columns);

        } else {
            if (!columns.size())
                continue;

            auto fpath = col_out_dir/fs::path(source_files[l_idx]).filename();
            if constexpr(with_values) {
                fpath.replace_extension().replace_extension(ColumnCompressed<>::kExtension);
                ColumnCompressed<>(std::move(columns), label_encoders[l_idx]).serialize(fpath);
                logger->trace("Serialized {}", fpath);

                fpath.replace_extension().replace_extension(ColumnCompressed<>::kCountExtension);
                std::ofstream outstream(fpath, std::ios::binary);
                for (size_t j = 0; j < label_encoders[l_idx].size(); ++j) {
                    values[l_idx][j].serialize(outstream);
                }
                logger->trace("Serialized {}", fpath);
                values[l_idx].clear();

            } else {
                fpath.replace_extension().replace_extension(RowDiffColumnAnnotator::kExtension);
                RowDiffColumnAnnotator(
                        std::make_unique<RowDiff<ColumnMajor>>(nullptr, ColumnMajor(std::move(columns))),
                        std::move(label_encoders[l_idx])).serialize(fpath);
                logger->trace("Serialized {}", fpath);
            }
        }
    }

    if (swap_disk)
        utils::remove_temp_dir(tmp_path);

    if (!compute_row_reduction)
        return;

    uint64_t num_larger_rows = 0;
    ProgressBar progress_bar(row_reduction.size(), "Update row reduction",
                             std::cerr, !common::get_verbose());
    for (uint64_t chunk = 0; chunk < row_reduction.size(); chunk += BLOCK_SIZE) {
        row_nbits_block.assign(std::min(BLOCK_SIZE, row_reduction.size() - chunk), 0);

        #pragma omp parallel for num_threads(num_threads) schedule(dynamic)
        for (size_t l_idx = 0; l_idx < diff_columns.size(); ++l_idx) {
            for (const auto &col_ptr : diff_columns[l_idx]) {
                col_ptr->call_ones_in_range(chunk, chunk + row_nbits_block.size(),
                    [&](uint64_t i) {
                        __atomic_add_fetch(&row_nbits_block[i - chunk], 1, __ATOMIC_RELAXED);
                    }
                );
            }
        }

        __atomic_thread_fence(__ATOMIC_ACQUIRE);

        async_writer.join();
        row_nbits_block_other.swap(row_nbits_block);

        async_writer.enqueue([&,chunk]() {
            for (uint64_t i = 0; i < row_nbits_block_other.size(); ++i) {
                row_reduction[chunk + i] -= row_nbits_block_other[i];
                // check if the row reduction is negative
                if (row_reduction[chunk + i] >> (row_reduction.width() - 1))
                    num_larger_rows++;
            }
            progress_bar += row_nbits_block_other.size();
        });
    }

    async_writer.join();

    logger->trace("Rows with negative row reduction: {} in vector {}",
                  num_larger_rows, row_reduction_fname);
}

void convert_batch_to_row_diff_coord(const std::string &pred_succ_fprefix,
                                     const std::vector<std::string> &source_files,
                                     const fs::path &col_out_dir,
                                     const fs::path &swap_dir,
                                     const std::string &row_reduction_fname,
                                     uint64_t buf_size_bytes,
                                     bool compute_row_reduction,
                                     size_t num_coords_per_seq) {
    if (source_files.empty())
        return;

    const uint32_t num_threads = get_num_threads();
    using T = std::pair<uint64_t, uint64_t>;

    uint64_t num_rows;
    std::vector<annot::ColumnCompressed<>> sources = load_columns(source_files, &num_rows);
    if (!num_rows) {
        logger->warn("Input annotations have no rows");
        return;
    }

    std::vector<std::vector<sdsl::int_vector<>>> coords(source_files.size());
    std::vector<std::vector<bit_vector_smart>> delims(source_files.size());
    load_coordinates(source_files, sources,
        [&](size_t s, sdsl::int_vector<>&& c, bit_vector_smart&& d) {
            coords[s].push_back(std::move(c));
            delims[s].push_back(std::move(d));
        },
        num_threads
    );
    logger->trace("Done loading coordinates");

    rd_succ_bv_type rd_succ;

    // get bit at position |i| or its value
    auto get_value = [&](const bit_vector &col,
                         size_t s, size_t j,
                         const uint64_t *it, const uint64_t *end) {
        std::vector<uint64_t> result;
        uint64_t rk;
        for ( ; it != end; ++it) {
            if ((compute_row_reduction || rd_succ[to_node(*it)]) && (rk = col.conditional_rank1(*it))) {
                uint64_t t = delims[s][j].select1(rk);
                while (!delims[s][j][++t]) {
                    result.push_back(coords[s][j][t - rk]);
                }
            }
        }
        std::sort(result.begin(), result.end());
        return result;
    };

    auto get_diff = [&](std::vector<uint64_t> curr,
                        std::vector<uint64_t>&& next) {
        if (num_coords_per_seq > 1) {
            // skip starting coordinates -- they can always be reconstructed
            // if all sequences have the same length
            size_t i = 0;
            for (size_t j = 0; j < next.size(); ++j) {
                if (next[j] % num_coords_per_seq)
                    next[i++] = next[j];
            }
            next.resize(i);
        }
        assert(std::is_sorted(curr.begin(), curr.end()));
        assert(std::is_sorted(next.begin(), next.end()));
        for (uint64_t &c : curr) {
            c++;
        }
        std::vector<uint64_t> diff;
        diff.reserve(curr.size() + next.size());
        std::set_symmetric_difference(curr.begin(), curr.end(),
                                      next.begin(), next.end(),
                                      std::back_inserter(diff));
        return diff;
    };

    if (compute_row_reduction) {
        ThreadPool async_writer(1, 1);
        sdsl::int_vector_buffer<> row_reduction;
        const bool new_reduction_vector = !fs::exists(row_reduction_fname);
        logger->trace("Row reduction vector: {}", row_reduction_fname);
        if (new_reduction_vector) {
            // create an empty vector
            sdsl::int_vector_buffer<>(row_reduction_fname,
                                      std::ios::out, BUFFER_SIZE, ROW_REDUCTION_WIDTH);
            logger->trace("Initialized new row reduction vector");
        } else {
            logger->trace("Row reduction vector already exists and will be updated");
        }

        row_reduction = sdsl::int_vector_buffer<>(row_reduction_fname,
                                                  std::ios::in | std::ios::out, BUFFER_SIZE);

        if (!new_reduction_vector && row_reduction.size() != num_rows) {
            logger->error("Count vector {} is incompatible with annotations."
                          " Vector size: {}, number of rows: {}",
                          row_reduction_fname, row_reduction.size(), num_rows);
            exit(1);
        }

        // total number of set bits in the original rows
        std::vector<uint32_t> row_nbits_block;
        // buffer for writing previous block while populating next row_nbits_block
        std::vector<uint32_t> row_nbits_block_other;

        traverse_anno_chunked(
                num_rows, pred_succ_fprefix, sources,
                [&](uint64_t chunk_size) {
                    row_nbits_block.assign(chunk_size, 0);
                },
                [&](const bit_vector &source_col, uint64_t row_idx, uint64_t chunk_idx,
                        size_t s, size_t j,
                        const uint64_t *succ_begin, const uint64_t *succ_end,
                        const uint64_t *, const uint64_t *) {
                    if (succ_begin == succ_end)
                        return;

                    // get annotated coordinates for this k-mer
                    const auto curr_value = get_value(source_col, s, j, &row_idx, &row_idx + 1);
                    const auto diff = get_diff(curr_value, get_value(source_col, s, j, succ_begin, succ_end));
                    // reduction (zero diff)
                    __atomic_add_fetch(&row_nbits_block[chunk_idx],
                                       curr_value.size() - diff.size(), __ATOMIC_RELAXED);
                },
                [&](uint64_t block_begin) {
                    __atomic_thread_fence(__ATOMIC_ACQUIRE);

                    async_writer.join();
                    row_nbits_block_other.swap(row_nbits_block);

                    async_writer.enqueue([&,block_begin]() {
                        for (size_t i = 0; i < row_nbits_block_other.size(); ++i) {
                            if (new_reduction_vector) {
                                row_reduction.push_back(row_nbits_block_other[i]);
                            } else {
                                row_reduction[block_begin + i] += row_nbits_block_other[i];
                            }
                        }
                    });
                }
        );

        async_writer.join();
        return;
    }

    const std::string &rd_succ_fname = pred_succ_fprefix + kRowDiffForkSuccExt;
    std::ifstream f(rd_succ_fname, ios::binary);
    if (!rd_succ.load(f)) {
        logger->error("Couldn't load row-diff successor bitmap from {}", rd_succ_fname);
        exit(1);
    }
    if (rd_succ.size() != num_rows + 1) {
        logger->error("Successor bitmap {} is incompatible with annotations."
                      " Vector size: {}, number of rows: {}",
                      rd_succ_fname, rd_succ.size(), num_rows);
        exit(1);
    }

    anchor_bv_type anchor;
    const std::string anchors_fname = pred_succ_fprefix + kRowDiffAnchorExt;
    f = std::ifstream(anchors_fname, std::ios::binary);
    if (!anchor.load(f)) {
        logger->error("Can't load anchors from {}", anchors_fname);
        exit(1);
    }
    if (anchor.size() != num_rows) {
        logger->error("Anchor vector {} is incompatible with annotations."
                      " Vector size: {}, number of rows: {}",
                      anchors_fname, anchor.size(), num_rows);
        exit(1);
    }

    const fs::path tmp_path = utils::create_temp_dir(swap_dir, "col");

    // stores the row indices that were set because of differences to incoming/outgoing
    // edges, for each of the sources, per chunk. set_rows_fwd is already sorted
    std::vector<std::vector<std::vector<T>>> set_rows_bwd(sources.size());
    std::vector<std::vector<std::vector<T>>> set_rows_fwd(sources.size());
    std::vector<std::vector<uint64_t>> row_diff_bits(sources.size());
    std::vector<std::vector<uint64_t>> row_diff_coords(sources.size());
    std::vector<std::vector<uint64_t>> num_coords_anchored(sources.size());
    std::vector<std::vector<uint64_t>> num_chunks(sources.size());

    auto tmp_file = [&](size_t s, size_t j, size_t chunk) {
        return tmp_path/fmt::format("{}/col_{}_{}/chunk_{}", s / 100, s, j, chunk);
    };
    auto dump_chunk_to_disk = [&](const std::vector<T> &v,
                                  size_t s, size_t j, size_t chunk) {
        assert(std::is_sorted(v.begin(), v.end()) && "all bits in chunks must be sorted");
        Encoder<T>::append_block(v, tmp_file(s, j, chunk));
    };

    // two buffers (`fwd` and `bwd`) are created per column
    const uint64_t buf_size = buf_size_bytes / sizeof(T) / 2;

    #pragma omp parallel for num_threads(num_threads)
    for (size_t s = 0; s < sources.size(); ++s) {
        set_rows_fwd[s].resize(sources[s].num_labels());
        set_rows_bwd[s].resize(sources[s].num_labels());
        row_diff_bits[s].assign(sources[s].num_labels(), 0);
        row_diff_coords[s].assign(sources[s].num_labels(), 0);
        num_coords_anchored[s].assign(sources[s].num_labels(), 0);
        // The first chunk will contain forward bits, all sorted.
        // The other ones (added later) will contain chunks of sorted pred bits.
        num_chunks[s].assign(sources[s].num_labels(), 1);

        for (size_t j = 0; j < sources[s].num_labels(); ++j) {
            fs::create_directories(tmp_file(s, j, 0).parent_path());
            uint64_t original_nbits = sources[s].get_matrix().data()[j]->num_set_bits();
            set_rows_bwd[s][j].reserve(std::min(buf_size, original_nbits));

            // make sure the first chunk exists even if empty
            dump_chunk_to_disk({}, s, j, 0);
            set_rows_fwd[s][j].reserve(std::min(buf_size, original_nbits));
        }
    }

    // We use this dummy index for an optimization where we don't store diff
    // for non-anchor k-mers with no coordinates.
    uint64_t DUMMY_COORD = -1;

    traverse_anno_chunked(
            num_rows, pred_succ_fprefix, sources,
            [&](uint64_t) {},
            [&](const bit_vector &source_col, uint64_t row_idx, uint64_t,
                    size_t s, size_t j,
                    const uint64_t *succ_begin, const uint64_t *succ_end,
                    const uint64_t *pred_begin, const uint64_t *pred_end) {
                // get annotated coordinates for this k-mer
                const auto curr_value = get_value(source_col, s, j, &row_idx, &row_idx + 1);

                bool is_anchor = anchor[row_idx];

                if (is_anchor)
                    num_coords_anchored[s][j] += curr_value.size();

                const auto diff = is_anchor
                    ? curr_value
                    : get_diff(curr_value, get_value(source_col, s, j, succ_begin, succ_end));

                if (diff.size()) {
                    // must write the coordinates/diff
                    auto &v = set_rows_fwd[s][j];

                    if (is_anchor) {
                        logger->trace("anchor: {}", curr_value.size());
                    } else {
                        auto next = get_value(source_col, s, j, succ_begin, succ_end);
                        logger->trace("diff: {}{}: {} -> {}",
                            curr_value.size() <= next.size() ? "\t\t\t + " : "\t - ",
                            diff.size(), curr_value.size(), next.size());
                    }
                    for (uint64_t coord : diff) {
                        assert((!v.size() || v.back() != std::make_pair(row_idx, coord))
                               && "coordinates must be unique and can't repeat");
                        v.emplace_back(row_idx, coord);
                        row_diff_coords[s][j]++;

                        if (v.size() == v.capacity()) {
                            // dump chunk to disk
                            dump_chunk_to_disk(v, s, j, 0);
                            v.resize(0);
                        }
                    }
                    row_diff_bits[s][j]++;
                }

                if (!curr_value.size() || !rd_succ[to_node(row_idx)])
                    return;

                // check non-anchor predecessor nodes and add them if they are zero
                for (const uint64_t *pred_p = pred_begin; pred_p < pred_end; ++pred_p) {
                    if (!source_col[*pred_p] && !anchor[*pred_p]
                            && (!num_coords_per_seq
                                || std::any_of(curr_value.begin(), curr_value.end(),
                                               [&](uint64_t c) { return c % num_coords_per_seq; }))) {
                        auto &v = set_rows_bwd[s][j];
                        // indicate that there are no coordinates for the predecessor
                        v.emplace_back(*pred_p, DUMMY_COORD);
                        row_diff_bits[s][j]++;

                        if (v.size() == v.capacity()) {
                            std::sort(v.begin(), v.end());
                            dump_chunk_to_disk(v, s, j, num_chunks[s][j]++);
                            v.resize(0);
                        }
                    }
                }
            },
            [&](uint64_t) {}
    );

    #pragma omp parallel for num_threads(num_threads)
    for (size_t s = 0; s < sources.size(); ++s) {
        for (size_t j = 0; j < sources[s].num_labels(); ++j) {
            auto &fwd = set_rows_fwd[s][j];
            if (fwd.size())
                dump_chunk_to_disk(fwd, s, j, 0);

            auto &bwd = set_rows_bwd[s][j];
            if (bwd.size()) {
                std::sort(bwd.begin(), bwd.end());
                dump_chunk_to_disk(bwd, s, j, num_chunks[s][j]++);
            }
            logger->trace("Number of coordinates for column {} reduced from {}"
                          " to {}, number of coordinates stored in anchors: {}",
                          sources[s].get_label_encoder().decode(j), coords[s][j].size(),
                          row_diff_coords[s][j], num_coords_anchored[s][j]);
        }
    }

    set_rows_fwd.clear(); // free up memory
    set_rows_bwd.clear();
    anchor = anchor_bv_type();

    std::vector<LabelEncoder<std::string>> label_encoders;
    for (const auto &source : sources) {
        label_encoders.push_back(source.get_label_encoder());
    }

    // free memory occupied by original columns
    sources.clear();
    coords.clear();
    delims.clear();

    std::vector<std::vector<std::unique_ptr<bit_vector>>> diff_columns(label_encoders.size());

    const uint32_t chunks_open_per_thread
            = MAX_NUM_FILES_OPEN / std::max((uint32_t)1, num_threads) / 3;
    if (chunks_open_per_thread < 3) {
        logger->error("Can't merge with less than 3 chunks per thread open. "
                      "Max num files open: {}. Current number of threads: {}.",
                      MAX_NUM_FILES_OPEN, num_threads);
        exit(1);
    }

    logger->trace("Generating row_diff columns...");
    #pragma omp parallel for num_threads(num_threads) schedule(dynamic)
    for (uint32_t l_idx = 0; l_idx < label_encoders.size(); ++l_idx) {
        if (!label_encoders[l_idx].size())
            continue;

        std::vector<std::unique_ptr<bit_vector>> columns(label_encoders[l_idx].size());

        auto fpath_coord = col_out_dir/fs::path(source_files[l_idx]).filename();
        fpath_coord.replace_extension().replace_extension(ColumnCompressed<>::kCoordExtension);
        std::ofstream out_coord(fpath_coord, std::ios::binary);

        for (size_t j = 0; j < label_encoders[l_idx].size(); ++j) {
            // diff values may be negative, hence we need wider integers
            sdsl::int_vector<> diff_coords(row_diff_coords[l_idx][j]);
            auto coords_it = diff_coords.begin();
            sdsl::bit_vector diff_delims(diff_coords.size() + row_diff_bits[l_idx][j] + 1, 0);
            auto delims_it = diff_delims.begin();

            auto call_ones = [&](const std::function<void(uint64_t)> &call) {
                std::vector<std::string> filenames;
                // skip chunk with fwd bits which have already been counted if stage 1
                for (uint32_t chunk = 0; chunk < num_chunks[l_idx][j]; ++chunk) {
                    filenames.push_back(tmp_file(l_idx, j, chunk));
                }

                uint64_t last = -1;
                elias_fano::merge_files<T>(filenames, [&](T pair) {
                    const auto &[i, coord] = pair;
                    if (i != last) {
                        call(i);
                        last = i;
                        *delims_it++ = 1;
                    }
                    if (coord != DUMMY_COORD) {
                        *coords_it++ = coord;
                        ++delims_it;
                    }
                }, true, chunks_open_per_thread);
                *delims_it++ = 1;
                assert(coords_it == diff_coords.end());
                assert(delims_it == diff_delims.end());
            };
            columns[j] = std::make_unique<bit_vector_smart>(call_ones, num_rows,
                                                            row_diff_bits[l_idx][j]);
            bit_vector_smart(std::move(diff_delims)).serialize(out_coord);
            sdsl::util::bit_compress(diff_coords);
            diff_coords.serialize(out_coord);
        }
        logger->trace("Serialized {}", fpath_coord);
        auto fpath = col_out_dir/fs::path(source_files[l_idx]).filename();
        fpath.replace_extension().replace_extension(ColumnCompressed<>::kExtension);
        ColumnCompressed<>(std::move(columns), label_encoders[l_idx]).serialize(fpath);
        logger->trace("Serialized {}", fpath);
    }

    utils::remove_temp_dir(tmp_path);
}

} // namespace annot
} // namespace mtg<|MERGE_RESOLUTION|>--- conflicted
+++ resolved
@@ -1149,51 +1149,8 @@
                                                       std::min(values[l_idx][j].width() + 1, 64));
             }
 
-<<<<<<< HEAD
-            std::vector<std::string> filenames;
-            // skip chunk with fwd bits which have already been counted if stage 1
-            for (uint32_t chunk = compute_row_reduction ? 1 : 0;
-                                chunk < num_chunks[l_idx][j]; ++chunk) {
-                filenames.push_back(tmp_file(l_idx, j, chunk));
-            }
-
-            const bool remove_chunks = true;
-            uint64_t r = 0;
-            // TODO: use int_vector_buffer
-            std::vector<uint64_t> ids;
-            ids.reserve(row_diff_bits[l_idx][j]);
-            int64_t value = 0;
-            // merge_files<T> with a single template parameter (not pair)
-            // can't extract and add counts, so we do this manually.
-            elias_fano::merge_files<T>(filenames, [&](T v) {
-                if constexpr(with_values) {
-                    assert(v.second && "zero diffs must have been skipped");
-                    if (ids.empty() || v.first != ids.back()) {
-                        if (!ids.empty())
-                            values[l_idx][j][r++] = matrix::encode_diff(value);
-                        value = 0;
-                        ids.push_back(v.first);
-                    }
-                    value += v.second;
-                } else {
-                    if (ids.empty() || v != ids.back())
-                        ids.push_back(v);
-                }
-            }, remove_chunks, chunks_open_per_thread, false);
-            if (with_values && ids.size()) {
-                values[l_idx][j][r++] = matrix::encode_diff(value);
-                values[l_idx][j].resize(r);
-                assert(r == ids.size());
-            }
-            assert(row_diff_bits[l_idx][j] >= ids.size());
-
-            columns[j] = std::make_unique<bit_vector_smart>(
-                [&](const auto &callback) { std::for_each(ids.begin(), ids.end(), callback); },
-                num_rows, ids.size());
-=======
             columns[j] = std::make_unique<bit_vector_smart>(call_diffs(l_idx, j), num_rows,
                                                             row_diff_bits[l_idx][j]);
->>>>>>> 1cf7a6e6
         }
 
         if (compute_row_reduction) {
@@ -1518,14 +1475,6 @@
                     // must write the coordinates/diff
                     auto &v = set_rows_fwd[s][j];
 
-                    if (is_anchor) {
-                        logger->trace("anchor: {}", curr_value.size());
-                    } else {
-                        auto next = get_value(source_col, s, j, succ_begin, succ_end);
-                        logger->trace("diff: {}{}: {} -> {}",
-                            curr_value.size() <= next.size() ? "\t\t\t + " : "\t - ",
-                            diff.size(), curr_value.size(), next.size());
-                    }
                     for (uint64_t coord : diff) {
                         assert((!v.size() || v.back() != std::make_pair(row_idx, coord))
                                && "coordinates must be unique and can't repeat");
