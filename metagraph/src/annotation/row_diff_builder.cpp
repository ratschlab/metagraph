--- conflicted
+++ resolved
@@ -19,26 +19,18 @@
 
 using namespace mtg::annot::binmat;
 using mtg::common::logger;
-<<<<<<< HEAD
 /** Marker type to indicate a value represent a node index in a BOSS graph */
 using node_index = graph::boss::BOSS::node_index;
-using anchor_bv_type = bit_vector_rrr<> ;
-=======
-
-typedef RowDiff<ColumnMajor>::anchor_bv_type anchor_bv_type;
-
->>>>>>> 0ccca763
+
+using anchor_bv_type = RowDiff<ColumnMajor>::anchor_bv_type;
+
 
 void build_successor(const std::string &graph_fname,
                      const std::string &outfbase,
                      uint32_t max_length,
                      uint32_t num_threads) {
     bool must_build = false;
-<<<<<<< HEAD
-    for (const auto &suffix : { ".succ", ".pred", ".pred_boundary", kRowDiffAnchorExt.c_str() }) {
-=======
-    for (const auto &suffix : { ".succ", ".pred", ".pred_boundary", ".terminal.unopt" }) {
->>>>>>> 0ccca763
+    for (const auto &suffix : { ".succ", ".pred", ".pred_boundary", ".anchor.unopt" }) {
         if (!std::filesystem::exists(outfbase + suffix)) {
             logger->trace(
                     "Building and writing successor, predecessor and anchor files to {}.*",
@@ -81,18 +73,11 @@
     logger->trace("Number of anchors before anchor optimization: {}",
                   sdsl::util::cnt_one_bits(term));
 
-<<<<<<< HEAD
-    std::ofstream fterm(outfbase + ".anchors.unopt", ios::binary);
-    term.serialize(fterm);
-    fterm.close();
-    logger->trace("Anchor nodes written to {}.anchors.unopt", outfbase);
-=======
     std::ofstream fterm(outfbase + ".terminal.unopt", ios::binary);
     anchor_bv_type(term).serialize(fterm);
     term = sdsl::bit_vector();
     fterm.close();
-    logger->trace("Anchor nodes written to {}.terminal.unopt", outfbase);
->>>>>>> 0ccca763
+    logger->trace("Anchor nodes written to {}.anchors.unopt", outfbase);
 
     // create the succ file, indexed using annotation indices
     uint32_t width = sdsl::bits::hi(graph.num_nodes()) + 1;
@@ -298,63 +283,6 @@
         terminal.load(f);
     }
 
-<<<<<<< HEAD
-    anchor_bv_type rterminal;
-
-    // if we just generated anchor nodes, attempt a greedy anchor optimization
-    if (!std::filesystem::exists(graph_fname + kRowDiffAnchorExt)) {
-        logger->trace("Performing anchor optimization");
-        sdsl::bit_vector terminal;
-        std::ifstream f(graph_fname + ".anchors.unopt", std::ios::binary);
-        terminal.load(f);
-        f.close();
-
-        // total number of set bits in the original and sparsified rows
-        std::vector<std::atomic<uint32_t>> orig_ones(chunk_size);
-        std::vector<std::atomic<uint32_t>> sparse_ones(chunk_size);
-
-        std::atomic<uint64_t> forced_anchors = 0;
-
-        traverse_anno_chunked(
-                "Anchor opt", terminal.size(), graph_fname, sources,
-                [&]() {
-                  std::fill(orig_ones.begin(), orig_ones.end(), 0);
-                  std::fill(sparse_ones.begin(), sparse_ones.end(), 0);
-                },
-                [&](const bit_vector &source_col, node_index row_idx, node_index chunk_idx,
-                        size_t, size_t, const std::vector<uint64_t> &succ_chunk,
-                        const std::vector<uint64_t> &, const std::vector<uint64_t> &) {
-                    if (terminal[row_idx])
-                        return;
-
-                    // if successor is not set, add it to the diff
-                    if (!source_col[succ_chunk[chunk_idx]])
-                        sparse_ones[row_idx]++;
-
-                    orig_ones[row_idx]++;
-                },
-                [&](node_index chunk_start, uint64_t chunk_size) {
-                    for (uint64_t i = 0; i < chunk_size; ++i) {
-                        if (sparse_ones[i] > orig_ones[i] / 2) {
-                            forced_anchors += !terminal[i + chunk_start];
-                            terminal[i + chunk_start] = 1;
-                        }
-                    }
-                });
-
-        logger->trace("Anchor optimization added {} anchors", forced_anchors);
-
-        // save the optimized terminal bit vector, and delete the unoptimized one
-        std::ofstream fterm(graph_fname + kRowDiffAnchorExt, std::ios::binary);
-        rterminal = anchor_bv_type(terminal);
-        rterminal.serialize(fterm);
-        fterm.close();
-        std::filesystem::remove(graph_fname + ".anchors.unopt");
-    } else {
-        std::ifstream f(graph_fname + kRowDiffAnchorExt, std::ios::binary);
-        rterminal.load(f);
-        f.close();
-=======
     std::vector<annot::ColumnCompressed<>> sources(source_files.size());
 
     #pragma omp parallel for num_threads(num_threads)
@@ -368,7 +296,6 @@
                           terminal.size(), sources[i].num_objects());
             std::exit(1);
         }
->>>>>>> 0ccca763
     }
     logger->trace("Done loading {} annotations", sources.size());
 
@@ -500,14 +427,9 @@
 
         ColumnMajor matrix(std::move(columns));
         auto diff_annotation = std::make_unique<RowDiff<ColumnMajor>>(
-<<<<<<< HEAD
                 nullptr, std::move(matrix));
-        RowDiffAnnotator annotator(std::move(diff_annotation), label_encoders[l_idx]);
-=======
-                nullptr, std::move(matrix), anchors_fname, false);
         row_diff[l_idx] = std::make_unique<RowDiffAnnotator>(std::move(diff_annotation),
                                                              label_encoders[l_idx]);
->>>>>>> 0ccca763
         auto fname = std::filesystem::path(source_files[l_idx])
                 .filename()
                 .replace_extension()
