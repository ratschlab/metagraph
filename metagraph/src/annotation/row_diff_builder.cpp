#include "row_diff_builder.hpp"

#include <progress_bar.hpp>

#include "annotation/binary_matrix/row_diff/row_diff.hpp"
#include "annotation/representation/annotation_matrix/static_annotators_def.hpp"
#include "common/sorted_sets/sorted_set_disk.hpp"
#include "common/threads/threading.hpp"
#include "common/utils/file_utils.hpp"
#include "common/vectors/bit_vector_sd.hpp"
#include "graph/annotated_dbg.hpp"

constexpr uint64_t chunk_size = 1 << 20;

namespace mtg {
namespace annot {

using namespace mtg::annot::binmat;
using mtg::common::logger;
/** Marker type to indicate a value represent a node index in a BOSS graph */
using node_index = graph::boss::BOSS::node_index;


void build_successor(const std::string &graph_fname,
                     const std::string &outfbase,
                     uint32_t max_length,
                     uint32_t num_threads) {
    bool must_build = false;
<<<<<<< HEAD
    for (const auto &suffix : { ".succ", ".pred", ".pred_boundary", ".anchor" }) {
        if (!std::filesystem::exists(outfbase + suffix)) {
            logger->trace(
                    "Building and writing successor, predecessor and acnhor files to {}.*",
=======
    for (const auto &suffix : { ".succ", ".pred", ".pred_boundary", ".terminal" }) {
        if (!std::filesystem::exists(outfbase + suffix)) {
            logger->trace(
                    "Building and writing successor, predecessor and terminal files to {}.*",
>>>>>>> 5f40f7e4
                    outfbase);
            must_build = true;
            break;
        }
    }
    if (!must_build) {
<<<<<<< HEAD
        logger->trace("Using existing pred/succ/anchor files in {}.*", outfbase);
=======
        logger->trace("Using existing pred/succ/terminal files in {}.*", outfbase);
>>>>>>> 5f40f7e4
        return;
    }

    graph::DBGSuccinct graph(2);
    logger->trace("Loading graph...");
    if (!graph.load(graph_fname)) {
        logger->error("Cannot load graph from {}", graph_fname);
        std::exit(1);
    }
<<<<<<< HEAD

    using graph::boss::BOSS;
    const BOSS &boss = graph.get_boss();
    sdsl::bit_vector terminal;
    sdsl::bit_vector dummy;
    boss.call_sequences_row_diff([&](const vector<uint64_t> &, std::optional<uint64_t>) {},
                                 num_threads, max_length, &terminal, &dummy);

    // terminal uses BOSS edges as indices, so we need to map it to annotation indices
    sdsl::bit_vector term(graph.num_nodes(), 0);
    for (uint64_t i = 1; i < terminal.size(); ++i) {
        if (terminal[i]) {
            uint64_t graph_idx = graph.boss_to_kmer_index(i);
            uint64_t anno_index = graph::AnnotatedSequenceGraph::graph_to_anno_index(
                    graph_idx);
            assert(anno_index < graph.num_nodes());
            term[anno_index] = 1;
        }
    }

    std::ofstream fterm(outfbase + ".anchor.unopt", ios::binary);
    term.serialize(fterm);
    fterm.close();
    logger->trace("Anchor nodes written to {}.anchor.unopt", outfbase);

    // create the succ file, indexed using annotation indices
    uint32_t width = sdsl::bits::hi(graph.num_nodes()) + 1;
    sdsl::int_vector_buffer succ(outfbase + ".succ", std::ios::out, 1024 * 1024, width);
    sdsl::int_vector_buffer<1> pred_boundary(outfbase + ".pred_boundary", std::ios::out, 1024 * 1024);
    sdsl::int_vector_buffer pred(outfbase + ".pred", std::ios::out, 1024 * 1024, width);

    // traverse BOSS table in parallel processing num_threads chunks of size 1'000'000
    constexpr uint64_t chunk_size = 1'000'000;
    const uint64_t batch_size = chunk_size * num_threads;
    const uint64_t batch_count = (graph.num_nodes() - 1) / batch_size + 1;

    ProgressBar progress_bar(batch_count, "Compute successors", std::cerr,
                             !common::get_verbose());

    for (uint64_t batch = 0; batch < batch_count; ++batch) {
        std::vector<std::vector<uint64_t>> pred_buf(num_threads);
        std::vector<std::vector<uint64_t>> succ_buf(num_threads);
        std::vector<std::vector<bool>> pred_boundary_buf(num_threads);

        #pragma omp parallel for num_threads(num_threads) schedule(static, 1)
        for (uint32_t chunk = 0; chunk < std::max((uint32_t)1, num_threads); ++chunk) {
            uint64_t start = batch * batch_size + chunk * chunk_size + 1;
            for (uint64_t i = start;
                 i < std::min(graph.num_nodes() + 1, start + chunk_size); ++i) {
                uint64_t boss_idx = graph.kmer_to_boss_index(i);
                if (dummy[boss_idx] || terminal[boss_idx]) {
                    succ_buf[chunk].push_back(0);
                } else {
                    const graph::boss::BOSS::TAlphabet w
                            = boss.get_W(boss_idx) % boss.alph_size;
                    uint64_t next = w ? graph.boss_to_kmer_index(boss.fwd(boss_idx, w)) : 0;
                    succ_buf[chunk].push_back(next);
                }
                uint64_t back_idx = boss.bwd(boss_idx);
                boss.call_incoming_to_target(
                        back_idx, boss.get_W(back_idx), [&](BOSS::edge_index incoming_edge) {
                          // terminal and dummy predecessors are ignored; also ignore
                          // predecessors for which boss_idx is not the last outgoing
                          // edge (bc. we only traverse the last outgoing at a bifurcation)
                          if (terminal[incoming_edge] || dummy[incoming_edge]
                                  || boss.fwd(incoming_edge,
                                              boss.get_W(incoming_edge) % boss.alph_size)
                                          != boss_idx)
                              return;

                          pred_buf[chunk].push_back(graph.boss_to_kmer_index(incoming_edge));
                          pred_boundary_buf[chunk].push_back(0);
                        });
                pred_boundary_buf[chunk].push_back(1);
            }
        }
        for (uint32_t i = 0; i < num_threads; ++i) {
            for (uint32_t j = 0; j < succ_buf[i].size(); ++j) {
                succ.push_back(succ_buf[i][j]);
            }
            for (uint32_t j = 0; j < pred_buf[i].size(); ++j) {
                pred.push_back(pred_buf[i][j]);
            }
            for (uint32_t j = 0; j < pred_boundary_buf[i].size(); ++j) {
                pred_boundary.push_back(pred_boundary_buf[i][j]);
            }
        }
        ++progress_bar;
    }
    succ.close();
    pred.close();
    pred_boundary.close();

=======

    using graph::boss::BOSS;
    const BOSS &boss = graph.get_boss();
    sdsl::bit_vector terminal;
    sdsl::bit_vector dummy;
    boss.call_sequences_row_diff([&](const vector<uint64_t> &, std::optional<uint64_t>) {},
                                 num_threads, max_length, &terminal, &dummy);

    // terminal uses BOSS edges as indices, so we need to map it to annotation indices
    sdsl::bit_vector term(graph.num_nodes(), 0);
    for (uint64_t i = 1; i < terminal.size(); ++i) {
        if (terminal[i]) {
            uint64_t graph_idx = graph.boss_to_kmer_index(i);
            uint64_t anno_index = graph::AnnotatedSequenceGraph::graph_to_anno_index(
                    graph_idx);
            assert(anno_index < graph.num_nodes());
            term[anno_index] = 1;
        }
    }

    std::ofstream fterm(outfbase + ".terminal.unopt", ios::binary);
    term.serialize(fterm);
    fterm.close();
    logger->trace("Anchor nodes written to {}.terminal", outfbase);

    // create the succ file, indexed using annotation indices
    uint32_t width = sdsl::bits::hi(graph.num_nodes()) + 1;
    sdsl::int_vector_buffer succ(outfbase + ".succ", std::ios::out, 1024 * 1024, width);
    sdsl::int_vector_buffer<1> pred_boundary(outfbase + ".pred_boundary", std::ios::out, 1024 * 1024);
    sdsl::int_vector_buffer pred(outfbase + ".pred", std::ios::out, 1024 * 1024, width);

    // traverse BOSS table in parallel processing num_threads chunks of size 1'000'000
    constexpr uint64_t chunk_size = 1'000'000;
    const uint64_t batch_size = chunk_size * num_threads;
    const uint64_t batch_count = (graph.num_nodes() - 1) / batch_size + 1;

    ProgressBar progress_bar(batch_count, "Compute successors", std::cerr,
                             !common::get_verbose());

    for (uint64_t batch = 0; batch < batch_count; ++batch) {
        std::vector<std::vector<uint64_t>> pred_buf(num_threads);
        std::vector<std::vector<uint64_t>> succ_buf(num_threads);
        std::vector<std::vector<bool>> pred_boundary_buf(num_threads);

        #pragma omp parallel for num_threads(num_threads) schedule(static, 1)
        for (uint32_t chunk = 0; chunk < std::max((uint32_t)1, num_threads); ++chunk) {
            uint64_t start = batch * batch_size + chunk * chunk_size + 1;
            for (uint64_t i = start;
                 i < std::min(graph.num_nodes() + 1, start + chunk_size); ++i) {
                uint64_t boss_idx = graph.kmer_to_boss_index(i);
                if (dummy[boss_idx] || terminal[boss_idx]) {
                    succ_buf[chunk].push_back(0);
                } else {
                    const graph::boss::BOSS::TAlphabet w
                            = boss.get_W(boss_idx) % boss.alph_size;
                    uint64_t next = w ? graph.boss_to_kmer_index(boss.fwd(boss_idx, w)) : 0;
                    succ_buf[chunk].push_back(next);
                }
                uint64_t back_idx = boss.bwd(boss_idx);
                boss.call_incoming_to_target(
                        back_idx, boss.get_W(back_idx), [&](BOSS::edge_index incoming_edge) {
                          // terminal and dummy predecessors are ignored; also ignore
                          // predecessors for which boss_idx is not the last outgoing
                          // edge (bc. we only traverse the last outgoing at a bifurcation)
                          if (terminal[incoming_edge] || dummy[incoming_edge]
                                  || boss.fwd(incoming_edge,
                                              boss.get_W(incoming_edge) % boss.alph_size)
                                          != boss_idx)
                              return;

                          pred_buf[chunk].push_back(graph.boss_to_kmer_index(incoming_edge));
                          pred_boundary_buf[chunk].push_back(0);
                        });
                pred_boundary_buf[chunk].push_back(1);
            }
        }
        for (uint32_t i = 0; i < num_threads; ++i) {
            for (uint32_t j = 0; j < succ_buf[i].size(); ++j) {
                succ.push_back(succ_buf[i][j]);
            }
            for (uint32_t j = 0; j < pred_buf[i].size(); ++j) {
                pred.push_back(pred_buf[i][j]);
            }
            for (uint32_t j = 0; j < pred_boundary_buf[i].size(); ++j) {
                pred_boundary.push_back(pred_boundary_buf[i][j]);
            }
        }
        ++progress_bar;
    }
    succ.close();
    pred.close();
    pred_boundary.close();

>>>>>>> 5f40f7e4
    logger->trace("Pred/succ nodes written to {}.pred/succ", outfbase);
}


/**
 * Callback invoked by #traverse_anno_chunked for each set bit in the annotation matrix.
 * @param source_col the column for which the callback was invoked, in bit_vector format
 * @param row_idx the row in which the bit is set
 * @param row_idx_chunk relative index of the row in the current chunk
 * @param source_idx index of the source file for the current column
 * @param coll_idx index of the column in the current source file (typically, the source
 *        files contain a single column each, but that's not a requirement)
 * @param succ_chunk current chunk of successor values (indexed by #row_idx_chunk)
 * @param pred_chunk current chunk of predecessor values (indexed by #row_idx_chunk)
 * @param pred_chunk_idx indexes pred_chunk. The predecessors of #row_idx are located
 *        in #pred_chunk between pred_chunk_idx[row_idx_chunk] and
 *        pred_chunk_idx[row_idx_chunk + 1]
 */
using CallOnes = std::function<void(const bit_vector &source_col,
                                    node_index row_idx,
                                    node_index row_idx_chunk,
                                    size_t source_idx,
                                    size_t col_idx,
                                    const std::vector<uint64_t> &succ_chunk,
                                    const std::vector<uint64_t> &pred_chunk,
                                    const std::vector<uint64_t> &pred_chunk_idx)>;

/**
 * Traverses a group of column compressed annotations (loaded in memory) in chunks of
 * 1'000'000 rows at a time and invokes #call_ones for each set bit.
 * @param log_header label to be displayed in the progress bar
 * @param num_rows number of rows in the annotation
 * @param pred_succ_fprefix prefix for the pred/succ files containg the predecessors and
 * the successor for each node
 * @param col_annotations the annotations to be traversed
 * @param before_chunk callback to invoke before a chunk is traversed
 * @param call_ones callback to invoke on a set bit
 * @param after_chunk callback to invoke after a chunk is traversed
 */
void traverse_anno_chunked(
        const std::string &log_header,
        uint64_t num_rows,
        const std::string &pred_succ_fprefix,
        const std::vector<std::unique_ptr<annot::ColumnCompressed<>>> &col_annotations,
        const std::function<void()> &before_chunk,
        const CallOnes &call_ones,
        const std::function<void(node_index start, uint64_t size)> &after_chunk) {
    if (col_annotations.empty())
        return;

    const uint32_t num_threads = get_num_threads();

    sdsl::int_vector_buffer succ(pred_succ_fprefix + ".succ", std::ios::in, 1024 * 1024);
    sdsl::int_vector_buffer pred(pred_succ_fprefix + ".pred", std::ios::in, 1024 * 1024);
    sdsl::int_vector_buffer<1> pred_boundary(pred_succ_fprefix + ".pred_boundary",
                                             std::ios::in, 1024 * 1024);

    assert(succ.size() == num_rows);
    assert(static_cast<uint64_t>(std::count(pred_boundary.begin(), pred_boundary.end(), 0))
                   == pred.size());
    std::vector<uint64_t> succ_chunk;
    std::vector<uint64_t> pred_chunk_idx;

    auto pred_boundary_it = pred_boundary.begin();
    auto pred_it = pred.begin();
    ProgressBar progress_bar(num_rows, log_header, std::cerr, !common::get_verbose());
    for (node_index chunk = 0; chunk < num_rows; chunk += chunk_size) {
        succ_chunk.resize(std::min(chunk_size, num_rows - chunk));
        pred_chunk_idx.resize(std::min(chunk_size, num_rows - chunk) + 1);
        pred_chunk_idx[0] = 0;

        std::vector<uint64_t> pred_chunk;
        pred_chunk.reserve(succ_chunk.size() * 1.1);

        before_chunk();

        for (node_index idx = chunk, i = 0; i < succ_chunk.size(); ++idx, ++i) {
            succ_chunk[i] = succ[idx] == 0
                            ? std::numeric_limits<uint64_t>::max()
                            : graph::AnnotatedSequenceGraph::graph_to_anno_index(succ[idx]);
            pred_chunk_idx[i + 1] = pred_chunk_idx[i];
            while (*pred_boundary_it == 0) {
                ++pred_chunk_idx[i + 1];
                pred_chunk.push_back(
                        graph::AnnotatedSequenceGraph::graph_to_anno_index(*pred_it));
                ++pred_it;
                ++pred_boundary_it;
            }
            ++pred_boundary_it;
        }

        assert(pred_chunk.size() == pred_chunk_idx.back());

        #pragma omp parallel for num_threads(num_threads) schedule(dynamic)
        for (size_t l_idx = 0; l_idx < col_annotations.size(); ++l_idx) {
            if (col_annotations[l_idx]->num_labels()
                && col_annotations[l_idx]->num_objects() != num_rows) {
                logger->error(
                        "Graph and annotation are incompatible. Graph has {} nodes, "
                        "annotation has {} entries",
                        num_rows, col_annotations[l_idx]->num_objects());
                std::exit(1);
            }
            for (size_t l_idx2 = 0; l_idx2 < col_annotations[l_idx]->num_labels(); ++l_idx2) {
                const std::unique_ptr<bit_vector> &source_col
                        = col_annotations[l_idx]->get_matrix().data()[l_idx2];
                source_col->call_ones_in_range(chunk, chunk + succ_chunk.size(),
                    [&](node_index row_idx) {
                        call_ones(*source_col, row_idx, row_idx - chunk, l_idx,
                                  l_idx2, succ_chunk, pred_chunk, pred_chunk_idx);
                    }
                );
            }
        }
        after_chunk(chunk, succ_chunk.size());

        progress_bar += succ_chunk.size();
    }
    assert(pred_boundary_it == pred_boundary.end());
}


void convert_batch_to_row_diff(const std::string &graph_fname,
                               const std::vector<std::string> &source_files,
                               const std::filesystem::path &dest_dir) {
    if (source_files.empty())
        return;

    uint32_t num_threads = get_num_threads();

    std::vector<std::unique_ptr<annot::ColumnCompressed<>>> sources;
    for (const auto &fname : source_files) {
        auto anno = std::make_unique<annot::ColumnCompressed<>>() ;
        anno->merge_load({fname});
        sources.push_back(std::move(anno));
    }
    logger->trace("Done loading {} annotations", sources.size());

    sdsl::rrr_vector rterminal;

    // if we just generated anchor nodes, attempt a greedy anchor optimization
    if (!std::filesystem::exists(graph_fname + ".anchor")) {
        logger->trace("Performing anchor optimization");
        sdsl::bit_vector terminal;
        std::ifstream f(graph_fname + ".anchor.unopt", std::ios::binary);
        terminal.load(f);
        f.close();

        // total number of set bits in the original and sparsified rows
        std::vector<std::atomic<uint32_t>> orig_ones(chunk_size);
        std::vector<std::atomic<uint32_t>> sparse_ones(chunk_size);

        std::atomic<uint64_t> forced_anchors = 0;

        traverse_anno_chunked(
                "Anchor opt", terminal.size(), graph_fname, sources,
                [&]() {
                  std::fill(orig_ones.begin(), orig_ones.end(), 0);
                  std::fill(sparse_ones.begin(), sparse_ones.end(), 0);
                },
                [&](const bit_vector &source_col, node_index row_idx, node_index chunk_idx,
                        size_t, size_t, const std::vector<uint64_t> &succ_chunk,
                        const std::vector<uint64_t> &, const std::vector<uint64_t> &) {
                    if (terminal[row_idx])
                        return;

                    // if successor is not set, add it to the diff
                    if (!source_col[succ_chunk[chunk_idx]])
                        sparse_ones[row_idx]++;

                    orig_ones[row_idx]++;
                },
                [&](node_index chunk_start, uint64_t chunk_size) {
<<<<<<< HEAD
                  for (uint64_t i = 0; i < chunk_size; ++i) {
                      if (sparse_ones[i] > orig_ones[i] / 2) {
                          forced_anchors += !terminal[i + chunk_start];
                          terminal[i + chunk_start] = 1;
                      }
                  }
=======
                    for (uint64_t i = 0; i < chunk_size; ++i) {
                        if (sparse_ones[i] >= 2 && sparse_ones[i] > orig_ones[i] / 2) {
                            terminal[i + chunk_start] = 1;
                        }
                    }
>>>>>>> 5f40f7e4
                });

        logger->trace("Anchor optimization added {} anchors", forced_anchors);

        // save the optimized terminal bit vector, and delete the unoptimized one
        std::ofstream fterm(graph_fname + ".anchor", std::ios::binary);
        rterminal = sdsl::rrr_vector(terminal);
        rterminal.serialize(fterm);
        fterm.close();
        std::filesystem::remove(graph_fname + ".anchor.unopt");
    } else {
        std::ifstream f(graph_fname + ".anchor", std::ios::binary);
        rterminal.load(f);
        f.close();
    }

    // accumulate the indices for the set bits in each column into a #SortedSetDisk
    using SSD = common::SortedSetDisk<uint64_t>;
    std::vector<std::vector<std::unique_ptr<SSD>>> targets(sources.size());
    std::vector<std::vector<uint64_t>> targets_size(sources.size());
    const std::filesystem::path tmp_path = utils::create_temp_dir(
            std::filesystem::path(dest_dir).remove_filename(), "col");
    std::filesystem::remove_all(tmp_path);
    logger->trace("Using temporary directory {}", tmp_path);

    // stores the set rows for each of the sources, per chunk
    std::vector<std::vector<std::vector<uint64_t>>> set_rows(sources.size());

    for (size_t i = 0; i < sources.size(); ++i) {
        if (sources[i]->num_labels() == 0)
            continue;

        uint64_t num_elements
                = std::max((uint64_t)2,  //CWQ needs a buffer size of at least 2
                           std::min((uint64_t)1'000'000, sources[i]->num_relations()));
        targets_size[i].assign(sources[i]->num_labels(), 0U);
        set_rows[i].resize(sources[i]->num_labels());
        for (size_t j = 0; j < sources[i]->num_labels(); ++j) {
            const std::filesystem::path tmp_dir
                    = tmp_path/fmt::format("{}/col_{}_{}", i / 100, i, j);
            std::filesystem::create_directories(tmp_dir);
            auto sorted_set = std::make_unique<SSD>(num_threads, num_elements, tmp_dir,
                                                    std::numeric_limits<uint64_t>::max());
            targets[i].push_back(std::move(sorted_set));
        }
    }

    traverse_anno_chunked(
            "Compute diffs", rterminal.size(), graph_fname, sources,
            [&]() {
                for (uint32_t source_idx = 0; source_idx < sources.size(); ++source_idx) {
                    for (uint32_t j = 0; j < set_rows[source_idx].size(); ++j) {
                        set_rows[source_idx][j].resize(0);
                    }
                }
            },
            [&](const bit_vector &source_col, node_index row_idx, node_index chunk_idx,
                    size_t source_idx, size_t j,
                    const std::vector<uint64_t> &succ_chunk,
                    const std::vector<uint64_t> &pred_chunk,
                    const std::vector<uint64_t> &pred_chunk_idx) {

                // check successor node and add current node if it's either terminal
                // or if its successor is 0
                if (rterminal[row_idx] || !source_col[succ_chunk[chunk_idx]])
                    set_rows[source_idx][j].push_back(row_idx);

                // check non-terminal predecessor nodes and add them if they are zero
                for (size_t p_idx = pred_chunk_idx[chunk_idx];
                     p_idx < pred_chunk_idx[chunk_idx + 1]; ++p_idx) {
                    if (!source_col[pred_chunk[p_idx]] && !rterminal[pred_chunk[p_idx]])
                        set_rows[source_idx][j].push_back(pred_chunk[p_idx]);
                }
            },
            [&](node_index /* start */, uint64_t /* chunk_size */) {
              for (size_t source_idx = 0; source_idx < sources.size(); ++source_idx) {
                  for (size_t j = 0; j < set_rows[source_idx].size(); ++j) {
                      targets[source_idx][j]->insert(set_rows[source_idx][j].begin(),
                                                     set_rows[source_idx][j].end());
                      targets_size[source_idx][j] += set_rows[source_idx][j].size();
                  }
              }
            });

    std::vector<LabelEncoder<std::string>> label_encoders;
    std::for_each(sources.begin(), sources.end(), [&](auto& source) {
        label_encoders.push_back(source->get_label_encoder());
    });

    // free memory occupied by sources
    sources.clear();

    logger->trace("Generating row_diff columns...");
    #pragma omp parallel for num_threads(num_threads) schedule(dynamic)
    for (uint32_t l_idx = 0; l_idx < targets.size(); ++l_idx) {
        std::vector<std::unique_ptr<bit_vector>> columns(targets[l_idx].size());
        for (size_t l_idx2 = 0; l_idx2 < targets[l_idx].size(); ++l_idx2) {
            auto call_ones = [&](const std::function<void(uint64_t)>& call) {
                auto &queue = targets[l_idx][l_idx2]->data(true);
                for (auto &it = queue.begin(); it != queue.end(); ++it) {
                    call(*it);
                }
            };
            columns[l_idx2] = std::make_unique<bit_vector_sd>(call_ones, rterminal.size(),
                                                              targets_size[l_idx][l_idx2]);
        }
        ColumnMajor matrix(std::move(columns));
        auto diff_annotation = std::make_unique<RowDiff<ColumnMajor>>(
<<<<<<< HEAD
                nullptr, std::move(matrix));
=======
                nullptr, std::move(matrix), graph_fname + ".terminal");
>>>>>>> 5f40f7e4
        RowDiffAnnotator annotator(std::move(diff_annotation), label_encoders[l_idx]);
        auto fname = std::filesystem::path(source_files[l_idx])
                .filename()
                .replace_extension()
                .replace_extension(RowDiffAnnotator::kExtension);
        auto fpath = dest_dir/fname;
        annotator.serialize(fpath);
        logger->trace("Serialized {}", fpath);
    }
    logger->trace("Removing temp directory: {}", tmp_path);
    std::filesystem::remove_all(tmp_path);
}

} // namespace annot
} // namespace mtg<|MERGE_RESOLUTION|>--- conflicted
+++ resolved
@@ -26,28 +26,17 @@
                      uint32_t max_length,
                      uint32_t num_threads) {
     bool must_build = false;
-<<<<<<< HEAD
     for (const auto &suffix : { ".succ", ".pred", ".pred_boundary", ".anchor" }) {
         if (!std::filesystem::exists(outfbase + suffix)) {
             logger->trace(
-                    "Building and writing successor, predecessor and acnhor files to {}.*",
-=======
-    for (const auto &suffix : { ".succ", ".pred", ".pred_boundary", ".terminal" }) {
-        if (!std::filesystem::exists(outfbase + suffix)) {
-            logger->trace(
-                    "Building and writing successor, predecessor and terminal files to {}.*",
->>>>>>> 5f40f7e4
+                    "Building and writing successor, predecessor and anchor files to {}.*",
                     outfbase);
             must_build = true;
             break;
         }
     }
     if (!must_build) {
-<<<<<<< HEAD
         logger->trace("Using existing pred/succ/anchor files in {}.*", outfbase);
-=======
-        logger->trace("Using existing pred/succ/terminal files in {}.*", outfbase);
->>>>>>> 5f40f7e4
         return;
     }
 
@@ -57,7 +46,6 @@
         logger->error("Cannot load graph from {}", graph_fname);
         std::exit(1);
     }
-<<<<<<< HEAD
 
     using graph::boss::BOSS;
     const BOSS &boss = graph.get_boss();
@@ -151,101 +139,6 @@
     pred.close();
     pred_boundary.close();
 
-=======
-
-    using graph::boss::BOSS;
-    const BOSS &boss = graph.get_boss();
-    sdsl::bit_vector terminal;
-    sdsl::bit_vector dummy;
-    boss.call_sequences_row_diff([&](const vector<uint64_t> &, std::optional<uint64_t>) {},
-                                 num_threads, max_length, &terminal, &dummy);
-
-    // terminal uses BOSS edges as indices, so we need to map it to annotation indices
-    sdsl::bit_vector term(graph.num_nodes(), 0);
-    for (uint64_t i = 1; i < terminal.size(); ++i) {
-        if (terminal[i]) {
-            uint64_t graph_idx = graph.boss_to_kmer_index(i);
-            uint64_t anno_index = graph::AnnotatedSequenceGraph::graph_to_anno_index(
-                    graph_idx);
-            assert(anno_index < graph.num_nodes());
-            term[anno_index] = 1;
-        }
-    }
-
-    std::ofstream fterm(outfbase + ".terminal.unopt", ios::binary);
-    term.serialize(fterm);
-    fterm.close();
-    logger->trace("Anchor nodes written to {}.terminal", outfbase);
-
-    // create the succ file, indexed using annotation indices
-    uint32_t width = sdsl::bits::hi(graph.num_nodes()) + 1;
-    sdsl::int_vector_buffer succ(outfbase + ".succ", std::ios::out, 1024 * 1024, width);
-    sdsl::int_vector_buffer<1> pred_boundary(outfbase + ".pred_boundary", std::ios::out, 1024 * 1024);
-    sdsl::int_vector_buffer pred(outfbase + ".pred", std::ios::out, 1024 * 1024, width);
-
-    // traverse BOSS table in parallel processing num_threads chunks of size 1'000'000
-    constexpr uint64_t chunk_size = 1'000'000;
-    const uint64_t batch_size = chunk_size * num_threads;
-    const uint64_t batch_count = (graph.num_nodes() - 1) / batch_size + 1;
-
-    ProgressBar progress_bar(batch_count, "Compute successors", std::cerr,
-                             !common::get_verbose());
-
-    for (uint64_t batch = 0; batch < batch_count; ++batch) {
-        std::vector<std::vector<uint64_t>> pred_buf(num_threads);
-        std::vector<std::vector<uint64_t>> succ_buf(num_threads);
-        std::vector<std::vector<bool>> pred_boundary_buf(num_threads);
-
-        #pragma omp parallel for num_threads(num_threads) schedule(static, 1)
-        for (uint32_t chunk = 0; chunk < std::max((uint32_t)1, num_threads); ++chunk) {
-            uint64_t start = batch * batch_size + chunk * chunk_size + 1;
-            for (uint64_t i = start;
-                 i < std::min(graph.num_nodes() + 1, start + chunk_size); ++i) {
-                uint64_t boss_idx = graph.kmer_to_boss_index(i);
-                if (dummy[boss_idx] || terminal[boss_idx]) {
-                    succ_buf[chunk].push_back(0);
-                } else {
-                    const graph::boss::BOSS::TAlphabet w
-                            = boss.get_W(boss_idx) % boss.alph_size;
-                    uint64_t next = w ? graph.boss_to_kmer_index(boss.fwd(boss_idx, w)) : 0;
-                    succ_buf[chunk].push_back(next);
-                }
-                uint64_t back_idx = boss.bwd(boss_idx);
-                boss.call_incoming_to_target(
-                        back_idx, boss.get_W(back_idx), [&](BOSS::edge_index incoming_edge) {
-                          // terminal and dummy predecessors are ignored; also ignore
-                          // predecessors for which boss_idx is not the last outgoing
-                          // edge (bc. we only traverse the last outgoing at a bifurcation)
-                          if (terminal[incoming_edge] || dummy[incoming_edge]
-                                  || boss.fwd(incoming_edge,
-                                              boss.get_W(incoming_edge) % boss.alph_size)
-                                          != boss_idx)
-                              return;
-
-                          pred_buf[chunk].push_back(graph.boss_to_kmer_index(incoming_edge));
-                          pred_boundary_buf[chunk].push_back(0);
-                        });
-                pred_boundary_buf[chunk].push_back(1);
-            }
-        }
-        for (uint32_t i = 0; i < num_threads; ++i) {
-            for (uint32_t j = 0; j < succ_buf[i].size(); ++j) {
-                succ.push_back(succ_buf[i][j]);
-            }
-            for (uint32_t j = 0; j < pred_buf[i].size(); ++j) {
-                pred.push_back(pred_buf[i][j]);
-            }
-            for (uint32_t j = 0; j < pred_boundary_buf[i].size(); ++j) {
-                pred_boundary.push_back(pred_boundary_buf[i][j]);
-            }
-        }
-        ++progress_bar;
-    }
-    succ.close();
-    pred.close();
-    pred_boundary.close();
-
->>>>>>> 5f40f7e4
     logger->trace("Pred/succ nodes written to {}.pred/succ", outfbase);
 }
 
@@ -419,20 +312,12 @@
                     orig_ones[row_idx]++;
                 },
                 [&](node_index chunk_start, uint64_t chunk_size) {
-<<<<<<< HEAD
-                  for (uint64_t i = 0; i < chunk_size; ++i) {
-                      if (sparse_ones[i] > orig_ones[i] / 2) {
-                          forced_anchors += !terminal[i + chunk_start];
-                          terminal[i + chunk_start] = 1;
-                      }
-                  }
-=======
                     for (uint64_t i = 0; i < chunk_size; ++i) {
-                        if (sparse_ones[i] >= 2 && sparse_ones[i] > orig_ones[i] / 2) {
+                        if (sparse_ones[i] > orig_ones[i] / 2) {
+                            forced_anchors += !terminal[i + chunk_start];
                             terminal[i + chunk_start] = 1;
                         }
                     }
->>>>>>> 5f40f7e4
                 });
 
         logger->trace("Anchor optimization added {} anchors", forced_anchors);
@@ -541,11 +426,7 @@
         }
         ColumnMajor matrix(std::move(columns));
         auto diff_annotation = std::make_unique<RowDiff<ColumnMajor>>(
-<<<<<<< HEAD
                 nullptr, std::move(matrix));
-=======
-                nullptr, std::move(matrix), graph_fname + ".terminal");
->>>>>>> 5f40f7e4
         RowDiffAnnotator annotator(std::move(diff_annotation), label_encoders[l_idx]);
         auto fname = std::filesystem::path(source_files[l_idx])
                 .filename()
