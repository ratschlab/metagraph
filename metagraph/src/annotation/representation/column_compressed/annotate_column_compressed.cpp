--- conflicted
+++ resolved
@@ -119,8 +119,6 @@
 
     for (const auto &label : labels) {
         const auto j = label_encoder_.encode(label);
-<<<<<<< HEAD
-=======
 
         std::vector<uint64_t> ranks(indices.size());
         for (size_t i = 0; i < indices.size(); ++i) {
@@ -133,7 +131,6 @@
 
         if (relation_counts_.size() != columns.size())
             relation_counts_.resize(columns.size());
->>>>>>> 3f366e75
 
         if (!relation_counts_[j].size()) {
             relation_counts_[j] = sdsl::int_vector<>(columns[j]->num_set_bits(), 0, count_width_);
@@ -225,7 +222,7 @@
 
     for (size_t j = 0; j < relation_counts_.size(); ++j) {
         if (!relation_counts_[j].size()) {
-            sdsl::int_vector<>(bitmatrix_[j]->num_set_bits(), 0, 1).serialize(out);
+            sdsl::int_vector<>(bitmatrix_[j]->num_set_bits(), 0, count_width_).serialize(out);
 
         } else {
             assert(relation_counts_[j].size() == bitmatrix_[j]->num_set_bits()
@@ -236,14 +233,12 @@
                 sum_counts += v;
             }
 
-            sdsl::int_vector<> packed = relation_counts_[j];
-            sdsl::util::bit_compress(packed);
-            packed.serialize(out);
+            relation_counts_[j].serialize(out);
         }
     }
 
     for (size_t j = relation_counts_.size(); j < bitmatrix_.size(); ++j) {
-        sdsl::int_vector<>(bitmatrix_[j]->num_set_bits(), 0, 1).serialize(out);
+        sdsl::int_vector<>(bitmatrix_[j]->num_set_bits(), 0, count_width_).serialize(out);
     }
 
     logger->info("Num relation counts: {}", num_counts);
