--- conflicted
+++ resolved
@@ -282,11 +282,7 @@
     std::vector<std::pair<uint64_t, size_t>> label_counts;
     label_counts.reserve(num_labels());
 
-<<<<<<< HEAD
-    for (size_t j = 0; j < this->num_labels(); ++j) {
-=======
     for (size_t j = 0; j < num_labels(); ++j) {
->>>>>>> 84a1babf
         size_t total_checked = 0;
         size_t total_matched = 0;
 
