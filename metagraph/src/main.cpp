--- conflicted
+++ resolved
@@ -1136,7 +1136,7 @@
                 }
 
                 if (config->count_kmers) {
-                    sdsl::int_vector<> kmer_counts;
+                    sdsl::int_vector<> kmer_counts(0, 0, kBitsPerCount);
                     graph_data.initialize_boss(boss_graph.get(), &kmer_counts);
                     graph.reset(new DBGSuccinct(boss_graph.release(), config->canonical));
                     graph->add_extension(std::make_shared<DBGWeights<>>(std::move(kmer_counts)));
@@ -1271,7 +1271,7 @@
                 assert(graph.get());
 
                 if (config->count_kmers)
-                    graph->add_extension(std::make_shared<DBGWeights<>>());
+                    graph->add_extension(std::make_shared<DBGWeights<>>(sdsl::int_vector<>(0, 0, kBitsPerCount)));
                 auto node_weights = graph->get_extension<DBGWeights<>>();
 
                 parse_sequences(files, *config, timer,
@@ -1877,16 +1877,7 @@
 
             auto graph = load_critical_dbg(files.at(0));
 
-<<<<<<< HEAD
             auto node_weights = graph->get_extension<DBGWeights<>>();
-            std::unique_ptr<MaskedDeBruijnGraph> subgraph;
-
-            // TODO: fix unitig extraction from subgraph in order for this
-            // to work properly when k-mers are filtered
-            const DeBruijnGraph *graph_with_unitigs = graph.get();
-=======
-            auto node_weights
-                = std::dynamic_pointer_cast<const IWeighted<DeBruijnGraph::node_index>>(graph);
 
             if (!node_weights.get()
                     && (config->min_count > 1
@@ -1896,7 +1887,6 @@
                           << files.at(0) << std::endl;
                 exit(1);
             }
->>>>>>> 74ba5295
 
             if (config->min_count > 1
                     || config->max_count < std::numeric_limits<unsigned int>::max()) {
