--- conflicted
+++ resolved
@@ -833,28 +833,11 @@
                 }
                 //enumerate all suffices
                 assert(boss_graph->alph_size > 1);
-<<<<<<< HEAD
-                std::deque<std::string> suffices;
-                if (config->suffix.size()) {
-                    suffices = { config->suffix };
-                } else {
-                    suffices = utils::generate_strings(
-                        boss_graph->alphabet,
-                        config->suffix_len
-                    );
-=======
-                assert(config->nsplits > 0);
-                size_t suffix_len = std::min(
-                    static_cast<size_t>(std::ceil(std::log2(config->nsplits)
-                                                    / std::log2(boss_graph->alph_size - 1))),
-                    boss_graph->get_k() - 1
-                );
                 std::vector<std::string> suffices;
                 if (config->suffix.size()) {
                     suffices = { config->suffix };
                 } else {
-                    suffices = KmerExtractor::generate_suffixes(suffix_len);
->>>>>>> f3b215c8
+                    suffices = KmerExtractor::generate_suffixes(config->suffix_len);
                 }
 
                 BOSS::Chunk graph_data(boss_graph->get_k());
@@ -920,28 +903,11 @@
                 }
                 //enumerate all suffices
                 assert(sd_graph->alphabet.size() > 1);
-<<<<<<< HEAD
-                std::deque<std::string> suffices;
-                if (config->suffix.size()) {
-                    suffices = { config->suffix };
-                } else {
-                    suffices = utils::generate_strings(
-                        sd_graph->alphabet,
-                        config->suffix_len
-                    );
-=======
-                assert(config->nsplits > 0);
-                size_t suffix_len = std::min(
-                    static_cast<size_t>(std::ceil(std::log2(config->nsplits)
-                                                    / std::log2(sd_graph->alphabet.size()))),
-                    sd_graph->get_k()
-                );
                 std::vector<std::string> suffices;
                 if (config->suffix.size()) {
                     suffices = { config->suffix };
                 } else {
-                    suffices = KmerExtractor2Bit().generate_suffixes(suffix_len);
->>>>>>> f3b215c8
+                    suffices = KmerExtractor2Bit().generate_suffixes(config->suffix_len);
                 }
 
                 std::unique_ptr<DBGBitmapConstructor> constructor;
