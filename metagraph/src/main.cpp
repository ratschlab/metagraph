#include <filesystem>
#include <typeinfo>

#include <fmt/format.h>
#include <ips4o.hpp>
#include <json/json.h>
#include <spdlog/sinks/stdout_color_sinks.h>

#include "common/logger.hpp"

#include "unix_tools.hpp"
#include "config.hpp"
#include "sequence_io.hpp"
#include "boss_construct.hpp"
#include "boss_chunk.hpp"
#include "boss_merge.hpp"
#include "annotated_dbg.hpp"
#include "annotate_row_compressed.hpp"
#include "annotate_column_compressed.hpp"
#include "serialization.hpp"
#include "algorithms.hpp"
#include "string_utils.hpp"
#include "file_utils.hpp"
#include "threading.hpp"
#include "static_annotators_def.hpp"
#include "annotation_converters.hpp"
#include "kmc_parser.hpp"
#include "dbg_hash_ordered.hpp"
#include "dbg_hash_string.hpp"
#include "dbg_hash_fast.hpp"
#include "dbg_bitmap.hpp"
#include "dbg_bitmap_construct.hpp"
#include "dbg_succinct.hpp"
#include "graph_cleaning.hpp"
#include "dbg_aligner.hpp"
#include "aligner_methods.hpp"
#include "server.hpp"
#include "node_weights.hpp"
#include "masked_graph.hpp"
#include "annotated_graph_algorithm.hpp"
#include "taxid_mapper.hpp"

<<<<<<< HEAD
using namespace mg::bitmap_graph;
using namespace mg::succinct;
using mg::common::logger;
DEFINE_string(log_level,
              "info",
              "A string value identifying the log level. Possible values: trace, "
              "debug, info, warn, critical, err, off");

=======
using mg::common::logger;
>>>>>>> b8ca3877

typedef annotate::MultiLabelEncoded<uint64_t, std::string> Annotator;

const size_t kNumCachedColumns = 10;
const size_t kBitsPerCount = 8;
static const size_t kRowBatchSize = 100'000;
const bool kPrefilterWithBloom = false;


Config::GraphType parse_graph_extension(const std::string &filename) {
    if (utils::ends_with(filename, ".dbg")) {
        return Config::GraphType::SUCCINCT;

    } else if (utils::ends_with(filename, ".orhashdbg")) {
        return Config::GraphType::HASH;

    } else if (utils::ends_with(filename, ".hashstrdbg")) {
        return Config::GraphType::HASH_STR;

    } else if (utils::ends_with(filename, ".hashfastdbg")) {
        return Config::GraphType::HASH_FAST;

    } else if (utils::ends_with(filename, ".bitmapdbg")) {
        return Config::GraphType::BITMAP;

    } else {
        return Config::GraphType::INVALID;
    }
}

Config::AnnotationType parse_annotation_type(const std::string &filename) {
    if (utils::ends_with(filename, annotate::kColumnAnnotatorExtension)) {
        return Config::AnnotationType::ColumnCompressed;

    } else if (utils::ends_with(filename, annotate::kRowAnnotatorExtension)) {
        return Config::AnnotationType::RowCompressed;

    } else if (utils::ends_with(filename, annotate::kBRWTExtension)) {
        return Config::AnnotationType::BRWT;

    } else if (utils::ends_with(filename, annotate::kBinRelWT_sdslExtension)) {
        return Config::AnnotationType::BinRelWT_sdsl;

    } else if (utils::ends_with(filename, annotate::kBinRelWTExtension)) {
        return Config::AnnotationType::BinRelWT;

    } else if (utils::ends_with(filename, annotate::kRowPackedExtension)) {
        return Config::AnnotationType::RowFlat;

    } else if (utils::ends_with(filename, annotate::kRainbowfishExtension)) {
        return Config::AnnotationType::RBFish;

    } else {
        logger->error("Error: unknown annotation format in {}", filename);
        exit(1);
    }
}

std::string remove_graph_extension(const std::string &filename) {
    return utils::remove_suffix(filename, ".dbg",
                                          ".orhashdbg",
                                          ".hashstrdbg",
                                          ".hashfastdbg",
                                          ".bitmapdbg");
}

template <class Graph = BOSS>
std::shared_ptr<Graph> load_critical_graph_from_file(const std::string &filename) {
    auto graph = std::make_shared<Graph>(2);
    if (!graph->load(filename)) {
        logger->error("ERROR: can't load graph from file {}", filename);
        exit(1);
    }
    return graph;
}

std::shared_ptr<DeBruijnGraph> load_critical_dbg(const std::string &filename) {
    auto graph_type = parse_graph_extension(filename);
    switch (graph_type) {
        case Config::GraphType::SUCCINCT:
            return load_critical_graph_from_file<DBGSuccinct>(filename);

        case Config::GraphType::HASH:
            return load_critical_graph_from_file<DBGHashOrdered>(filename);

        case Config::GraphType::HASH_PACKED:
            return load_critical_graph_from_file<DBGHashOrdered>(filename);

        case Config::GraphType::HASH_STR:
            return load_critical_graph_from_file<DBGHashString>(filename);

        case Config::GraphType::HASH_FAST:
            return load_critical_graph_from_file<DBGHashFast>(filename);

        case Config::GraphType::BITMAP:
            return load_critical_graph_from_file<DBGBitmap>(filename);

        case Config::GraphType::INVALID:
            logger->error(
                    "ERROR: can't load graph from file '{}', needs valid file extension",
                    filename);
            exit(1);
    }
    assert(false);
    exit(1);
}

void annotate_data(const std::vector<std::string> &files,
                   const std::string &ref_sequence_path,
                   AnnotatedDBG *anno_graph,
                   bool forward_and_reverse,
                   size_t min_count,
                   size_t max_count,
                   bool filename_anno,
                   bool fasta_anno,
                   const std::string &fasta_anno_comment_delim,
                   const std::string &fasta_header_delimiter,
                   const std::vector<std::string> &anno_labels,
                   bool verbose) {
    size_t total_seqs = 0;

    Timer timer;

    // iterate over input files
    for (const auto &file : files) {
        Timer data_reading_timer;

        logger->trace("\nParsing {}", file);
        // read files
        if (utils::get_filetype(file) == "VCF") {
            read_vcf_file_with_annotations_critical(
                file,
                ref_sequence_path,
                dynamic_cast<const DeBruijnGraph &>(anno_graph->get_graph()).get_k(),
                [&](auto&& seq, const auto &variant_labels) {
                    std::vector<std::string> labels(variant_labels.begin(),
                                                    variant_labels.end());

                    if (filename_anno)
                        labels.push_back(file);

                    for (const auto &label : anno_labels) {
                        labels.push_back(label);
                    }

                    anno_graph->annotate_sequence(seq, labels);
                },
                forward_and_reverse
            );
        } else if (utils::get_filetype(file) == "KMC") {
            std::vector<std::string> labels;

            if (filename_anno) {
                labels.push_back(file);
            }

            for (const auto &label : anno_labels) {
                labels.push_back(label);
            }

            kmc::read_kmers(
                file,
                [&](std::string&& sequence) {
                    anno_graph->annotate_sequence(std::move(sequence), labels);

                    total_seqs += 1;
                    if (verbose && total_seqs % 10000 == 0) {
                        std::stringstream str_labels;
                        for (const auto &label : labels) {
                            str_labels << "<" << label << ">";
                        }
                        logger->trace(
                                "processed {} sequences, trying to annotate as {}, {} "
                                "sec",
                                total_seqs, str_labels.str(), timer.elapsed());
                    }
                },
                !dynamic_cast<const DeBruijnGraph&>(anno_graph->get_graph()).is_canonical_mode(),
                min_count,
                max_count
            );
        } else if (utils::get_filetype(file) == "FASTA"
                    || utils::get_filetype(file) == "FASTQ") {
            read_fasta_file_critical(file,
                [&](kseq_t *read_stream) {
                    std::vector<std::string> labels;

                    if (fasta_anno) {
                        labels = utils::split_string(
                            fasta_anno_comment_delim != Config::UNINITIALIZED_STR
                                && read_stream->comment.l
                                    ? utils::join_strings(
                                        { read_stream->name.s, read_stream->comment.s },
                                        fasta_anno_comment_delim,
                                        true)
                                    : read_stream->name.s,
                            fasta_header_delimiter
                        );
                    }
                    if (filename_anno) {
                        labels.push_back(file);
                    }

                    for (const auto &label : anno_labels) {
                        labels.push_back(label);
                    }

                    anno_graph->annotate_sequence(read_stream->seq.s, labels);

                    total_seqs += 1;
                    if (verbose && total_seqs % 10000 == 0) {
                        std::stringstream str_labels;
                        for (const auto &label : labels) {
                            str_labels << "<" << label << ">";
                        }
                        logger->trace(
                                "processed {} sequences, last was {}, trying to annotate "
                                "as {}, {} sec",
                                total_seqs, read_stream->name.s, str_labels.str(),
                                timer.elapsed());
                    }
                },
                forward_and_reverse
            );
        } else {
            logger->error("ERROR: Filetype unknown for file {}", file);
            exit(1);
        }

        logger->trace(
                "File processed in {} sec, current mem usage: {}MiB, total time {} sec",
                data_reading_timer.elapsed(), (get_curr_RSS() >> 20), timer.elapsed());
    }

    // join threads if any were initialized
    anno_graph->join();
}


void annotate_coordinates(const std::vector<std::string> &files,
                          AnnotatedDBG *anno_graph,
                          bool forward_and_reverse,
                          size_t genome_bin_size,
                          bool verbose) {
    size_t total_seqs = 0;

    Timer timer;

    const size_t k = dynamic_cast<const DeBruijnGraph &>(anno_graph->get_graph()).get_k();

    // iterate over input files
    for (const auto &file : files) {
        Timer data_reading_timer;

        logger->trace("\nParsing {}", file);

        // open stream
        if (utils::get_filetype(file) == "FASTA"
                    || utils::get_filetype(file) == "FASTQ") {

            bool forward_strand = true;

            read_fasta_file_critical(file,
                [&](kseq_t *read_stream) {
                    std::vector<std::string> labels {
                        file,
                        read_stream->name.s,
                        std::to_string(forward_and_reverse && (total_seqs % 2)), // whether the read is reverse
                        "",
                    };

                    const std::string sequence(read_stream->seq.s);
                    for (size_t i = 0; i < sequence.size(); i += genome_bin_size) {
                        labels.back() = fmt::format_int(i).c_str();

                        // forward: |0 =>  |6 =>  |12=>  |18=>  |24=>  |30=>|
                        // reverse: |<=30|  <=24|  <=18|  <=12|  <= 6|  <= 0|
                        const size_t bin_size = std::min(
                            static_cast<size_t>(sequence.size() - i),
                            static_cast<size_t>(genome_bin_size + k - 1)
                        );
                        anno_graph->annotate_sequence(
                            forward_strand
                                ? sequence.substr(i, bin_size)
                                : sequence.substr(sequence.size() - i - bin_size, bin_size),
                            { utils::join_strings(labels, "\1"), }
                        );
                    }

                    total_seqs += 1;
                    if (verbose && total_seqs % 10000 == 0) {
                        std::stringstream str_labels;
                        for (const auto &label : labels) {
                            str_labels << "<" << label << ">";
                        }
                        logger->trace(
                                "processed {} sequences, last was {}, "
                                "trying to annotate as {}, {} sec",
                                total_seqs, read_stream->name.s, str_labels.str(),
                                timer.elapsed());
                    }

                    // If we read both strands, the next sequence is
                    // either reverse (if the current one is forward)
                    // or new (if the current one is reverse), and therefore forward
                    if (forward_and_reverse)
                        forward_strand = !forward_strand;
                },
                forward_and_reverse
            );
        } else {
            logger->error("ERROR: the type of file {} is not supported", file);
            exit(1);
        }

        logger->trace(
                "File processed in {} sec, current mem usage: {}MiB, total time {} sec",
                data_reading_timer.elapsed(), (get_curr_RSS() >> 20), timer.elapsed());
    }

    // join threads if any were initialized
    anno_graph->join();
}

void execute_query(const std::string &seq_name,
                   const std::string &sequence,
                   bool count_labels,
                   bool suppress_unlabeled,
                   size_t num_top_labels,
                   double discovery_fraction,
                   std::string anno_labels_delimiter,
                   const AnnotatedDBG &anno_graph,
                   std::ostream &output_stream,
                   IDBGAligner *aligner = nullptr) {
    std::vector<std::string> sequences;
    std::vector<double> weights;

    if (aligner) {
        auto alignments = aligner->align(sequence);
        sequences.reserve(alignments.size());

        std::transform(alignments.begin(), alignments.end(),
                       std::back_inserter(sequences),
                       [](const auto &alignment) { return alignment.get_sequence(); });

        weights = alignments.get_alignment_weights(aligner->get_config());
    }

    assert(sequences.size() == weights.size());
    assert(!aligner || sequences.size());

    std::string output;
    output.reserve(1'000);

    if (count_labels) {
        auto top_labels = aligner
            ? anno_graph.get_top_labels(sequences,
                                        weights,
                                        num_top_labels,
                                        discovery_fraction)
            : anno_graph.get_top_labels(sequence, num_top_labels, discovery_fraction);

        if (!top_labels.size() && suppress_unlabeled)
            return;

        output += seq_name;

        for (const auto &[label, count] : top_labels) {
            output += "\t<";
            output += label;
            output += ">:";
            output += fmt::format_int(count).c_str();
        }

        output += '\n';

    } else {
        auto labels_discovered = aligner
            ? anno_graph.get_labels(sequences, weights, discovery_fraction)
            : anno_graph.get_labels(sequence, discovery_fraction);

        if (!labels_discovered.size() && suppress_unlabeled)
            return;

        output += seq_name;
        output += '\t';
        output += utils::join_strings(labels_discovered,
                                      anno_labels_delimiter);
        output += '\n';
    }

    output_stream << output;
}

std::unique_ptr<Annotator> initialize_annotation(Config::AnnotationType anno_type,
                                                 const Config &config,
                                                 uint64_t num_rows) {
    std::unique_ptr<Annotator> annotation;

    switch (anno_type) {
        case Config::ColumnCompressed: {
            annotation.reset(
                new annotate::ColumnCompressed<>(
                    num_rows, kNumCachedColumns, config.verbose
                )
            );
            break;
        }
        case Config::RowCompressed: {
            annotation.reset(new annotate::RowCompressed<>(num_rows, config.sparse));
            break;
        }
        case Config::BRWT: {
            annotation.reset(new annotate::BRWTCompressed<>(config.row_cache_size));
            break;
        }
        case Config::BinRelWT_sdsl: {
            annotation.reset(new annotate::BinRelWT_sdslAnnotator(config.row_cache_size));
            break;
        }
        case Config::BinRelWT: {
            annotation.reset(new annotate::BinRelWTAnnotator(config.row_cache_size));
            break;
        }
        case Config::RowFlat: {
            annotation.reset(new annotate::RowFlatAnnotator(config.row_cache_size));
            break;
        }
        case Config::RBFish: {
            annotation.reset(new annotate::RainbowfishAnnotator(config.row_cache_size));
            break;
        }
    }

    return annotation;
}

std::unique_ptr<Annotator> initialize_annotation(const std::string &filename,
                                                 const Config &config) {
    return initialize_annotation(parse_annotation_type(filename), config, 0);
}

std::unique_ptr<AnnotatedDBG> initialize_annotated_dbg(std::shared_ptr<DeBruijnGraph> graph,
                                                       const Config &config) {
    auto annotation_temp = config.infbase_annotators.size()
            ? initialize_annotation(parse_annotation_type(config.infbase_annotators.at(0)), config, 0)
            : initialize_annotation(config.anno_type, config, graph->max_index());

    if (config.infbase_annotators.size()
            && !annotation_temp->load(config.infbase_annotators.at(0))) {
        logger->error("ERROR: can't load annotations for graph {}, file corrupted",
                      config.infbase);
        exit(1);
    }

    // load graph
    auto anno_graph = std::make_unique<AnnotatedDBG>(std::move(graph),
                                                     std::move(annotation_temp),
                                                     config.parallel);

    if (!anno_graph->check_compatibility()) {
        logger->error("Error: graph and annotation are not compatible.");
        exit(1);
    }

    return anno_graph;
}

std::unique_ptr<AnnotatedDBG> initialize_annotated_dbg(const Config &config) {
    return initialize_annotated_dbg(load_critical_dbg(config.infbase), config);
}

std::unique_ptr<MaskedDeBruijnGraph>
mask_graph(const AnnotatedDBG &anno_graph, Config *config) {
    auto graph = std::dynamic_pointer_cast<const DeBruijnGraph>(anno_graph.get_graph_ptr());

    if (!graph.get())
        throw std::runtime_error("Masking only supported for DeBruijnGraph");

    // Remove non-present labels
    config->label_mask_in.erase(
        std::remove_if(config->label_mask_in.begin(),
                       config->label_mask_in.end(),
                       [&](const auto &label) {
                           bool exists = anno_graph.label_exists(label);
                           if (!exists)
                               logger->trace("Removing mask-in label {}", label);

                           return !exists;
                       }),
        config->label_mask_in.end()
    );

    config->label_mask_out.erase(
        std::remove_if(config->label_mask_out.begin(),
                       config->label_mask_out.end(),
                       [&](const auto &label) {
                           bool exists = anno_graph.label_exists(label);
                           if (!exists)
                               logger->trace("Removing mask-out label {}", label);

                           return !exists;
                       }),
        config->label_mask_out.end()
    );

    if (config->verbose) {
        std::stringstream out_str;
        for (const auto &in : config->label_mask_in) {
            out_str << " " << in;
        }
        logger->trace("Masked in:{}", out_str.str());

        out_str = std::stringstream();
        for (const auto &out : config->label_mask_out) {
            out_str << " " << out;
        }
        logger->trace("Masked out:{}", out_str.str());
    }

    if (!config->filter_by_kmer) {
        return std::make_unique<MaskedDeBruijnGraph>(
            graph,
            annotated_graph_algorithm::mask_nodes_by_unitig_labels(
                anno_graph,
                config->label_mask_in,
                config->label_mask_out,
                config->label_mask_in_fraction,
                config->label_mask_out_fraction,
                config->label_other_fraction
            )
        );
    }

    return std::make_unique<MaskedDeBruijnGraph>(
        graph,
        annotated_graph_algorithm::mask_nodes_by_node_label(
            anno_graph,
            config->label_mask_in,
            config->label_mask_out,
            [config,&anno_graph](auto index,
                                 auto get_num_in_labels,
                                 auto get_num_out_labels) {
                assert(index != DeBruijnGraph::npos);

                size_t num_in_labels = get_num_in_labels();

                if (num_in_labels < config->label_mask_in_fraction
                                        * config->label_mask_in.size())
                    return false;

                size_t num_out_labels = get_num_out_labels();

                if (num_out_labels < config->label_mask_out_fraction
                                        * config->label_mask_out.size())
                    return false;

                size_t num_total_labels = anno_graph.get_labels(index).size();

                return num_total_labels - num_in_labels - num_out_labels
                            <= config->label_other_fraction * num_total_labels;
            }
        )
    );
}


template <class AnnotatorTo, class AnnotatorFrom>
void convert(std::unique_ptr<AnnotatorFrom> annotator,
             const Config &config,
             const Timer &timer) {
    logger->trace("Converting to {} annotator...",
                  Config::annotype_to_string(config.anno_type));

    auto target_annotator = annotate::convert<AnnotatorTo>(std::move(*annotator));
    annotator.reset();
    logger->trace("Conversion done in {} sec", timer.elapsed());

    logger->trace("Serializing to {}...", config.outfbase);
    target_annotator->serialize(config.outfbase);
    logger->trace("Serialization done in {} sec", timer.elapsed());
}


void set_aligner_parameters(const DeBruijnGraph &graph, Config &config) {
    // fix seed length bounds
    if (!config.alignment_min_seed_length || config.alignment_seed_unimems)
        config.alignment_min_seed_length = graph.get_k();

    if (config.alignment_max_seed_length == std::numeric_limits<size_t>::max()
            && !config.alignment_seed_unimems)
        config.alignment_max_seed_length = graph.get_k();

    logger->trace("\t Alignment settings:");
    logger->trace("\t Seeding: {}", (config.alignment_seed_unimems ? "unimems" : "nodes"));
    logger->trace("\t Alignments to report: {}", config.alignment_num_alternative_paths);
    logger->trace("\t Priority queue size: {}", config.alignment_queue_size);
    logger->trace("\t Min seed length: {}", config.alignment_min_seed_length);
    logger->trace("\t Max seed length: {}", config.alignment_max_seed_length);
    logger->trace("\t Max num seeds per locus: {}", config.alignment_max_num_seeds_per_locus);
    logger->trace("\t Scoring matrix: {}",
                  (config.alignment_edit_distance ? "unit costs" : "matrix"));
    logger->trace("\t Gap opening penalty: {}",
                  int64_t(config.alignment_gap_opening_penalty));
    logger->trace("\t Gap extension penalty: {}",
                  int64_t(config.alignment_gap_extension_penalty));
    logger->trace("\t Min DP table cell score: {}", int64_t(config.alignment_min_cell_score));
    logger->trace("\t  Min alignment score: {}", config.alignment_min_path_score);

    if (!config.alignment_edit_distance) {
        logger->trace("\t Match score: {}", int64_t(config.alignment_match_score));
        logger->trace("\t (DNA) Transition score: {}",
                      int64_t(config.alignment_mm_transition));
        logger->trace("\t (DNA) Transversion score: {}",
                      int64_t(config.alignment_mm_transversion));
    }
}

std::unique_ptr<IDBGAligner> build_aligner(const DeBruijnGraph &graph, Config &config) {
    set_aligner_parameters(graph, config);

    // TODO: fix this when alphabets are no longer set at compile time
    #if _PROTEIN_GRAPH
        const auto *alphabet = alphabets::kAlphabetProtein;
        const auto *alphabet_encoding = alphabets::kCharToProtein;
    #elif _DNA_CASE_SENSITIVE_GRAPH
        const auto *alphabet = alphabets::kAlphabetDNA;
        const auto *alphabet_encoding = alphabets::kCharToDNA;
    #elif _DNA5_GRAPH
        const auto *alphabet = alphabets::kAlphabetDNA;
        const auto *alphabet_encoding = alphabets::kCharToDNA;
    #elif _DNA_GRAPH
        const auto *alphabet = alphabets::kAlphabetDNA;
        const auto *alphabet_encoding = alphabets::kCharToDNA;
    #else
        static_assert(false,
            "Define an alphabet: either "
            "_DNA_GRAPH, _DNA5_GRAPH, _PROTEIN_GRAPH, or _DNA_CASE_SENSITIVE_GRAPH."
        );
    #endif

    Cigar::initialize_opt_table(alphabet, alphabet_encoding);

    if (config.alignment_seed_unimems) {
        return std::make_unique<DBGAligner<UniMEMSeeder<>>>(graph, DBGAlignerConfig(config));

    } else if (config.alignment_min_seed_length < graph.get_k()) {
        if (!dynamic_cast<const DBGSuccinct*>(&graph)) {
            logger->error(
                    "ERROR: SuffixSeeder can be used only with succinct graph "
                    "representation");
            exit(1);
        }

        // Use the seeder that seeds to node suffixes
        return std::make_unique<DBGAligner<SuffixSeeder<>>>(graph, DBGAlignerConfig(config));

    } else {
        return std::make_unique<DBGAligner<>>(graph, DBGAlignerConfig(config));
    }
}

void map_sequences_in_file(const std::string &file,
                           const DeBruijnGraph &graph,
                           std::shared_ptr<DBGSuccinct> dbg,
                           const Config &config,
                           const Timer &timer,
                           ThreadPool *thread_pool = nullptr,
                           std::mutex *print_mutex = nullptr) {
    // TODO: multithreaded
    std::ignore = std::tie(thread_pool, print_mutex);

    Timer data_reading_timer;

    read_fasta_file_critical(file, [&](kseq_t *read_stream) {
        if (config.verbose)
            std::cout << "Sequence: " << read_stream->seq.s << "\n";

        if (config.query_presence
                && config.alignment_length == graph.get_k()) {

            bool found = graph.find(read_stream->seq.s,
                                    config.discovery_fraction);

            if (!config.filter_present) {
                std::cout << found << "\n";

            } else if (found) {
                std::cout << ">" << read_stream->name.s << "\n"
                                 << read_stream->seq.s << "\n";
            }

            return;
        }

        assert(config.alignment_length <= graph.get_k());

        std::vector<DeBruijnGraph::node_index> graphindices;
        if (config.alignment_length == graph.get_k()) {
            graph.map_to_nodes(read_stream->seq.s,
                               [&](const auto &node) {
                                   graphindices.emplace_back(node);
                               });
        } else if (config.query_presence || config.count_kmers) {
            // TODO: make more efficient
            for (size_t i = 0; i + graph.get_k() <= read_stream->seq.l; ++i) {
                dbg->call_nodes_with_suffix(
                    read_stream->seq.s + i,
                    read_stream->seq.s + i + config.alignment_length,
                    [&](auto node, auto) {
                        if (graphindices.empty())
                            graphindices.emplace_back(node);
                    },
                    config.alignment_length
                );
            }
        }

        size_t num_discovered = std::count_if(graphindices.begin(),
                                              graphindices.end(),
                                              [](const auto &x) { return x > 0; });

        const size_t num_kmers = graphindices.size();

        if (config.query_presence) {
            const size_t min_kmers_discovered =
                num_kmers - num_kmers * (1 - config.discovery_fraction);
            if (config.filter_present) {
                if (num_discovered >= min_kmers_discovered)
                    std::cout << ">" << read_stream->name.s << "\n"
                                     << read_stream->seq.s << "\n";
            } else {
                std::cout << (num_discovered >= min_kmers_discovered) << "\n";
            }
            return;
        }

        if (config.count_kmers) {
            std::cout << "Kmers matched (discovered/total): "
                      << num_discovered << "/"
                      << num_kmers << "\n";
            return;
        }

        if (config.alignment_length == graph.get_k()) {
            for (size_t i = 0; i < graphindices.size(); ++i) {
                assert(i + config.alignment_length <= read_stream->seq.l);
                std::cout << std::string(read_stream->seq.s + i, config.alignment_length)
                          << ": " << graphindices[i] << "\n";
            }
        } else {
            // map input subsequences to multiple nodes
            for (size_t i = 0; i + graph.get_k() <= read_stream->seq.l; ++i) {
                // TODO: make more efficient
                std::string subseq(read_stream->seq.s + i,
                                   read_stream->seq.s + i + config.alignment_length);

                dbg->call_nodes_with_suffix(subseq.begin(),
                                            subseq.end(),
                                            [&](auto node, auto) {
                                                std::cout << subseq << ": "
                                                          << node
                                                          << "\n";
                                            },
                                            config.alignment_length);
            }
        }

    }, config.forward_and_reverse);

    logger->trace("File processed in {} sec, current mem usage: {}MiB, total time {} sec",
                  data_reading_timer.elapsed(), (get_curr_RSS() >> 20), timer.elapsed());
}

typedef std::function<void(const std::string&)> SequenceCallback;

std::unique_ptr<AnnotatedDBG>
construct_query_graph(const AnnotatedDBG &anno_graph,
                      std::function<void(SequenceCallback)> call_sequences,
                      double discovery_fraction,
                      size_t num_threads) {
    const auto *full_dbg = dynamic_cast<const DeBruijnGraph*>(&anno_graph.get_graph());
    if (!full_dbg)
        throw std::runtime_error("Error: batch queries are supported only for de Bruijn graphs");

    const auto &full_annotation = anno_graph.get_annotation();

    Timer timer;

    // construct graph storing all k-mers in query
    auto graph = std::make_shared<DBGHashOrdered>(full_dbg->get_k(), false);

    const auto *dbg_succ = dynamic_cast<const DBGSuccinct*>(full_dbg);
    if (kPrefilterWithBloom && dbg_succ) {
        if (utils::get_verbose() && dbg_succ->get_bloom_filter()) {
            logger->trace("Indexing k-mers pre-filtered with Bloom filter");
        }
        call_sequences([&graph,&dbg_succ](const std::string &sequence) {
            graph->add_sequence(sequence, get_missing_kmer_skipper(
                dbg_succ->get_bloom_filter(),
                sequence.data(),
                sequence.data() + sequence.size()
            ));
        });
    } else {
        call_sequences([&graph](const std::string &sequence) {
            graph->add_sequence(sequence);
        });
    }

    if (utils::get_verbose()) {
        logger->trace("Query graph --- k-mers indexed: {} sec", timer.elapsed());
        timer.reset();
    }

    // pull contigs from query graph
    std::vector<std::pair<std::string, std::vector<DeBruijnGraph::node_index>>> contigs;
    graph->call_sequences(
        [&](const std::string &contig, const auto &path) { contigs.emplace_back(contig, path); },
        full_dbg->is_canonical_mode()
    );
    if (utils::get_verbose()) {
        logger->trace("Query graph --- contigs extracted: {} sec", timer.elapsed());
        timer.reset();
    }

    if (full_dbg->is_canonical_mode()) {
        // construct graph storing all distinct k-mers in query
        graph = std::make_shared<DBGHashOrdered>(full_dbg->get_k(), true);

        for (const auto &pair : contigs) {
            graph->add_sequence(pair.first);
        }
        if (utils::get_verbose()) {
            logger->trace("Query graph --- reindexed k-mers in canonical mode: {} sec",
                          timer.elapsed());
            timer.reset();
        }
    }

    // map contigs onto the full graph
    auto index_in_full_graph
        = std::make_shared<std::vector<uint64_t>>(graph->max_index() + 1, 0);

    #pragma omp parallel for num_threads(num_threads) schedule(dynamic, 10)
    for (size_t i = 0; i < contigs.size(); ++i) {

        auto contig = std::move(contigs[i].first);
        auto path = std::move(contigs[i].second);

        if (graph->is_canonical_mode()) {
            size_t j = 0;
            graph->map_to_nodes(contig, [&](auto node) { path[j++] = node; });
            assert(j == path.size());
        }

        size_t j = 0;

        full_dbg->map_to_nodes(contig,
            [&](auto node_in_full) { (*index_in_full_graph)[path[j++]] = node_in_full; }
        );

        assert(j == path.size());
    }
    if (utils::get_verbose()) {
        logger->trace("Query graph --- contigs mapped to graph: {} sec", timer.elapsed());
        timer.reset();
    }

    contigs.clear();

    assert(!(*index_in_full_graph)[0]);

    if (discovery_fraction > 0) {
        sdsl::bit_vector mask(graph->max_index() + 1, false);

        call_sequences([&](const std::string &sequence) {
            if (sequence.length() < graph->get_k())
                return;

            const size_t num_kmers = sequence.length() - graph->get_k() + 1;
            const size_t max_kmers_missing = num_kmers * (1 - discovery_fraction);
            const size_t min_kmers_discovered = num_kmers - max_kmers_missing;
            size_t num_kmers_discovered = 0;
            size_t num_kmers_missing = 0;

            std::vector<DeBruijnGraph::node_index> nodes;
            nodes.reserve(num_kmers);

            graph->map_to_nodes(sequence,
                [&](auto node) {
                    if ((*index_in_full_graph)[node]) {
                        num_kmers_discovered++;
                        nodes.push_back(node);
                    } else {
                        num_kmers_missing++;
                    }
                },
                [&]() { return num_kmers_missing > max_kmers_missing
                                || num_kmers_discovered >= min_kmers_discovered; }
            );

            if (num_kmers_missing <= max_kmers_missing) {
                for (auto node : nodes) { mask[node] = true; }
            }
        });

        // correcting the mask
        call_zeros(mask, [&](auto i) { (*index_in_full_graph)[i] = 0; });

        if (utils::get_verbose()) {
            logger->trace("Query graph --- reduced k-mer dictionary: {} sec",
                          timer.elapsed());
            timer.reset();
        }
    }

    assert(index_in_full_graph.get());

    std::vector<std::pair<uint64_t, uint64_t>> from_full_to_query;
    from_full_to_query.reserve(index_in_full_graph->size());

    for (uint64_t node = 0; node < index_in_full_graph->size(); ++node) {
        if ((*index_in_full_graph)[node]) {
            from_full_to_query.emplace_back(
                AnnotatedDBG::graph_to_anno_index((*index_in_full_graph)[node]),
                AnnotatedDBG::graph_to_anno_index(node)
            );
        }
    }

    ips4o::parallel::sort(from_full_to_query.begin(), from_full_to_query.end(),
        [](const auto &first, const auto &second) { return first.first < second.first; },
        num_threads
    );

    // initialize fast query annotation
    // copy annotations from the full graph to the query graph
    auto annotation = std::make_unique<annotate::RowCompressed<>>(
        graph->max_index(),
        full_annotation.get_label_encoder().get_labels(),
        [&](annotate::RowCompressed<>::CallRow call_row) {

            #pragma omp parallel for num_threads(num_threads) schedule(dynamic)
            for (uint64_t batch_begin = 0;
                                batch_begin < from_full_to_query.size();
                                                batch_begin += kRowBatchSize) {

                const uint64_t batch_end
                    = std::min(batch_begin + kRowBatchSize,
                               static_cast<uint64_t>(from_full_to_query.size()));

                std::vector<uint64_t> row_indexes;
                row_indexes.reserve(batch_end - batch_begin);

                for (uint64_t i = batch_begin; i < batch_end; ++i) {
                    assert(from_full_to_query[i].first < full_annotation.num_objects());

                    row_indexes.push_back(from_full_to_query[i].first);
                }

                auto rows = full_annotation.get_label_codes(row_indexes);

                assert(rows.size() == batch_end - batch_begin);

                for (uint64_t i = batch_begin; i < batch_end; ++i) {
                    call_row(from_full_to_query[i].second,
                             std::move(rows[i - batch_begin]));
                }
            }
        }
    );

    if (utils::get_verbose()) {
        logger->trace("Query graph --- constructed query annotation: {} sec",
                      timer.elapsed());
        timer.reset();
    }

    auto masked_graph = std::make_shared<MaskedDeBruijnGraph>(graph,
        [=](auto i) -> bool { return (*index_in_full_graph)[i]; }
    );

    // build annotated graph from the query graph and copied annotations
    return std::make_unique<AnnotatedDBG>(masked_graph, std::move(annotation));
}


void print_boss_stats(const BOSS &boss_graph,
                      bool count_dummy = false,
                      size_t num_threads = 0,
                      bool verbose = false) {
    std::cout << "====================== BOSS STATS ======================" << std::endl;
    std::cout << "k: " << boss_graph.get_k() + 1 << std::endl;
    std::cout << "nodes (k-1): " << boss_graph.num_nodes() << std::endl;
    std::cout << "edges ( k ): " << boss_graph.num_edges() << std::endl;
    std::cout << "state: " << Config::state_to_string(boss_graph.get_state()) << std::endl;

    assert(boss_graph.rank_W(boss_graph.num_edges(), boss_graph.alph_size) == 0);
    std::cout << "W stats: {'" << boss_graph.decode(0) << "': "
              << boss_graph.rank_W(boss_graph.num_edges(), 0);
    for (int i = 1; i < boss_graph.alph_size; ++i) {
        std::cout << ", '" << boss_graph.decode(i) << "': "
                  << boss_graph.rank_W(boss_graph.num_edges(), i)
                        + boss_graph.rank_W(boss_graph.num_edges(), i + boss_graph.alph_size);
    }
    std::cout << "}" << std::endl;

    assert(boss_graph.get_F(0) == 0);
    std::cout << "F stats: {'";
    for (int i = 1; i < boss_graph.alph_size; ++i) {
        std::cout << boss_graph.decode(i - 1) << "': "
                  << boss_graph.get_F(i) - boss_graph.get_F(i - 1)
                  << ", '";
    }
    std::cout << boss_graph.decode(boss_graph.alph_size - 1) << "': "
              << boss_graph.num_edges() - boss_graph.get_F(boss_graph.alph_size - 1)
              << "}" << std::endl;

    if (count_dummy) {
        std::cout << "dummy source edges: "
                  << boss_graph.mark_source_dummy_edges(NULL, num_threads, verbose)
                  << std::endl;
        std::cout << "dummy sink edges: "
                  << boss_graph.mark_sink_dummy_edges()
                  << std::endl;
    }
    std::cout << "========================================================" << std::endl;
}

void print_stats(const DeBruijnGraph &graph) {
    std::cout << "====================== GRAPH STATS =====================" << std::endl;
    std::cout << "k: " << graph.get_k() << std::endl;
    std::cout << "nodes (k): " << graph.num_nodes() << std::endl;
    std::cout << "canonical mode: " << (graph.is_canonical_mode() ? "yes" : "no") << std::endl;

    if (auto weights = graph.get_extension<NodeWeights>()) {
        double sum_weights = 0;
        uint64_t num_non_zero_weights = 0;
        if (const auto *dbg_succ = dynamic_cast<const DBGSuccinct*>(&graph)) {
            // In DBGSuccinct some of the nodes may be masked out
            // TODO: Fix this by using non-contiguous indexing in graph
            //       so that mask of dummy edges does not change indexes.
            for (uint64_t i = 1; i <= dbg_succ->get_boss().num_edges(); ++i) {
                if (uint64_t weight = (*weights)[i]) {
                    sum_weights += weight;
                    num_non_zero_weights++;
                }
            }
        } else {
            if (!weights->is_compatible(graph)) {
                logger->error("ERROR: node weights are not compatible with graph");
                exit(1);
            }
            graph.call_nodes([&](auto i) {
                if (uint64_t weight = (*weights)[i]) {
                    sum_weights += weight;
                    num_non_zero_weights++;
                }
            });
        }
        std::cout << "nnz weights: " << num_non_zero_weights << std::endl;
        std::cout << "avg weight: " << static_cast<double>(sum_weights) / num_non_zero_weights << std::endl;

        if (utils::get_verbose()) {
            if (const auto *dbg_succ = dynamic_cast<const DBGSuccinct*>(&graph)) {
                // In DBGSuccinct some of the nodes may be masked out
                // TODO: Fix this by using non-contiguous indexing in graph
                //       so that mask of dummy edges does not change indexes.
                for (uint64_t i = 1; i <= dbg_succ->get_boss().num_edges(); ++i) {
                    if (uint64_t weight = (*weights)[i])
                        std::cout << weight << " ";
                }
            } else {
                graph.call_nodes([&](auto i) { std::cout << (*weights)[i] << " "; });
            }
            std::cout << std::endl;
        }
    }

    std::cout << "========================================================" << std::endl;
}

template <class KmerHasher>
void print_bloom_filter_stats(const KmerBloomFilter<KmerHasher> *kmer_bloom) {
    if (!kmer_bloom)
        return;

    std::cout << "====================== BLOOM STATS =====================" << std::endl;
    std::cout << "Size (bits):\t" << kmer_bloom->size() << std::endl
              << "Num hashes:\t" << kmer_bloom->num_hash_functions() << std::endl;
    std::cout << "========================================================" << std::endl;
}

void print_stats(const Annotator &annotation) {
    std::cout << "=================== ANNOTATION STATS ===================" << std::endl;
    std::cout << "labels:  " << annotation.num_labels() << std::endl;
    std::cout << "objects: " << annotation.num_objects() << std::endl;
    std::cout << "density: " << static_cast<double>(annotation.num_relations())
                                    / annotation.num_objects()
                                    / annotation.num_labels() << std::endl;
    std::cout << "representation: ";

    if (dynamic_cast<const annotate::ColumnCompressed<std::string> *>(&annotation)) {
        std::cout << Config::annotype_to_string(Config::ColumnCompressed) << std::endl;

    } else if (dynamic_cast<const annotate::RowCompressed<std::string> *>(&annotation)) {
        std::cout << Config::annotype_to_string(Config::RowCompressed) << std::endl;

    } else if (dynamic_cast<const annotate::BRWTCompressed<std::string> *>(&annotation)) {
        std::cout << Config::annotype_to_string(Config::BRWT) << std::endl;
        const auto &brwt = dynamic_cast<const annotate::BRWTCompressed<std::string> &>(annotation).data();
        std::cout << "=================== Multi-BRWT STATS ===================" << std::endl;
        std::cout << "num nodes: " << brwt.num_nodes() << std::endl;
        std::cout << "avg arity: " << brwt.avg_arity() << std::endl;
        std::cout << "shrinkage: " << brwt.shrinking_rate() << std::endl;
        if (utils::get_verbose()) {
            std::cout << "==================== Multi-BRWT TREE ===================" << std::endl;
            brwt.print_tree_structure(std::cout);
        }

    } else if (dynamic_cast<const annotate::BinRelWT_sdslAnnotator *>(&annotation)) {
        std::cout << Config::annotype_to_string(Config::BinRelWT_sdsl) << std::endl;

    } else if (dynamic_cast<const annotate::BinRelWTAnnotator *>(&annotation)) {
        std::cout << Config::annotype_to_string(Config::BinRelWT) << std::endl;

    } else if (dynamic_cast<const annotate::RowFlatAnnotator *>(&annotation)) {
        std::cout << Config::annotype_to_string(Config::RowFlat) << std::endl;

    } else if (dynamic_cast<const annotate::RainbowfishAnnotator *>(&annotation)) {
        std::cout << Config::annotype_to_string(Config::RBFish) << std::endl;

    } else {
        assert(false);
        throw std::runtime_error("Unknown annotator");
    }
    std::cout << "========================================================" << std::endl;
}

template <class Callback, class CountedKmer, class Loop>
void parse_sequences(const std::vector<std::string> &files,
                     const Config &config,
                     const Timer &timer,
                     Callback call_sequence,
                     CountedKmer call_kmer,
                     Loop call_sequences) {
    // iterate over input files
    for (const auto &file : files) {
        logger->trace("\nParsing {}", file);

        Timer data_reading_timer;

        if (utils::get_filetype(file) == "VCF") {
            read_vcf_file_critical(file,
                                   config.refpath,
                                   config.k,
                                   [&](std::string&& sequence) {
                                       call_sequence(std::move(sequence));
                                   },
                                   config.forward_and_reverse);

        } else if (utils::get_filetype(file) == "KMC") {
            bool warning_different_k = false;

            auto min_count = config.min_count;
            auto max_count = config.max_count;

            if (config.min_count_quantile > 0 || config.max_count_quantile < 1) {
                std::unordered_map<uint64_t, uint64_t> count_hist;
                kmc::read_kmers(
                    file,
                    [&](std::string&&, uint32_t count) { count_hist[count]++; },
                    !config.canonical
                );

                if (count_hist.size()) {
                    std::vector<std::pair<uint64_t, uint64_t>> count_hist_v(count_hist.begin(),
                                                                            count_hist.end());

                    ips4o::parallel::sort(count_hist_v.begin(), count_hist_v.end(),
                        [](const auto &first, const auto &second) {
                            return first.first < second.first;
                        },
                        config.parallel
                    );

                    if (config.min_count_quantile > 0)
                        min_count = utils::get_quantile(count_hist_v, config.min_count_quantile);
                    if (config.max_count_quantile < 1)
                        max_count = utils::get_quantile(count_hist_v, config.max_count_quantile);

                    logger->info(
                            "Used k-mer count thresholds:\n"
                            "min (including): {}\n"
                            "max (excluding): {}",
                            min_count, max_count);
                }
            }

            kmc::read_kmers(
                file,
                [&](std::string&& sequence, uint32_t count) {
                    if (!warning_different_k && sequence.size() != config.k) {
                            logger->warn(
                                    "Warning: k-mers parsed from KMC database {} have "
                                    "length {} but graph is constructed for k={}",
                                    file, sequence.size(), config.k);
                            warning_different_k = true;
                        }
                        call_kmer(std::move(sequence), count);
                    },
                    !config.canonical, min_count, max_count);

        } else if (utils::get_filetype(file) == "FASTA"
                    || utils::get_filetype(file) == "FASTQ") {
            if (files.size() >= config.parallel) {
                auto forward_and_reverse = config.forward_and_reverse;

                // capture all required values by copying to be able
                // to run task from other threads
                call_sequences([=](auto callback) {
                    read_fasta_file_critical(file, [=](kseq_t *read_stream) {
                        // add read to the graph constructor as a callback
                        callback(read_stream->seq.s);
                    }, forward_and_reverse);
                });
            } else {
                read_fasta_file_critical(file, [&](kseq_t *read_stream) {
                    // add read to the graph constructor as a callback
                    call_sequence(read_stream->seq.s);
                }, config.forward_and_reverse);
            }
        } else {
            logger->error("ERROR: File type unknown for file '{}'", file);
            exit(1);
        }

        logger->trace("Finished extracting sequences from file {} in {} sec", file,
                      timer.elapsed());
        logger->trace(
                "File processed in {} sec, current mem usage: {}MiB, total time {} sec",
                data_reading_timer.elapsed(), (get_curr_RSS() >> 20), timer.elapsed());
    }

    logger->trace("");
}

std::string form_client_reply(const std::string &received_message,
                              const AnnotatedDBG &anno_graph,
                              const Config &config,
                              IDBGAligner *aligner = nullptr) {
    try {
        Json::Value json;

        {
            Json::CharReaderBuilder rbuilder;
            std::unique_ptr<Json::CharReader> reader { rbuilder.newCharReader() };
            std::string errors;

            if (!reader->parse(received_message.data(),
                               received_message.data() + received_message.size(),
                               &json,
                               &errors)) {
                logger->error("Error: bad json file:\n{}", errors);
                //TODO: send error message back in a json file
                throw std::domain_error("bad json received");
            }
        }

        const auto &fasta = json["FASTA"];
        const auto &seq = json["SEQ"];

        // discovery_fraction a proxy of 1 - %similarity
        auto discovery_fraction = json.get("discovery_fraction",
                                           config.discovery_fraction).asDouble();
        auto count_labels = json.get("count_labels", config.count_labels).asBool();
        auto num_top_labels = json.get("num_labels", config.num_top_labels).asInt();

        std::ostringstream oss;

        // query callback shared by FASTA and sequence modes
        auto execute_server_query = [&](const std::string &name,
                                        const std::string &sequence) {
            execute_query(name,
                          sequence,
                          count_labels,
                          config.suppress_unlabeled,
                          num_top_labels,
                          discovery_fraction,
                          config.anno_labels_delimiter,
                          anno_graph,
                          oss,
                          aligner);
        };

        if (!seq.isNull()) {
            // input is plain sequence
            execute_server_query(seq.asString(), seq.asString());
        } else if (!fasta.isNull()) {
            // input is a FASTA sequence
            read_fasta_from_string(
                fasta.asString(),
                [&](kseq_t *read_stream) {
                    execute_server_query(read_stream->name.s,
                                         read_stream->seq.s);
                }
            );
        } else {
            logger->error("Error: no input sequences received from client");
            // TODO: no input sequences -> form an error message for the client
            throw std::domain_error("No input sequences");
        }

        return oss.str();

    } catch (const Json::LogicError &e) {
        logger->error("Error: bad json file: {}", e.what());
        //TODO: send errors in a json file
        throw;
    } catch (const std::exception &e) {
        logger->error("Error: processing request error: {}", e.what());
        //TODO: send errors in a json file
        throw;
    } catch (...) {
        logger->error("Error: processing request error");
        //TODO: send errors in a json file
        throw;
    }
}


int main(int argc, char *argv[]) {
    auto config = std::make_unique<Config>(argc, argv);

    logger->set_level(config->verbose ? spdlog::level::trace : spdlog::level::info);
    //logger->set_pattern("%^date %x....%$  %v");
    //console_sink->set_color(spdlog::level::trace, "\033[37m");

    logger->trace(
            "\n#############################\n"
            "### Welcome to MetaGraph! ###\n"
            "#############################\n");

    const auto &files = config->fname;

    switch (config->identity) {
        case Config::EXPERIMENT: {
            break;
        }
        case Config::BUILD: {
            std::unique_ptr<DeBruijnGraph> graph;

            logger->trace("Build De Bruijn Graph with k-mer size k={}", config->k);

            Timer timer;

            if (config->canonical)
                config->forward_and_reverse = false;

            if (config->complete) {
                if (config->graph_type != Config::GraphType::BITMAP) {
                    logger->error(
                            "Error: Only bitmap-graph can be built in complete mode");
                    exit(1);
                }

                graph.reset(new DBGBitmap(config->k, config->canonical));

            } else if (config->graph_type == Config::GraphType::SUCCINCT && !config->dynamic) {
                auto boss_graph = std::make_unique<BOSS>(config->k - 1);

                logger->trace("Start reading data and extracting k-mers");
                //enumerate all suffixes
                assert(boss_graph->alph_size > 1);
                std::vector<std::string> suffixes;
                if (config->suffix.size()) {
                    suffixes = { config->suffix };
                } else {
                    suffixes = KmerExtractorBOSS::generate_suffixes(config->suffix_len);
                }

                BOSS::Chunk graph_data(KmerExtractorBOSS::alphabet.size(),
                                       boss_graph->get_k(),
                                       config->canonical);

                //one pass per suffix
                for (const std::string &suffix : suffixes) {
                    timer.reset();

                    if (suffix.size() > 0 || suffixes.size() > 1) {
                        logger->info("\nSuffix: {}", suffix);
                    }

                    auto constructor = IBOSSChunkConstructor::initialize(
                        boss_graph->get_k(),
                        config->canonical,
                        config->count_kmers,
                        suffix,
                        config->parallel,
                        static_cast<uint64_t>(config->memory_available) << 30
                    );

                    parse_sequences(files, *config, timer,
                        [&](std::string&& read) { constructor->add_sequence(std::move(read)); },
                        [&](std::string&& kmer, uint32_t count) { constructor->add_sequence(std::move(kmer), count); },
                        [&](const auto &loop) { constructor->add_sequences(loop); }
                    );

                    auto next_block = constructor->build_chunk();
                    logger->trace("Graph chunk with {} k-mers was built in {} sec",
                                  next_block->size(), timer.elapsed());

                    if (config->outfbase.size() && config->suffix.size()) {
                        logger->info("Serialize the graph chunk for suffix '{}'...", suffix);
                        timer.reset();
                        next_block->serialize(config->outfbase + "." + suffix);
                        logger->info("Serialization done in {} sec", timer.elapsed());
                    }

                    if (config->suffix.size())
                        return 0;

                    graph_data.extend(*next_block);
                    delete next_block;
                }

                if (config->count_kmers) {
                    sdsl::int_vector<> kmer_counts(0, 0, kBitsPerCount);
                    graph_data.initialize_boss(boss_graph.get(), &kmer_counts);
                    graph.reset(new DBGSuccinct(boss_graph.release(), config->canonical));
                    graph->add_extension(std::make_shared<NodeWeights>(std::move(kmer_counts)));
                    assert(graph->get_extension<NodeWeights>()->is_compatible(*graph));
                } else {
                    graph_data.initialize_boss(boss_graph.get());
                    graph.reset(new DBGSuccinct(boss_graph.release(), config->canonical));
                }

            } else if (config->graph_type == Config::GraphType::BITMAP && !config->dynamic) {

                if (!config->outfbase.size()) {
                    logger->error("Error: No output file provided");
                    exit(1);
                }

                logger->trace("Start reading data and extracting k-mers");
                // enumerate all suffixes
                std::vector<std::string> suffixes;
                if (config->suffix.size()) {
                    suffixes = { config->suffix };
                } else {
                    suffixes = KmerExtractor2Bit().generate_suffixes(config->suffix_len);
                }

                std::unique_ptr<DBGBitmapConstructor> constructor;
                std::vector<std::string> chunk_filenames;

                //one pass per suffix
                for (const std::string &suffix : suffixes) {
                    timer.reset();

                    if ((suffix.size() > 0 || suffixes.size() > 1)) {
                        logger->trace("\nSuffix: {}", suffix);
                    }

                    constructor.reset(
                        new DBGBitmapConstructor(
                            config->k,
                            config->canonical,
                            config->count_kmers ? kBitsPerCount : 0,
                            suffix,
                            config->parallel,
                            static_cast<uint64_t>(config->memory_available) << 30
                        )
                    );

                    parse_sequences(files, *config, timer,
                        [&](std::string&& read) { constructor->add_sequence(std::move(read)); },
                        [&](std::string&& kmer, uint32_t count) { constructor->add_sequence(std::move(kmer), count); },
                        [&](const auto &loop) { constructor->add_sequences(loop); }
                    );

                    if (!suffix.size()) {
                        assert(suffixes.size() == 1);

                        auto *bitmap_graph = new DBGBitmap(config->k);
                        constructor->build_graph(bitmap_graph);
                        graph.reset(bitmap_graph);

                    } else {
                        std::unique_ptr<DBGBitmap::Chunk> chunk { constructor->build_chunk() };
                        logger->trace("Graph chunk with {} k-mers was built in {} sec",
                                      chunk->num_set_bits(), timer.elapsed());

                        logger->trace("Serialize the graph chunk for suffix '{}'...", suffix);

                        chunk_filenames.push_back(
                                utils::join_strings({ config->outfbase, suffix }, ".")
                                + DBGBitmap::kChunkFileExtension
                        );
                        std::ofstream out(chunk_filenames.back(), std::ios::binary);
                        chunk->serialize(out);
                        logger->trace("Serialization done in {} sec", timer.elapsed());
                    }

                    // only one chunk had to be constructed
                    if (config->suffix.size())
                        return 0;
                }

                if (suffixes.size() > 1) {
                    assert(chunk_filenames.size());
                    timer.reset();
                    graph.reset(constructor->build_graph_from_chunks(chunk_filenames,
                                                                     config->canonical,
                                                                     config->verbose));
                }

            } else {
                //slower method
                switch (config->graph_type) {

                    case Config::GraphType::SUCCINCT:
                        graph.reset(new DBGSuccinct(config->k, config->canonical));
                        break;

                    case Config::GraphType::HASH:
                        graph.reset(new DBGHashOrdered(config->k, config->canonical));
                        break;

                    case Config::GraphType::HASH_PACKED:
                        graph.reset(new DBGHashOrdered(config->k, config->canonical, true));
                        break;

                    case Config::GraphType::HASH_FAST:
                        graph.reset(new DBGHashFast(config->k, config->canonical, true));
                        break;

                    case Config::GraphType::HASH_STR:
                        if (config->canonical) {
                            logger->warn(
                                    "Warning: string hash-based de Bruijn graph"
                                    " does not support canonical mode."
                                    " Normal mode will be used instead.");
                        }
                        // TODO: implement canonical mode
                        graph.reset(new DBGHashString(config->k/*, config->canonical*/));
                        break;

                    case Config::GraphType::BITMAP:
                        logger->error(
                                "Error: Bitmap-graph construction"
                                " in dynamic regime is not supported");
                        exit(1);

                    case Config::GraphType::INVALID:
                        assert(false);
                }
                assert(graph);

                parse_sequences(files, *config, timer,
                    [&graph](std::string&& seq) {
                        graph->add_sequence(std::move(seq));
                    },
                    [&graph](std::string&& kmer, uint32_t /*count*/) {
                        graph->add_sequence(std::move(kmer));
                    },
                    [&graph](const auto &loop) {
                        loop([&graph](const char *seq) { graph->add_sequence(seq); });
                    }
                );

                if (config->count_kmers) {
                    graph->add_extension(std::make_shared<NodeWeights>(graph->max_index() + 1, kBitsPerCount));
                    auto node_weights = graph->get_extension<NodeWeights>();
                    assert(node_weights->is_compatible(*graph));

                    if (graph->is_canonical_mode())
                        config->forward_and_reverse = true;

                    parse_sequences(files, *config, timer,
                        [&graph,&node_weights](std::string&& seq) {
                            graph->map_to_nodes_sequentially(seq.begin(), seq.end(),
                                [&](auto node) { node_weights->add_weight(node, 1); }
                            );
                        },
                        [&graph,&node_weights](std::string&& kmer, uint32_t count) {
                            node_weights->add_weight(graph->kmer_to_node(kmer), count);
                        },
                        [&graph,&node_weights](const auto &loop) {
                            loop([&graph,&node_weights](const char *seq) {
                                std::string seq_str(seq);
                                graph->map_to_nodes_sequentially(seq_str.begin(), seq_str.end(),
                                    [&](auto node) { node_weights->add_weight(node, 1); }
                                );
                            });
                        }
                    );
                }
            }

            logger->trace("Graph construction finished in {} sec", timer.elapsed());

            if (!config->outfbase.empty()) {
                if (dynamic_cast<DBGSuccinct*>(graph.get()) && config->mark_dummy_kmers) {
                    logger->trace("Detecting all dummy k-mers...");

                    timer.reset();
                    dynamic_cast<DBGSuccinct&>(*graph).mask_dummy_kmers(config->parallel, false);

                    logger->trace("Dummy k-mer detection done in {} sec", timer.elapsed());
                }

                graph->serialize(config->outfbase);
                graph->serialize_extensions(config->outfbase);
            }

            return 0;
        }
        case Config::EXTEND: {
            assert(config->infbase_annotators.size() <= 1);

            Timer timer;

            // load graph
            auto graph = load_critical_dbg(config->infbase);

            auto node_weights = graph->load_extension<NodeWeights>(config->infbase);
            // TODO: fix extension of DBGSuccinct with k-mer counts
            //       DBGSuccinct with mask of dummy edges initialized uses
            //       contiguous indexes that are not compatible with node weights,
            //       which are indexed by the rows of the BOSS table.
            //       This can be fixed by using the same indexes in all cases
            //       (non-contiguous indexing)
            if (!node_weights->is_compatible(*graph)) {
                logger->error(
                        "Error: node weights are not compatible with graph {} "
                        "and will not be updated",
                        config->infbase);
                node_weights.reset();
            }

            logger->trace("De Bruijn graph with k-mer size k={} was loaded in {} sec",
                          graph->get_k(), timer.elapsed());
            timer.reset();

            if (dynamic_cast<DBGSuccinct*>(graph.get())) {
                auto &succinct_graph = dynamic_cast<DBGSuccinct&>(*graph);

                if (succinct_graph.get_state() != Config::DYN) {
                    logger->trace("Switching state of succinct graph to dynamic...");

                    succinct_graph.switch_state(Config::DYN);

                    logger->trace("State switching done in {} sec", timer.elapsed());
                }
            }

            std::unique_ptr<bit_vector_dyn> inserted_edges;
            if (config->infbase_annotators.size() || node_weights)
                inserted_edges.reset(new bit_vector_dyn(graph->max_index() + 1, 0));

            timer.reset();

            logger->trace("Start graph extension");

            if (graph->is_canonical_mode())
                config->forward_and_reverse = false;

            config->canonical = graph->is_canonical_mode();

            parse_sequences(files, *config, timer,
                [&graph,&inserted_edges](std::string&& seq) {
                    graph->add_sequence(seq, inserted_edges.get());
                },
                [&graph,&inserted_edges](std::string&& kmer, uint32_t /*count*/) {
                    graph->add_sequence(kmer, inserted_edges.get());
                },
                [&graph,&inserted_edges](const auto &loop) {
                    loop([&graph,&inserted_edges](const char *seq) {
                        graph->add_sequence(seq, inserted_edges.get());
                    });
                }
            );

            logger->trace("Graph extension done in {} sec", timer.elapsed());
            timer.reset();

            if (node_weights) {
                node_weights->insert_nodes(*inserted_edges);

                assert(node_weights->is_compatible(*graph));

                if (graph->is_canonical_mode())
                    config->forward_and_reverse = true;

                parse_sequences(files, *config, timer,
                    [&graph,&node_weights](std::string&& seq) {
                        graph->map_to_nodes_sequentially(seq.begin(), seq.end(),
                            [&](auto node) { node_weights->add_weight(node, 1); }
                        );
                    },
                    [&graph,&node_weights](std::string&& kmer, uint32_t count) {
                        node_weights->add_weight(graph->kmer_to_node(kmer), count);
                    },
                    [&graph,&node_weights](const auto &loop) {
                        loop([&graph,&node_weights](const char *seq) {
                            std::string seq_str(seq);
                            graph->map_to_nodes_sequentially(seq_str.begin(), seq_str.end(),
                                [&](auto node) { node_weights->add_weight(node, 1); }
                            );
                        });
                    }
                );
            }

            logger->trace("Node weights updated in {} sec", timer.elapsed());

            assert(config->outfbase.size());

            // serialize graph
            timer.reset();

            graph->serialize(config->outfbase);
            graph->serialize_extensions(config->outfbase);
            graph.reset();

            logger->trace("Serialized in {} sec", timer.elapsed());

            timer.reset();

            if (!config->infbase_annotators.size())
                return 0;

            auto annotation = initialize_annotation(config->infbase_annotators.at(0), *config);

            if (!annotation->load(config->infbase_annotators.at(0))) {
                logger->error("ERROR: can't load annotations");
                exit(1);
            } else {
                logger->trace("Annotation was loaded in {} sec", timer.elapsed());
            }

            timer.reset();

            assert(inserted_edges);

            if (annotation->num_objects() + 1 != inserted_edges->size()
                                                - inserted_edges->num_set_bits()) {
                logger->error("ERROR: incompatible graph and annotation.");
                exit(1);
            }

            logger->trace("Insert empty rows to the annotation matrix...");

            AnnotatedDBG::insert_zero_rows(annotation.get(), *inserted_edges);

            logger->trace("Insertion done in {} sec", timer.elapsed());

            annotation->serialize(config->outfbase);

            return 0;
        }
        case Config::ANNOTATE: {
            assert(config->infbase_annotators.size() <= 1);

            const auto graph = load_critical_dbg(config->infbase);

            if (graph->is_canonical_mode())
                config->forward_and_reverse = false;

            if (!config->separately) {
                auto anno_graph = initialize_annotated_dbg(graph, *config);

                annotate_data(files,
                              config->refpath,
                              anno_graph.get(),
                              config->forward_and_reverse,
                              config->min_count,
                              config->max_count,
                              config->filename_anno,
                              config->fasta_anno,
                              config->fasta_anno_comment_delim,
                              config->fasta_header_delimiter,
                              config->anno_labels,
                              config->verbose);

                anno_graph->get_annotation().serialize(config->outfbase);

            } else {
                size_t num_threads = config->parallel;
                // annotate multiple columns in parallel, each in a single thread
                config->parallel = 1;

                #pragma omp parallel for num_threads(num_threads) default(shared) schedule(dynamic, 1)
                for (size_t i = 0; i < files.size(); ++i) {
                    auto anno_graph = initialize_annotated_dbg(graph, *config);

                    annotate_data({ files[i] },
                                  config->refpath,
                                  anno_graph.get(),
                                  config->forward_and_reverse,
                                  config->min_count,
                                  config->max_count,
                                  config->filename_anno,
                                  config->fasta_anno,
                                  config->fasta_anno_comment_delim,
                                  config->fasta_header_delimiter,
                                  config->anno_labels,
                                  config->verbose);

                    anno_graph->get_annotation().serialize(
                        config->outfbase.size()
                            ? config->outfbase + "/" + utils::split_string(files[i], "/").back()
                            : files[i]
                    );
                }
            }

            return 0;
        }
        case Config::ANNOTATE_COORDINATES: {
            assert(config->infbase_annotators.size() <= 1);

            auto graph_temp = load_critical_dbg(config->infbase);

            auto annotation_temp
                = std::make_unique<annotate::RowCompressed<>>(graph_temp->max_index());

            if (config->infbase_annotators.size()
                    && !annotation_temp->load(config->infbase_annotators.at(0))) {
                logger->error("ERROR: can't load annotations");
                exit(1);
            }

            // load graph
            AnnotatedDBG anno_graph(graph_temp,
                                    std::move(annotation_temp),
                                    config->parallel,
                                    config->fast);

            if (!anno_graph.check_compatibility()) {
                logger->error("Error: graph and annotation are not compatible.");
                exit(1);
            }

            annotate_coordinates(files,
                                 &anno_graph,
                                 config->forward_and_reverse,
                                 config->genome_binsize_anno,
                                 config->verbose);

            anno_graph.get_annotation().serialize(config->outfbase);

            return 0;
        }
        case Config::MERGE_ANNOTATIONS: {
            if (config->anno_type == Config::ColumnCompressed) {
                annotate::ColumnCompressed<> annotation(0, kNumCachedColumns, config->verbose);
                if (!annotation.merge_load(files)) {
                    logger->error("ERROR: can't load annotations");
                    exit(1);
                }
                annotation.serialize(config->outfbase);
                return 0;
            }

            std::vector<std::unique_ptr<Annotator>> annotators;
            std::vector<std::string> stream_files;

            for (const auto &filename : files) {
                auto anno_file_type = parse_annotation_type(filename);
                if (anno_file_type == Config::AnnotationType::RowCompressed) {
                    stream_files.push_back(filename);
                } else {
                    auto annotator = initialize_annotation(filename, *config);
                    if (!annotator->load(filename)) {
                        logger->error("ERROR: can't load annotation from file {}", filename);
                        exit(1);
                    }
                    annotators.push_back(std::move(annotator));
                }
            }

            if (config->anno_type == Config::RowCompressed) {
                annotate::merge<annotate::RowCompressed<>>(std::move(annotators), stream_files, config->outfbase);
            } else if (config->anno_type == Config::RowFlat) {
                annotate::merge<annotate::RowFlatAnnotator>(std::move(annotators), stream_files, config->outfbase);
            } else if (config->anno_type == Config::RBFish) {
                annotate::merge<annotate::RainbowfishAnnotator>(std::move(annotators), stream_files, config->outfbase);
            } else if (config->anno_type == Config::BinRelWT_sdsl) {
                annotate::merge<annotate::BinRelWT_sdslAnnotator>(std::move(annotators), stream_files, config->outfbase);
            } else if (config->anno_type == Config::BinRelWT) {
                annotate::merge<annotate::BinRelWTAnnotator>(std::move(annotators), stream_files, config->outfbase);
            } else if (config->anno_type == Config::BRWT) {
                annotate::merge<annotate::BRWTCompressed<>>(std::move(annotators), stream_files, config->outfbase);
            } else {
                logger->error("ERROR: Merging of annotations to '{}' is not implemented",
                              config->annotype_to_string(config->anno_type));
                exit(1);
            }

            return 0;
        }
        case Config::QUERY: {
            assert(config->infbase_annotators.size() == 1);

            auto graph = load_critical_dbg(config->infbase);
            auto anno_graph = initialize_annotated_dbg(graph, *config);

            ThreadPool thread_pool(std::max(1u, config->parallel) - 1);

            Timer timer;

            std::unique_ptr<IDBGAligner> aligner;
            // TODO: make aligner work with batch querying
            if (config->align_sequences && !config->fast)
                aligner.reset(build_aligner(*graph, *config).release());

            // iterate over input files
            for (const auto &file : files) {
                logger->trace("\nParsing sequences from {}\n", file);

                Timer curr_timer;

                size_t seq_count = 0;

                const auto *graph_to_query = anno_graph.get();

                // Graph constructed from a batch of queried sequences
                // Used only in fast mode
                std::unique_ptr<AnnotatedDBG> query_graph;
                if (config->fast) {
                    query_graph = construct_query_graph(*anno_graph,
                        [&](auto call_sequence) {
                            read_fasta_file_critical(file,
                                [&](kseq_t *seq) { call_sequence(seq->seq.s); },
                                config->forward_and_reverse
                            );
                        },
                        config->count_labels ? 0 : config->discovery_fraction,
                        config->parallel
                    );

                    graph_to_query = query_graph.get();

                    logger->trace("Query graph constructed for {} in {} sec", file,
                                  std::to_string(curr_timer.elapsed()));
                }

                read_fasta_file_critical(file,
                    [&](kseq_t *read_stream) {
                        thread_pool.enqueue(execute_query,
                            fmt::format_int(seq_count++).str() + "\t"
                                + read_stream->name.s,
                            std::string(read_stream->seq.s),
                            config->count_labels,
                            config->suppress_unlabeled,
                            config->num_top_labels,
                            config->discovery_fraction,
                            config->anno_labels_delimiter,
                            std::ref(*graph_to_query),
                            std::ref(std::cout),
                            aligner.get()
                        );
                    },
                    config->forward_and_reverse
                );

                // wait while all threads finish processing the current file
                thread_pool.join();

                logger->trace("File {} was processed in {} sec, total time: {}", file,
                              std::to_string(curr_timer.elapsed()),
                              std::to_string(timer.elapsed()));
            }

            return 0;
        }
        case Config::SERVER_QUERY: {
            assert(config->infbase_annotators.size() == 1);

            Timer timer;

            logger->info("Loading graph...");

            auto graph = load_critical_dbg(config->infbase);
            auto anno_graph = initialize_annotated_dbg(graph, *config);

            logger->info("Graph loaded in {} sec, current mem usage: {}MiB",
                         timer.elapsed(), (get_curr_RSS() >> 20));

            std::unique_ptr<IDBGAligner> aligner;
            // TODO: make aligner work with batch querying
            if (config->align_sequences && !config->fast)
                aligner.reset(build_aligner(*graph, *config).release());

            const size_t num_threads = std::max(1u, config->parallel);

            logger->info("Initializing tcp service with {} threads, listening port {}",
                         num_threads, config->port);

            try {
                asio::io_context io_context;

                asio::signal_set signals(io_context, SIGINT, SIGTERM);
                signals.async_wait([&](auto, auto) { io_context.stop(); });

                Server server(io_context, config->port,
                    [&](const std::string &received_message) {
                        return form_client_reply(
                            received_message,
                            *anno_graph,
                            *config,
                            aligner.get()
                        );
                    }
                );

                std::vector<std::thread> workers;
                for (size_t i = 0; i < std::max(1u, config->parallel); ++i) {
                    workers.emplace_back([&io_context]() { io_context.run(); });
                }
                for (auto &thread : workers) {
                    thread.join();
                }
            } catch (const std::exception &e) {
                logger->error("Exception: {}", e.what());
            } catch (...) {
                logger->error("Error: Unknown exception");
            }

            return 0;
        }
        case Config::COMPARE: {
            assert(files.size());

            logger->info("Loading graph                {}", files.at(0));
            auto graph = load_critical_dbg(files.at(0));

            for (size_t f = 1; f < files.size(); ++f) {
                logger->info("Loading graph for comparison {}", files[f]);
                auto second = load_critical_dbg(files[f]);
                if (*graph == *second) {
                    logger->info("Graphs are identical");
                } else {
                    logger->info("Graphs are not identical");
                }
            }

            return 0;
        }
        case Config::CONCATENATE: {
            assert(config->outfbase.size());

            auto chunk_files = files;

            Timer timer;

            if (!files.size()) {
                assert(config->infbase.size());

                const auto sorted_suffixes = config->graph_type == Config::GraphType::SUCCINCT
                        ? KmerExtractorBOSS().generate_suffixes(config->suffix_len)
                        : KmerExtractor2Bit().generate_suffixes(config->suffix_len);

                for (const std::string &suffix : sorted_suffixes) {
                    assert(suffix.size() == config->suffix_len);
                    chunk_files.push_back(config->infbase + "." + suffix);
                }
            }

            if (!chunk_files.size()) {
                logger->error("Error: no input files provided, nothing to concatenate");
                exit(1);
            }

            for (auto &filename : chunk_files) {
                filename = utils::remove_suffix(filename,
                                                BOSS::Chunk::kFileExtension,
                                                DBGBitmap::kChunkFileExtension);
            }

            // collect results on an external merge or construction
            std::unique_ptr<DeBruijnGraph> graph;
            switch (config->graph_type) {
                case Config::GraphType::SUCCINCT: {
                    auto p = BOSS::Chunk::build_boss_from_chunks(chunk_files, config->verbose);
                    auto dbg_succ = std::make_unique<DBGSuccinct>(p.first, p.second);

                    logger->trace("Chunks concatenated in {} sec", timer.elapsed());

                    if (config->clear_dummy) {
                        logger->trace(
                                "Traverse source dummy edges,"
                                " remove redundant ones, and mark"
                                " those that cannot be removed.");
                        dbg_succ->mask_dummy_kmers(config->parallel, true);
                    }
                    graph = std::move(dbg_succ);
                    break;
                }
                case Config::GraphType::BITMAP: {
                    graph.reset(DBGBitmapConstructor::build_graph_from_chunks(
                        chunk_files, config->canonical, config->verbose
                    ));
                    break;
                }
                default:
                    logger->error(
                            "ERROR: Cannot concatenate chunks for this graph "
                            "representation");
                    exit(1);
            }
            assert(graph);

            if (logger->level() == spdlog::level::level_enum::trace) {
                logger->trace("Graph was assembled in {} sec", timer.elapsed());
                print_stats(*graph);
                if (config->graph_type == Config::GraphType::SUCCINCT) {
                    print_boss_stats(
                        dynamic_cast<DBGSuccinct*>(graph.get())->get_boss()
                    );
                }
            }

            // graph output
            graph->serialize(config->outfbase);

            return 0;
        }
        case Config::MERGE: {
            BOSS *graph = NULL;

            Timer timer;

            std::vector<std::shared_ptr<DBGSuccinct>> dbg_graphs;
            std::vector<const BOSS*> graphs;

            config->canonical = true;

            for (const auto &file : files) {
                logger->info("Opening file {}", file);

                dbg_graphs.emplace_back(load_critical_graph_from_file<DBGSuccinct>(file));

                graphs.push_back(&dbg_graphs.back()->get_boss());

                if (config->verbose)
                    print_boss_stats(*graphs.back());

                config->canonical &= dbg_graphs.back()->is_canonical_mode();
            }

            logger->info("Graphs are loaded in {} sec", timer.elapsed());

            if (config->dynamic) {
                logger->info("Start merging traversal");
                timer.reset();

                graph = dbg_graphs.at(0)->release_boss();

                if (graph->get_state() != Config::DYN) {
                    logger->trace("Switching state of succinct graph to dynamic...");

                    graph->switch_state(Config::DYN);

                    logger->trace("Switching done in {} sec", timer.elapsed());
                }

                for (size_t i = 1; i < graphs.size(); ++i) {
                    graph->merge(dbg_graphs.at(i)->get_boss());

                    logger->info("traversal {} done\t {} sec", files[i], timer.elapsed());

                    dbg_graphs.at(i).reset();
                }
            } else if (config->parallel > 1 || config->parts_total > 1) {
                logger->info("Start merging blocks");
                timer.reset();

                auto *chunk = merge::merge_blocks_to_chunk(
                    graphs,
                    config->part_idx,
                    config->parts_total,
                    config->parallel,
                    config->num_bins_per_thread,
                    config->verbose
                );
                if (!chunk) {
                    logger->error("ERROR when building chunk {}", config->part_idx);
                    exit(1);
                }
                logger->info("Blocks merged in {} sec", timer.elapsed());

                if (config->parts_total > 1) {
                    chunk->serialize(config->outfbase
                                      + "." + std::to_string(config->part_idx)
                                      + "_" + std::to_string(config->parts_total));
                } else {
                    graph = new BOSS(graphs[0]->get_k());
                    chunk->initialize_boss(graph);
                }
                delete chunk;
            } else {
                logger->info("Start merging graphs");
                timer.reset();

                graph = merge::merge(graphs, config->verbose);
            }
            dbg_graphs.clear();

            assert(graph);

            logger->info("Graphs merged in > {} sec", timer.elapsed());

            // graph output
            DBGSuccinct(graph, config->canonical).serialize(config->outfbase);

            return 0;
        }
        case Config::CLEAN: {
            assert(files.size() == 1);
            assert(config->outfbase.size());

            config->min_count = std::max(1u, config->min_count);

            if (!config->to_fasta) {
                logger->error(
                        "Error: Clean graph can be serialized only in"
                        " form of contigs/unitigs, add flag --to-fasta");
                exit(1);
            }

            Timer timer;
            logger->trace("Graph loading...");

            auto graph = load_critical_dbg(files.at(0));

            if (config->min_count > 1
                    || config->max_count < std::numeric_limits<unsigned int>::max()
                    || config->min_unitig_median_kmer_abundance != 1
                    || config->count_slice_quantiles[0] != 0
                    || config->count_slice_quantiles[1] != 1) {
                // load k-mer counts
                auto node_weights = graph->load_extension<NodeWeights>(files.at(0));

                if (!(node_weights)) {
                    logger->error("ERROR: Cannot load k-mer counts from file {}",
                                  files.at(0));
                    exit(1);
                }

                if (auto *dbg_succ = dynamic_cast<DBGSuccinct*>(graph.get()))
                    dbg_succ->reset_mask();

                if (!node_weights->is_compatible(*graph)) {
                    logger->error("Error: k-mer counts are not compatible with graph {}",
                                  files.at(0));
                    exit(1);
                }

                if (config->min_count > 1
                        || config->max_count < std::numeric_limits<unsigned int>::max()) {
                    const auto &weights = *graph->get_extension<NodeWeights>();

                    graph = std::make_shared<MaskedDeBruijnGraph>(graph,
                        [&](auto i) { return weights[i] >= config->min_count
                                            && weights[i] <= config->max_count; });
                    graph->add_extension(node_weights);

                    assert(node_weights->is_compatible(*graph));
                }

                if (config->min_unitig_median_kmer_abundance == 0) {
                    // skip zero k-mer counts for dummy k-mers in DBGSuccinct
                    const auto _graph = dynamic_cast<DBGSuccinct*>(graph.get())
                            ? std::make_shared<MaskedDeBruijnGraph>(graph, [&](auto i) { return (*node_weights)[i] > 0; })
                            : graph;

                    config->min_unitig_median_kmer_abundance
                        = estimate_min_kmer_abundance(*_graph, *node_weights,
                                                      config->fallback_abundance_cutoff);
                }
            }

            logger->trace("Graph loaded in {} sec", timer.elapsed());

            if (dynamic_cast<const MaskedDeBruijnGraph *>(graph.get())) {
                logger->trace("Extracting sequences from subgraph...");
            } else {
                logger->trace("Extracting sequences from graph...");
            }

            timer.reset();

            auto call_clean_contigs = [&](auto callback) {
                if (config->min_unitig_median_kmer_abundance != 1) {
                    auto node_weights = graph->get_extension<NodeWeights>();
                    assert(node_weights);
                    if (!node_weights->is_compatible(*graph)) {
                        logger->error(
                                "Error: k-mer counts are not compatible with subgraph");
                        exit(1);
                    }

                    logger->info("Threshold for median k-mer abundance in unitigs: {}",
                                  config->min_unitig_median_kmer_abundance);

                    graph->call_unitigs([&](const std::string &unitig, const auto &path) {
                        if (!is_unreliable_unitig(path,
                                                  *node_weights,
                                                  config->min_unitig_median_kmer_abundance))
                            callback(unitig, path);
                    }, config->min_tip_size);

                } else if (config->unitigs || config->min_tip_size > 1) {
                    graph->call_unitigs(callback, config->min_tip_size);

                } else {
                    graph->call_sequences(callback);
                }
            };

            assert(config->count_slice_quantiles.size() >= 2);

            if (config->count_slice_quantiles[0] == 0
                    && config->count_slice_quantiles[1] == 1) {
                FastaWriter writer(utils::remove_suffix(config->outfbase, ".gz", ".fasta") + ".fasta.gz",
                                   config->header, true);

                call_clean_contigs([&](const std::string &contig, const auto &) {
                    writer.write(contig);
                });

            } else {
                auto node_weights = graph->get_extension<NodeWeights>();
                if (!node_weights) {
                    logger->error(
                            "Error: need k-mer counts for binning k-mers by abundance");
                    exit(1);
                }
                assert(node_weights->is_compatible(*graph));

                auto &weights = node_weights->get_data();

                assert(graph->max_index() + 1 == weights.size());

                // compute clean count histogram
                std::unordered_map<uint64_t, uint64_t> count_hist;

                if (config->min_unitig_median_kmer_abundance != 1 || config->min_tip_size > 1) {
                    // cleaning required
                    sdsl::bit_vector removed_nodes(weights.size(), 1);

                    call_clean_contigs([&](const std::string&, const auto &path) {
                        for (auto i : path) {
                            assert(weights[i]);
                            count_hist[weights[i]]++;
                            removed_nodes[i] = 0;
                        }
                    });

                    call_ones(removed_nodes, [&weights](auto i) { weights[i] = 0; });

                } else if (auto dbg_succ = std::dynamic_pointer_cast<DBGSuccinct>(graph)) {
                    // use entire graph without dummy BOSS edges
                    graph->call_nodes([&](auto i) {
                        if (uint64_t count = weights[i])
                            count_hist[count]++;
                    });
                } else {
                    // use entire graph
                    graph->call_nodes([&](auto i) {
                        assert(weights[i]);
                        count_hist[weights[i]]++;
                    });
                }
                // must not have any zero weights
                assert(!count_hist.count(0));

                std::vector<std::pair<uint64_t, uint64_t>> count_hist_v(count_hist.begin(),
                                                                        count_hist.end());
                count_hist.clear();

                ips4o::parallel::sort(count_hist_v.begin(), count_hist_v.end(),
                    [](const auto &first, const auto &second) {
                        return first.first < second.first;
                    },
                    config->parallel
                );

                #pragma omp parallel for num_threads(config->parallel)
                for (size_t i = 1; i < config->count_slice_quantiles.size(); ++i) {
                    // extract sequences for k-mer counts bin |i|
                    assert(config->count_slice_quantiles[i - 1] < config->count_slice_quantiles[i]);

                    FastaWriter writer(utils::remove_suffix(config->outfbase, ".gz", ".fasta")
                                        + "." + std::to_string(config->count_slice_quantiles[i - 1])
                                        + "." + std::to_string(config->count_slice_quantiles[i]) + ".fasta.gz",
                                       config->header, true);

                    if (!count_hist_v.size())
                        continue;

                    uint64_t min_count = config->count_slice_quantiles[i - 1] > 0
                        ? utils::get_quantile(count_hist_v, config->count_slice_quantiles[i - 1])
                        : 1;
                    uint64_t max_count = config->count_slice_quantiles[i] < 1
                        ? utils::get_quantile(count_hist_v, config->count_slice_quantiles[i])
                        : std::numeric_limits<uint64_t>::max();

                    logger->info(
                            "Used k-mer count thresholds:\n"
                            "min (including): {}\n"
                            "max (excluding): ",
                            min_count, max_count);

                    assert(node_weights->is_compatible(*graph));

                    MaskedDeBruijnGraph graph_slice(graph,
                        [&](auto i) { return weights[i] >= min_count && weights[i] < max_count; });

                    graph_slice.call_unitigs([&](const auto &contig, auto&&) { writer.write(contig); });
                }
            }

            logger->trace("Graph cleaning finished in {} sec", timer.elapsed());

            return 0;
        }
        case Config::STATS: {
            for (const auto &file : files) {
                std::shared_ptr<DeBruijnGraph> graph;

                graph = load_critical_dbg(file);
                graph->load_extension<NodeWeights>(file);

                logger->info("Statistics for graph {}", file);

                print_stats(*graph);

                if (auto dbg_succ = dynamic_cast<DBGSuccinct*>(graph.get())) {
                    const auto &boss_graph = dbg_succ->get_boss();

                    print_boss_stats(boss_graph,
                                     config->count_dummy,
                                     config->parallel,
                                     config->verbose);

                    if (config->print_graph_internal_repr) {
                        std::stringstream out;
                        boss_graph.print_internal_representation(out);
                        logger->info("Internal representation:\n{}", out.str());
                    }
                    print_bloom_filter_stats(dbg_succ->get_bloom_filter());
                }

                if (config->print_graph)
                    logger->info("{}", *graph);
            }

            for (const auto &file : config->infbase_annotators) {
                auto annotation = initialize_annotation(file, *config);

                if (config->print_column_names) {
                    annotate::LabelEncoder<std::string> label_encoder;

                    logger->info("INFO: Scanning annotation {}", file);

                    try {
                        std::ifstream instream(file, std::ios::binary);

                        // TODO: make this more reliable
                        if (dynamic_cast<const annotate::ColumnCompressed<> *>(annotation.get())) {
                            // Column compressed dumps the number of rows first
                            // skipping it...
                            load_number(instream);
                        }

                        if (!label_encoder.load(instream))
                            throw std::ios_base::failure("");

                    } catch (...) {
                        logger->error("Error: Can't read label encoder from file {}", file);
                        exit(1);
                    }

                    logger->info("INFO: Number of columns: {}", label_encoder.size());
                    for (size_t c = 0; c < label_encoder.size(); ++c) {
                        logger->info("{}", label_encoder.decode(c));
                    }

                    continue;
                }

                if (!annotation->load(file)) {
                    logger->error("ERROR: can't load annotation from file {}", file);
                    exit(1);
                }

                logger->info("Statistics for annotation {}", file);
                print_stats(*annotation);
            }

            return 0;
        }
        case Config::TRANSFORM_ANNOTATION: {
            assert(files.size() == 1);

            Timer timer;

            /********************************************************/
            /***************** dump labels to text ******************/
            /********************************************************/

            if (config->dump_text_anno) {
                const Config::AnnotationType input_anno_type
                    = parse_annotation_type(files.at(0));

                auto annotation = initialize_annotation(files.at(0), *config);

                logger->trace("Loading annotation...");

                if (config->anno_type == Config::ColumnCompressed) {
                    if (!annotation->merge_load(files)) {
                        logger->error("ERROR: can't load annotations");
                        exit(1);
                    }
                } else {
                    // Load annotation from disk
                    if (!annotation->load(files.at(0))) {
                        logger->error("ERROR: can't load annotation from file {}",
                                      files.at(0));
                        exit(1);
                    }
                }

                logger->trace("Annotation loaded in {} sec", timer.elapsed());
                logger->trace("Dumping annotators...\t");

                if (input_anno_type == Config::ColumnCompressed) {
                    assert(dynamic_cast<annotate::ColumnCompressed<>*>(annotation.get()));
                    dynamic_cast<annotate::ColumnCompressed<>*>(
                        annotation.get()
                    )->dump_columns(config->outfbase, get_num_threads());
                } else if (input_anno_type == Config::BRWT) {
                    assert(dynamic_cast<annotate::BRWTCompressed<>*>(annotation.get()));
                    dynamic_cast<annotate::BRWTCompressed<>*>(
                        annotation.get()
                    )->dump_columns(config->outfbase, get_num_threads());
                } else {
                    throw std::runtime_error("Dumping columns for this type not implemented");
                }

                logger->trace("Dumping done in {} sec", timer.elapsed());

                return 0;
            }

            /********************************************************/
            /***************** rename column labels *****************/
            /********************************************************/

            if (config->rename_instructions_file.size()) {
                std::unordered_map<std::string, std::string> dict;
                std::ifstream instream(config->rename_instructions_file);
                if (!instream.is_open()) {
                    logger->error("ERROR: Can't open file {}",
                                  config->rename_instructions_file);
                    exit(1);
                }
                std::string old_name;
                std::string new_name;
                while (instream.good() && !(instream >> old_name).eof()) {
                    instream >> new_name;
                    if (instream.fail() || instream.eof()) {
                        logger->error(
                                "ERROR: wrong format of the rules for"
                                " renaming annotation columns passed in file {}",
                                config->rename_instructions_file);
                        exit(1);
                    }
                    dict[old_name] = new_name;
                }

                auto annotation = initialize_annotation(files.at(0), *config);

                logger->trace("Loading annotation...");

                // TODO: rename columns without loading the full annotation
                if (config->anno_type == Config::ColumnCompressed) {
                    if (!annotation->merge_load(files)) {
                        logger->error("ERROR: can't load annotations");
                        exit(1);
                    } else {
                        logger->info("Annotation #objects: {}\t#labels: {}",
                                     annotation->num_objects(), annotation->num_labels());
                    }
                } else {
                    // Load annotation from disk
                    if (!annotation->load(files.at(0))) {
                        logger->error("ERROR: can't load annotation from file {}",
                                      files.at(0));
                        exit(1);
                    }
                }

                logger->trace("Annotation loaded in {} sec", timer.elapsed());
                logger->trace("Renaming...");

                //TODO: could be made to work with streaming
                annotation->rename_labels(dict);

                annotation->serialize(config->outfbase);
                logger->trace("Renaming done in {} sec", timer.elapsed());

                return 0;
            }

            /********************************************************/
            /****************** convert annotation ******************/
            /********************************************************/

            const Config::AnnotationType input_anno_type
                = parse_annotation_type(files.at(0));

            if (config->anno_type == input_anno_type) {
                logger->error("Skipping conversion: same input and target type: {}",
                              Config::annotype_to_string(config->anno_type));
                exit(1);
            }

            if (input_anno_type == Config::ColumnCompressed && files.size() > 1) {
                logger->error(
                        "ERROR: conversion of multiple annotators only supported "
                        "for ColumnCompressed");
                exit(1);
            }

            logger->trace("Converting to {} annotator...",
                          Config::annotype_to_string(config->anno_type));

            if (input_anno_type == Config::RowCompressed) {

                std::unique_ptr<const Annotator> target_annotator;

                switch (config->anno_type) {
                    case Config::RowFlat: {
                        auto annotator = annotate::convert<annotate::RowFlatAnnotator>(files.at(0));
                        target_annotator = std::move(annotator);
                        break;
                    }
                    case Config::RBFish: {
                        auto annotator = annotate::convert<annotate::RainbowfishAnnotator>(files.at(0));
                        target_annotator = std::move(annotator);
                        break;
                    }
                    case Config::BinRelWT_sdsl: {
                        auto annotator = annotate::convert<annotate::BinRelWT_sdslAnnotator>(files.at(0));
                        target_annotator = std::move(annotator);
                        break;
                    }
                    case Config::BinRelWT: {
                        auto annotator = annotate::convert<annotate::BinRelWTAnnotator>(files.at(0));
                        target_annotator = std::move(annotator);
                        break;
                    }
                    default:
                        logger->error(
                                "Error: Streaming conversion from RowCompressed "
                                "annotation is not implemented for the requested target "
                                "type: {}",
                                Config::annotype_to_string(config->anno_type));
                        exit(1);
                }

                logger->trace("Annotation converted in {} sec", timer.elapsed());

                logger->trace("Serializing to {}...", config->outfbase);

                target_annotator->serialize(config->outfbase);

                logger->trace("Serialization done in {} sec", timer.elapsed());
            } else if (input_anno_type == Config::ColumnCompressed) {
                auto annotation = initialize_annotation(files.at(0), *config);

                logger->trace("Loading annotation...");

                // Load annotation from disk
                if (!annotation->merge_load(files)) {
                    logger->error("ERROR: can't load annotations");
                    exit(1);
                }

                logger->trace("Annotation loaded in {} sec", timer.elapsed());

                std::unique_ptr<annotate::ColumnCompressed<>> annotator {
                    dynamic_cast<annotate::ColumnCompressed<> *>(annotation.release())
                };
                assert(annotator);

                switch (config->anno_type) {
                    case Config::ColumnCompressed: {
                        assert(false);
                        break;
                    }
                    case Config::RowCompressed: {
                        if (config->fast) {
                            annotate::RowCompressed<> row_annotator(0);
                            annotator->convert_to_row_annotator(&row_annotator,
                                                                config->parallel);
                            annotator.reset();

                            logger->trace("Annotation converted in {} sec", timer.elapsed());
                            logger->trace("Serializing to {} ...", config->outfbase);

                            row_annotator.serialize(config->outfbase);

                            logger->trace("Serialization done in {} sec", timer.elapsed());

                        } else {
                            annotator->convert_to_row_annotator(config->outfbase);
                            logger->trace("Annotation converted and serialized in {} sec",
                                          timer.elapsed());
                        }
                        break;
                    }
                    case Config::BRWT: {
                        auto brwt_annotator = config->greedy_brwt
                            ? annotate::convert_to_greedy_BRWT<annotate::BRWTCompressed<>>(
                                std::move(*annotator),
                                config->parallel_nodes,
                                config->parallel)
                            : annotate::convert_to_simple_BRWT<annotate::BRWTCompressed<>>(
                                std::move(*annotator),
                                config->arity_brwt,
                                config->parallel_nodes,
                                config->parallel);

                        annotator.reset();
                        logger->trace("Annotation converted  in {} sec", timer.elapsed());

                        logger->trace("Serializing to {}", config->outfbase);

                        brwt_annotator->serialize(config->outfbase);

                        logger->trace("Serialization done in {} sec", timer.elapsed());
                        break;
                    }
                    case Config::BinRelWT_sdsl: {
                        convert<annotate::BinRelWT_sdslAnnotator>(std::move(annotator), *config, timer);
                        break;
                    }
                    case Config::BinRelWT: {
                        convert<annotate::BinRelWTAnnotator>(std::move(annotator), *config, timer);
                        break;
                    }
                    case Config::RowFlat: {
                        convert<annotate::RowFlatAnnotator>(std::move(annotator), *config, timer);
                        break;
                    }
                    case Config::RBFish: {
                        convert<annotate::RainbowfishAnnotator>(std::move(annotator), *config, timer);
                        break;
                    }
                }

            } else {
                logger->error(
                        "Error: Conversion to other representations"
                        " is not implemented for {} annotator",
                        Config::annotype_to_string(input_anno_type));
                exit(1);
            }

            return 0;
        }
        case Config::TRANSFORM: {
            assert(files.size() == 1);
            assert(config->outfbase.size());

            if (config->initialize_bloom
                    && parse_graph_extension(files.at(0)) == Config::GraphType::SUCCINCT)
                std::filesystem::remove(
                    utils::remove_suffix(config->outfbase, ".bloom") + ".bloom"
                );

            Timer timer;
            logger->trace("Graph loading...");

            auto graph = load_critical_dbg(files.at(0));

            logger->trace("Graph loaded in {} sec", timer.elapsed());

            auto dbg_succ = std::dynamic_pointer_cast<DBGSuccinct>(graph);

            if (!dbg_succ.get())
                throw std::runtime_error("Only implemented for DBGSuccinct");

            if (config->initialize_bloom) {
                assert(config->bloom_fpp > 0.0 && config->bloom_fpp <= 1.0);
                assert(config->bloom_bpk >= 0.0);
                assert(config->bloom_fpp < 1.0 || config->bloom_bpk > 0.0);

                logger->trace("Construct Bloom filter for nodes...");

                timer.reset();

                if (config->bloom_fpp < 1.0) {
                    dbg_succ->initialize_bloom_filter_from_fpr(
                        config->bloom_fpp,
                        config->bloom_max_num_hash_functions
                    );
                } else {
                    dbg_succ->initialize_bloom_filter(
                        config->bloom_bpk,
                        config->bloom_max_num_hash_functions
                    );
                }

                logger->trace("Bloom filter constructed in {} sec", timer.elapsed());

                assert(dbg_succ->get_bloom_filter());

                auto prefix = utils::remove_suffix(config->outfbase, dbg_succ->bloom_filter_file_extension());
                std::ofstream bloom_outstream(
                    prefix + dbg_succ->bloom_filter_file_extension(), std::ios::binary
                );

                if (!bloom_outstream.good())
                    throw std::ios_base::failure("Can't write to file " + prefix + dbg_succ->bloom_filter_file_extension());

                dbg_succ->get_bloom_filter()->serialize(bloom_outstream);

                return 0;
            }

            if (config->clear_dummy) {
                logger->trace("Traverse source dummy edges and remove redundant ones...");
                timer.reset();

                // remove redundant dummy edges and mark all other dummy edges
                dbg_succ->mask_dummy_kmers(config->parallel, true);

                logger->trace("... traversal done in {} sec", timer.elapsed());
                timer.reset();
            }

            if (config->to_adj_list) {
                logger->trace("Converting graph to adjacency list...");

                auto *boss = &dbg_succ->get_boss();
                timer.reset();

                std::ofstream outstream(config->outfbase + ".adjlist");
                boss->print_adj_list(outstream);

                logger->trace("Conversion done in {} sec", timer.elapsed());

                return 0;
            }

            logger->trace("Converting graph to state {}",
                          Config::state_to_string(config->state));
            timer.reset();

            dbg_succ->switch_state(config->state);

            logger->trace("Conversion done in {} sec", timer.elapsed());

            logger->trace("Serializing transformed graph...");
            dbg_succ->serialize(config->outfbase);
            logger->trace("Serialization done in {} sec", timer.elapsed());

            return 0;
        }
        case Config::ASSEMBLE: {
            assert(files.size() == 1);
            assert(config->outfbase.size());

            Timer timer;
            logger->trace("Graph loading...");

            auto graph = load_critical_dbg(files.at(0));

            logger->trace("Graph loaded in {} sec", timer.elapsed());

            std::unique_ptr<AnnotatedDBG> anno_graph;
            if (config->infbase_annotators.size()) {
                anno_graph = initialize_annotated_dbg(graph, *config);

                logger->trace("Masking graph...");

                graph = mask_graph(*anno_graph, config.get());

                logger->trace("Masked in {} sec", timer.elapsed());
            }

            logger->trace("Extracting sequences from graph...");

            timer.reset();

            if (config->to_gfa) {
                if (!config->unitigs) {
                    logger->error("'--unitigs' must be set for GFA output");
                    exit(1);
                }

                logger->trace("Writing graph to GFA...");

                std::ofstream gfa_file(utils::remove_suffix(config->outfbase, ".gfa") + ".gfa");

                gfa_file << "H\tVN:Z:1.0" << std::endl;
                graph->call_unitigs(
                    [&](const auto &unitig, const auto &path) {
                        gfa_file << "S\t" << path.back() << "\t" << unitig << std::endl;
                        graph->adjacent_incoming_nodes(path.front(), [&](uint64_t node) {
                            gfa_file << "L\t" << node << "\t+\t" << path.back() << "\t+\t0M" << std::endl;
                        });
                    },
                    config->min_tip_size
                );
            }

            FastaWriter writer(utils::remove_suffix(config->outfbase, ".gz", ".fasta") + ".fasta.gz",
                               config->header, true);

            if (config->unitigs || config->min_tip_size > 1) {
                graph->call_unitigs([&](const auto &unitig, auto&&) { writer.write(unitig); },
                                    config->min_tip_size,
                                    config->kmers_in_single_form);
            } else {
                graph->call_sequences([&](const auto &contig, auto&&) { writer.write(contig); },
                                      config->kmers_in_single_form);
            }

            logger->trace("Extracted sequences in {} sec", timer.elapsed());

            return 0;
        }
        case Config::RELAX_BRWT: {
            assert(files.size() == 1);
            assert(config->outfbase.size());

            Timer timer;

            auto annotator = std::make_unique<annotate::BRWTCompressed<>>();

            logger->trace("Loading annotator...");

            if (!annotator->load(files.at(0))) {
                logger->error("ERROR: can't load annotations from file {}", files.at(0));
                exit(1);
            }
            logger->trace("Annotator loaded in {} sec", timer.elapsed());

            logger->trace("Relaxing BRWT tree...");

            annotate::relax_BRWT<annotate::BRWTCompressed<>>(annotator.get(),
                                                             config->relax_arity_brwt,
                                                             config->parallel);

            annotator->serialize(config->outfbase);
            logger->trace("BRWT relaxation done in {} sec", timer.elapsed());

            return 0;
        }
        case Config::ALIGN: {
            assert(config->infbase.size());

            // initialize aligner
            auto graph = load_critical_dbg(config->infbase);
            auto dbg = std::dynamic_pointer_cast<DBGSuccinct>(graph);

            // This speeds up mapping, and allows for node suffix matching
            if (dbg)
                dbg->reset_mask();

            Timer timer;
            ThreadPool thread_pool(std::max(1u, config->parallel) - 1);
            std::mutex print_mutex;

            if (config->map_sequences) {
                if (!config->alignment_length) {
                    config->alignment_length = graph->get_k();
                } else if (config->alignment_length > graph->get_k()) {
                    logger->warn(
                            "Warning: Mapping to k-mers longer than k is not "
                            "supported.");
                    config->alignment_length = graph->get_k();
                }

                if (!dbg && config->alignment_length != graph->get_k()) {
                    logger->error(
                            "Error: matching k-mers shorter than k only supported for "
                            "DBGSuccinct");
                    exit(1);
                }

                if (utils::get_verbose()) {
                    logger->trace("Map sequences against the de Bruijn graph with k= {}",
                                  graph->get_k());
                    logger->trace(" Length of mapped k-mers: {}", config->alignment_length);
                }

                for (const auto &file : files) {
                    if (utils::get_verbose())
                        logger->trace("Map sequences from file {}", file);

                    map_sequences_in_file(file,
                                          *graph,
                                          dbg,
                                          *config,
                                          timer,
                                          &thread_pool,
                                          &print_mutex);
                }

                thread_pool.join();

                return 0;
            }

            auto aligner = build_aligner(*graph, *config);

            for (const auto &file : files) {
                logger->info("Align sequences from file {}", file);

                Timer data_reading_timer;

                std::ostream *outstream = config->outfbase.size()
                    ? new std::ofstream(config->outfbase)
                    : &std::cout;

                Json::StreamWriterBuilder builder;
                builder["indentation"] = "";

                read_fasta_file_critical(file, [&](kseq_t *read_stream) {
                    thread_pool.enqueue([&](std::string query,
                                            std::string header) {
                            auto paths = aligner->align(query);

                            std::ostringstream ostr;
                            if (!config->output_json) {
                                for (const auto &path : paths) {
                                    const auto& path_query = path.get_orientation()
                                        ? paths.get_query_reverse_complement()
                                        : paths.get_query();

                                    ostr << header << "\t"
                                         << path_query << "\t"
                                         << path
                                         << std::endl;
                                }

                                if (paths.empty())
                                    ostr << header << "\t"
                                         << query << "\t"
                                         << "*\t*\t"
                                         << config->alignment_min_path_score << "\t*\t*\t*"
                                         << std::endl;
                            } else {
                                bool secondary = false;
                                for (const auto &path : paths) {
                                    const auto& path_query = path.get_orientation()
                                        ? paths.get_query_reverse_complement()
                                        : paths.get_query();

                                    ostr << Json::writeString(
                                                builder,
                                                path.to_json(path_query,
                                                             *graph,
                                                             secondary,
                                                             header)
                                            )
                                         << std::endl;

                                    secondary = true;
                                }

                                if (paths.empty()) {
                                    ostr << Json::writeString(
                                                builder,
                                                DBGAligner<>::DBGAlignment().to_json(
                                                    query,
                                                    *graph,
                                                    secondary,
                                                    header)
                                            )
                                         << std::endl;
                                }
                            }

                            auto lock = std::lock_guard<std::mutex>(print_mutex);
                            *outstream << ostr.str();
                        },
                        std::string(read_stream->seq.s),
                        config->fasta_anno_comment_delim != Config::UNINITIALIZED_STR
                            && read_stream->comment.l
                                ? utils::join_strings(
                                    { read_stream->name.s, read_stream->comment.s },
                                    config->fasta_anno_comment_delim,
                                    true)
                                : std::string(read_stream->name.s)
                    );

                    logger->trace(
                            "File processed in {} sec, "
                            "current mem usage: {}MiB, total time {} sec",
                            data_reading_timer.elapsed(), (get_curr_RSS() >> 20),
                            timer.elapsed());
                });

                thread_pool.join();

                if (config->outfbase.size())
                    delete outstream;
            }

            return 0;
        }
        case Config::CALL_VARIANTS: {
            assert(config->infbase_annotators.size() == 1);

            std::unique_ptr<TaxIDMapper> taxid_mapper;
            if (config->taxonomy_map.length()) {
                taxid_mapper.reset(new TaxIDMapper());
                std::ifstream taxid_mapper_in(config->taxonomy_map, std::ios::binary);
                if (!taxid_mapper->load(taxid_mapper_in)) {
                    logger->error("ERROR: failed to read accession2taxid map");
                    exit(1);
                }
            }

            auto anno_graph = initialize_annotated_dbg(*config);
            auto masked_graph = mask_graph(*anno_graph, config.get());

            if (config->verbose) {
                std::stringstream out_str;
                out_str << "Filter out:";
                for (const auto &out : config->label_filter) {
                    out_str << " " << out;
                }
                logger->trace("{}", out_str.str());
            }

            std::ostream *outstream = config->outfbase.size()
                ? new std::ofstream(config->outfbase)
                : &std::cout;

            std::unique_ptr<Json::StreamWriter> json_writer;
            if (config->output_json) {
                Json::StreamWriterBuilder builder;
                builder["indentation"] = "";
                json_writer.reset(builder.newStreamWriter());
            } else {
                *outstream << "Index"
                           << "\t" << "Ref"
                           << "\t" << "Var"
                           << "\t" << "Label";

                if (taxid_mapper.get())
                    *outstream << "\t" << "TaxID";

                *outstream << std::endl;
            }

            std::sort(config->label_filter.begin(), config->label_filter.end());

            ThreadPool thread_pool(std::max(1u, config->parallel) - 1);
            std::mutex print_label_mutex;
            std::atomic_uint64_t num_calls = 0;

            auto mask_in_labels = utils::join_strings(config->label_mask_in, ",");

            auto print_variant =
                [&](auto&& alignment, const std::string &query, auto&& vlabels) {
                    // filter out labels
                    std::sort(vlabels.begin(), vlabels.end());

                    auto it = config->label_filter.begin();
                    for (const auto &label : vlabels) {
                        while (it != config->label_filter.end() && *it < label)
                            ++it;

                        if (it == config->label_filter.end())
                            break;

                        if (*it == label)
                            return;
                    }

                    num_calls++;

                    auto label = utils::join_strings(vlabels, ",");

                    // map labels to Taxonomy IDs
                    if (taxid_mapper.get()) {
                        label += "\t" + std::accumulate(
                            vlabels.begin(),
                            vlabels.end(),
                            std::string(),
                            [&](std::string &taxids, const std::string &label) {
                                return std::move(taxids) + ","
                                    + std::to_string(taxid_mapper->gb_to_taxid(label));
                            }
                        );
                    }

                    // print labels
                    std::lock_guard<std::mutex> lock(print_label_mutex);
                    if (config->output_json) {
                        json_writer->write(
                            alignment.to_json(
                                query,
                                masked_graph->get_graph(),
                                false,
                                mask_in_labels + ":" + std::to_string(num_calls),
                                label
                            ),
                            outstream
                        );

                        *outstream << std::endl;
                    } else {
                        logger->info("{}\t{}\t{}\t{}", alignment.front(), query,
                                     alignment.get_sequence(), label);
                    }
                };

            if (config->call_bubbles) {
                annotated_graph_algorithm::call_bubbles(
                    *masked_graph,
                    *anno_graph,
                    print_variant,
                    &thread_pool
                );
            } else if (config->call_breakpoints) {
                annotated_graph_algorithm::call_breakpoints(
                    *masked_graph,
                    *anno_graph,
                    print_variant,
                    &thread_pool
                );
            } else {
                logger->error("ERROR: no variant calling mode selected. Exiting");
                exit(1);
            }

            thread_pool.join();

            logger->trace("# nodes checked: {}", masked_graph->num_nodes());
            logger->trace("# called: {}", num_calls);

            return 0;
        }
        case Config::PARSE_TAXONOMY: {
            TaxIDMapper taxid_mapper;
            if (config->accession2taxid.length()
                && !taxid_mapper.parse_accession2taxid(config->accession2taxid)) {
                logger->error("ERROR: failed to read accession2taxid file");
                exit(1);
            }

            if (config->taxonomy_nodes.length()
                && !taxid_mapper.parse_nodes(config->taxonomy_nodes)) {
                logger->error("ERROR: failed to read nodes.dmp file");
                exit(1);
            }

            std::ofstream out(config->outfbase + ".taxonomy.map", std::ios::binary);
            taxid_mapper.serialize(out);
            return 0;
        }
        case Config::NO_IDENTITY: {
            assert(false);
            break;
        }
    }

    return 0;
}<|MERGE_RESOLUTION|>--- conflicted
+++ resolved
@@ -40,18 +40,9 @@
 #include "annotated_graph_algorithm.hpp"
 #include "taxid_mapper.hpp"
 
-<<<<<<< HEAD
+using mg::common::logger;
 using namespace mg::bitmap_graph;
 using namespace mg::succinct;
-using mg::common::logger;
-DEFINE_string(log_level,
-              "info",
-              "A string value identifying the log level. Possible values: trace, "
-              "debug, info, warn, critical, err, off");
-
-=======
-using mg::common::logger;
->>>>>>> b8ca3877
 
 typedef annotate::MultiLabelEncoded<uint64_t, std::string> Annotator;
 
