#include <filesystem>
#include <typeinfo>

#include <fmt/format.h>
#include <gflags/gflags.h>
#include <ips4o.hpp>
#include <json/json.h>
#include <spdlog/sinks/stdout_color_sinks.h>

#include "common/logger.hpp"

#include "unix_tools.hpp"
#include "config.hpp"
#include "sequence_io.hpp"
#include "boss_construct.hpp"
#include "boss_chunk.hpp"
#include "boss_merge.hpp"
#include "annotated_dbg.hpp"
#include "annotate_row_compressed.hpp"
#include "annotate_column_compressed.hpp"
#include "serialization.hpp"
#include "algorithms.hpp"
#include "string_utils.hpp"
#include "file_utils.hpp"
#include "threading.hpp"
#include "static_annotators_def.hpp"
#include "annotation_converters.hpp"
#include "kmc_parser.hpp"
#include "dbg_hash_ordered.hpp"
#include "dbg_hash_string.hpp"
#include "dbg_hash_fast.hpp"
#include "dbg_bitmap.hpp"
#include "dbg_bitmap_construct.hpp"
#include "dbg_succinct.hpp"
#include "graph_cleaning.hpp"
#include "dbg_aligner.hpp"
#include "aligner_methods.hpp"
#include "server.hpp"
#include "node_weights.hpp"
#include "masked_graph.hpp"
#include "annotated_graph_algorithm.hpp"
#include "taxid_mapper.hpp"

<<<<<<< HEAD
using namespace mg::bitmap_graph;
using namespace mg::succinct;
=======
DEFINE_string(log_level,
              "info",
              "A string value identifying the log level. Possible values: trace, "
              "debug, info, warn, critical, err, off");

using mg::common::logger;
>>>>>>> 4916fffd

typedef annotate::MultiLabelEncoded<uint64_t, std::string> Annotator;

const size_t kNumCachedColumns = 10;
const size_t kBitsPerCount = 8;
static const size_t kRowBatchSize = 100'000;
const bool kPrefilterWithBloom = false;


Config::GraphType parse_graph_extension(const std::string &filename) {
    if (utils::ends_with(filename, ".dbg")) {
        return Config::GraphType::SUCCINCT;

    } else if (utils::ends_with(filename, ".orhashdbg")) {
        return Config::GraphType::HASH;

    } else if (utils::ends_with(filename, ".hashstrdbg")) {
        return Config::GraphType::HASH_STR;

    } else if (utils::ends_with(filename, ".hashfastdbg")) {
        return Config::GraphType::HASH_FAST;

    } else if (utils::ends_with(filename, ".bitmapdbg")) {
        return Config::GraphType::BITMAP;

    } else {
        return Config::GraphType::INVALID;
    }
}

Config::AnnotationType parse_annotation_type(const std::string &filename) {
    if (utils::ends_with(filename, annotate::kColumnAnnotatorExtension)) {
        return Config::AnnotationType::ColumnCompressed;

    } else if (utils::ends_with(filename, annotate::kRowAnnotatorExtension)) {
        return Config::AnnotationType::RowCompressed;

    } else if (utils::ends_with(filename, annotate::kBRWTExtension)) {
        return Config::AnnotationType::BRWT;

    } else if (utils::ends_with(filename, annotate::kBinRelWT_sdslExtension)) {
        return Config::AnnotationType::BinRelWT_sdsl;

    } else if (utils::ends_with(filename, annotate::kBinRelWTExtension)) {
        return Config::AnnotationType::BinRelWT;

    } else if (utils::ends_with(filename, annotate::kRowPackedExtension)) {
        return Config::AnnotationType::RowFlat;

    } else if (utils::ends_with(filename, annotate::kRainbowfishExtension)) {
        return Config::AnnotationType::RBFish;

    } else {
        logger->error("Error: unknown annotation format in {}", filename);
        exit(1);
    }
}

std::string remove_graph_extension(const std::string &filename) {
    return utils::remove_suffix(filename, ".dbg",
                                          ".orhashdbg",
                                          ".hashstrdbg",
                                          ".hashfastdbg",
                                          ".bitmapdbg");
}

template <class Graph = BOSS>
std::shared_ptr<Graph> load_critical_graph_from_file(const std::string &filename) {
    auto graph = std::make_shared<Graph>(2);
    if (!graph->load(filename)) {
        logger->error("ERROR: can't load graph from file {}", filename);
        exit(1);
    }
    return graph;
}

std::shared_ptr<DeBruijnGraph> load_critical_dbg(const std::string &filename) {
    auto graph_type = parse_graph_extension(filename);
    switch (graph_type) {
        case Config::GraphType::SUCCINCT:
            return load_critical_graph_from_file<DBGSuccinct>(filename);

        case Config::GraphType::HASH:
            return load_critical_graph_from_file<DBGHashOrdered>(filename);

        case Config::GraphType::HASH_PACKED:
            return load_critical_graph_from_file<DBGHashOrdered>(filename);

        case Config::GraphType::HASH_STR:
            return load_critical_graph_from_file<DBGHashString>(filename);

        case Config::GraphType::HASH_FAST:
            return load_critical_graph_from_file<DBGHashFast>(filename);

        case Config::GraphType::BITMAP:
            return load_critical_graph_from_file<DBGBitmap>(filename);

        case Config::GraphType::INVALID:
            logger->error(
                    "ERROR: can't load graph from file '{}', needs valid file extension",
                    filename);
            exit(1);
    }
    assert(false);
    exit(1);
}

void annotate_data(const std::vector<std::string> &files,
                   const std::string &ref_sequence_path,
                   AnnotatedDBG *anno_graph,
                   bool forward_and_reverse,
                   size_t min_count,
                   size_t max_count,
                   bool filename_anno,
                   bool fasta_anno,
                   const std::string &fasta_anno_comment_delim,
                   const std::string &fasta_header_delimiter,
                   const std::vector<std::string> &anno_labels,
                   bool verbose) {
    size_t total_seqs = 0;

    Timer timer;

    // iterate over input files
    for (const auto &file : files) {
        Timer data_reading_timer;

        logger->trace("\nParsing {}", file);
        // read files
        if (utils::get_filetype(file) == "VCF") {
            read_vcf_file_with_annotations_critical(
                file,
                ref_sequence_path,
                dynamic_cast<const DeBruijnGraph &>(anno_graph->get_graph()).get_k(),
                [&](auto&& seq, const auto &variant_labels) {
                    std::vector<std::string> labels(variant_labels.begin(),
                                                    variant_labels.end());

                    if (filename_anno)
                        labels.push_back(file);

                    for (const auto &label : anno_labels) {
                        labels.push_back(label);
                    }

                    anno_graph->annotate_sequence(seq, labels);
                },
                forward_and_reverse
            );
        } else if (utils::get_filetype(file) == "KMC") {
            std::vector<std::string> labels;

            if (filename_anno) {
                labels.push_back(file);
            }

            for (const auto &label : anno_labels) {
                labels.push_back(label);
            }

            kmc::read_kmers(
                file,
                [&](std::string&& sequence) {
                    anno_graph->annotate_sequence(std::move(sequence), labels);

                    total_seqs += 1;
                    if (verbose && total_seqs % 10000 == 0) {
                        std::stringstream str_labels;
                        for (const auto &label : labels) {
                            str_labels << "<" << label << ">";
                        }
                        logger->trace(
                                "processed {} sequences, trying to annotate as {}, {} "
                                "sec",
                                total_seqs, str_labels.str(), timer.elapsed());
                    }
                },
                !dynamic_cast<const DeBruijnGraph&>(anno_graph->get_graph()).is_canonical_mode(),
                min_count,
                max_count
            );
        } else if (utils::get_filetype(file) == "FASTA"
                    || utils::get_filetype(file) == "FASTQ") {
            read_fasta_file_critical(file,
                [&](kseq_t *read_stream) {
                    std::vector<std::string> labels;

                    if (fasta_anno) {
                        labels = utils::split_string(
                            fasta_anno_comment_delim != Config::UNINITIALIZED_STR
                                && read_stream->comment.l
                                    ? utils::join_strings(
                                        { read_stream->name.s, read_stream->comment.s },
                                        fasta_anno_comment_delim,
                                        true)
                                    : read_stream->name.s,
                            fasta_header_delimiter
                        );
                    }
                    if (filename_anno) {
                        labels.push_back(file);
                    }

                    for (const auto &label : anno_labels) {
                        labels.push_back(label);
                    }

                    anno_graph->annotate_sequence(read_stream->seq.s, labels);

                    total_seqs += 1;
                    if (verbose && total_seqs % 10000 == 0) {
                        std::stringstream str_labels;
                        for (const auto &label : labels) {
                            str_labels << "<" << label << ">";
                        }
                        logger->trace(
                                "processed {} sequences, last was {}, trying to annotate "
                                "as {}, {} sec",
                                total_seqs, read_stream->name.s, str_labels.str(),
                                timer.elapsed());
                    }
                },
                forward_and_reverse
            );
        } else {
            logger->error("ERROR: Filetype unknown for file {}", file);
            exit(1);
        }

        logger->trace(
                "File processed in {} sec, current mem usage: {}MiB, total time {} sec",
                data_reading_timer.elapsed(), (get_curr_RSS() >> 20), timer.elapsed());
    }

    // join threads if any were initialized
    anno_graph->join();
}


void annotate_coordinates(const std::vector<std::string> &files,
                          AnnotatedDBG *anno_graph,
                          bool forward_and_reverse,
                          size_t genome_bin_size,
                          bool verbose) {
    size_t total_seqs = 0;

    Timer timer;

    const size_t k = dynamic_cast<const DeBruijnGraph &>(anno_graph->get_graph()).get_k();

    // iterate over input files
    for (const auto &file : files) {
        Timer data_reading_timer;

        logger->trace("\nParsing {}", file);

        // open stream
        if (utils::get_filetype(file) == "FASTA"
                    || utils::get_filetype(file) == "FASTQ") {

            bool forward_strand = true;

            read_fasta_file_critical(file,
                [&](kseq_t *read_stream) {
                    std::vector<std::string> labels {
                        file,
                        read_stream->name.s,
                        std::to_string(forward_and_reverse && (total_seqs % 2)), // whether the read is reverse
                        "",
                    };

                    const std::string sequence(read_stream->seq.s);
                    for (size_t i = 0; i < sequence.size(); i += genome_bin_size) {
                        labels.back() = fmt::format_int(i).c_str();

                        // forward: |0 =>  |6 =>  |12=>  |18=>  |24=>  |30=>|
                        // reverse: |<=30|  <=24|  <=18|  <=12|  <= 6|  <= 0|
                        const size_t bin_size = std::min(
                            static_cast<size_t>(sequence.size() - i),
                            static_cast<size_t>(genome_bin_size + k - 1)
                        );
                        anno_graph->annotate_sequence(
                            forward_strand
                                ? sequence.substr(i, bin_size)
                                : sequence.substr(sequence.size() - i - bin_size, bin_size),
                            { utils::join_strings(labels, "\1"), }
                        );
                    }

                    total_seqs += 1;
                    if (verbose && total_seqs % 10000 == 0) {
                        std::stringstream str_labels;
                        for (const auto &label : labels) {
                            str_labels << "<" << label << ">";
                        }
                        logger->trace(
                                "processed {} sequences, last was {}, "
                                "trying to annotate as {}, {} sec",
                                total_seqs, read_stream->name.s, str_labels.str(),
                                timer.elapsed());
                    }

                    // If we read both strands, the next sequence is
                    // either reverse (if the current one is forward)
                    // or new (if the current one is reverse), and therefore forward
                    if (forward_and_reverse)
                        forward_strand = !forward_strand;
                },
                forward_and_reverse
            );
        } else {
            logger->error("ERROR: the type of file {} is not supported", file);
            exit(1);
        }

        logger->trace(
                "File processed in {} sec, current mem usage: {}MiB, total time {} sec",
                data_reading_timer.elapsed(), (get_curr_RSS() >> 20), timer.elapsed());
    }

    // join threads if any were initialized
    anno_graph->join();
}

void execute_query(const std::string &seq_name,
                   const std::string &sequence,
                   bool count_labels,
                   bool suppress_unlabeled,
                   size_t num_top_labels,
                   double discovery_fraction,
                   std::string anno_labels_delimiter,
                   const AnnotatedDBG &anno_graph,
                   std::ostream &output_stream,
                   IDBGAligner *aligner = nullptr) {
    std::vector<std::string> sequences;
    std::vector<double> weights;

    if (aligner) {
        auto alignments = aligner->align(sequence);
        sequences.reserve(alignments.size());

        std::transform(alignments.begin(), alignments.end(),
                       std::back_inserter(sequences),
                       [](const auto &alignment) { return alignment.get_sequence(); });

        weights = alignments.get_alignment_weights(aligner->get_config());
    }

    assert(sequences.size() == weights.size());
    assert(!aligner || sequences.size());

    std::string output;
    output.reserve(1'000);

    if (count_labels) {
        auto top_labels = aligner
            ? anno_graph.get_top_labels(sequences,
                                        weights,
                                        num_top_labels,
                                        discovery_fraction)
            : anno_graph.get_top_labels(sequence, num_top_labels, discovery_fraction);

        if (!top_labels.size() && suppress_unlabeled)
            return;

        output += seq_name;

        for (const auto &[label, count] : top_labels) {
            output += "\t<";
            output += label;
            output += ">:";
            output += fmt::format_int(count).c_str();
        }

        output += '\n';

    } else {
        auto labels_discovered = aligner
            ? anno_graph.get_labels(sequences, weights, discovery_fraction)
            : anno_graph.get_labels(sequence, discovery_fraction);

        if (!labels_discovered.size() && suppress_unlabeled)
            return;

        output += seq_name;
        output += '\t';
        output += utils::join_strings(labels_discovered,
                                      anno_labels_delimiter);
        output += '\n';
    }

    output_stream << output;
}

std::unique_ptr<Annotator> initialize_annotation(Config::AnnotationType anno_type,
                                                 const Config &config,
                                                 uint64_t num_rows) {
    std::unique_ptr<Annotator> annotation;

    switch (anno_type) {
        case Config::ColumnCompressed: {
            annotation.reset(
                new annotate::ColumnCompressed<>(
                    num_rows, kNumCachedColumns, config.verbose
                )
            );
            break;
        }
        case Config::RowCompressed: {
            annotation.reset(new annotate::RowCompressed<>(num_rows, config.sparse));
            break;
        }
        case Config::BRWT: {
            annotation.reset(new annotate::BRWTCompressed<>(config.row_cache_size));
            break;
        }
        case Config::BinRelWT_sdsl: {
            annotation.reset(new annotate::BinRelWT_sdslAnnotator(config.row_cache_size));
            break;
        }
        case Config::BinRelWT: {
            annotation.reset(new annotate::BinRelWTAnnotator(config.row_cache_size));
            break;
        }
        case Config::RowFlat: {
            annotation.reset(new annotate::RowFlatAnnotator(config.row_cache_size));
            break;
        }
        case Config::RBFish: {
            annotation.reset(new annotate::RainbowfishAnnotator(config.row_cache_size));
            break;
        }
    }

    return annotation;
}

std::unique_ptr<Annotator> initialize_annotation(const std::string &filename,
                                                 const Config &config) {
    return initialize_annotation(parse_annotation_type(filename), config, 0);
}

std::unique_ptr<AnnotatedDBG> initialize_annotated_dbg(std::shared_ptr<DeBruijnGraph> graph,
                                                       const Config &config) {
    auto annotation_temp = config.infbase_annotators.size()
            ? initialize_annotation(parse_annotation_type(config.infbase_annotators.at(0)), config, 0)
            : initialize_annotation(config.anno_type, config, graph->max_index());

    if (config.infbase_annotators.size()
            && !annotation_temp->load(config.infbase_annotators.at(0))) {
        logger->error("ERROR: can't load annotations for graph {}, file corrupted",
                      config.infbase);
        exit(1);
    }

    // load graph
    auto anno_graph = std::make_unique<AnnotatedDBG>(std::move(graph),
                                                     std::move(annotation_temp),
                                                     config.parallel);

    if (!anno_graph->check_compatibility()) {
        logger->error("Error: graph and annotation are not compatible.");
        exit(1);
    }

    return anno_graph;
}

std::unique_ptr<AnnotatedDBG> initialize_annotated_dbg(const Config &config) {
    return initialize_annotated_dbg(load_critical_dbg(config.infbase), config);
}

std::unique_ptr<MaskedDeBruijnGraph>
mask_graph(const AnnotatedDBG &anno_graph, Config *config) {
    auto graph = std::dynamic_pointer_cast<const DeBruijnGraph>(anno_graph.get_graph_ptr());

    if (!graph.get())
        throw std::runtime_error("Masking only supported for DeBruijnGraph");

    // Remove non-present labels
    config->label_mask_in.erase(
        std::remove_if(config->label_mask_in.begin(),
                       config->label_mask_in.end(),
                       [&](const auto &label) {
                           bool exists = anno_graph.label_exists(label);
                           if (!exists)
                               logger->trace("Removing mask-in label {}", label);

                           return !exists;
                       }),
        config->label_mask_in.end()
    );

    config->label_mask_out.erase(
        std::remove_if(config->label_mask_out.begin(),
                       config->label_mask_out.end(),
                       [&](const auto &label) {
                           bool exists = anno_graph.label_exists(label);
                           if (!exists)
                               logger->trace("Removing mask-out label {}", label);

                           return !exists;
                       }),
        config->label_mask_out.end()
    );

    if (config->verbose) {
        std::stringstream out_str;
        for (const auto &in : config->label_mask_in) {
            out_str << " " << in;
        }
        logger->trace("Masked in:{}", out_str.str());

        out_str = std::stringstream();
        for (const auto &out : config->label_mask_out) {
            out_str << " " << out;
        }
        logger->trace("Masked out:{}", out_str.str());
    }

    if (!config->filter_by_kmer) {
        return std::make_unique<MaskedDeBruijnGraph>(
            graph,
            annotated_graph_algorithm::mask_nodes_by_unitig_labels(
                anno_graph,
                config->label_mask_in,
                config->label_mask_out,
                config->label_mask_in_fraction,
                config->label_mask_out_fraction,
                config->label_other_fraction
            )
        );
    }

    return std::make_unique<MaskedDeBruijnGraph>(
        graph,
        annotated_graph_algorithm::mask_nodes_by_node_label(
            anno_graph,
            config->label_mask_in,
            config->label_mask_out,
            [config,&anno_graph](auto index,
                                 auto get_num_in_labels,
                                 auto get_num_out_labels) {
                assert(index != DeBruijnGraph::npos);

                size_t num_in_labels = get_num_in_labels();

                if (num_in_labels < config->label_mask_in_fraction
                                        * config->label_mask_in.size())
                    return false;

                size_t num_out_labels = get_num_out_labels();

                if (num_out_labels < config->label_mask_out_fraction
                                        * config->label_mask_out.size())
                    return false;

                size_t num_total_labels = anno_graph.get_labels(index).size();

                return num_total_labels - num_in_labels - num_out_labels
                            <= config->label_other_fraction * num_total_labels;
            }
        )
    );
}


template <class AnnotatorTo, class AnnotatorFrom>
void convert(std::unique_ptr<AnnotatorFrom> annotator,
             const Config &config,
             const Timer &timer) {
    logger->trace("Converting to {} annotator...",
                  Config::annotype_to_string(config.anno_type));

    auto target_annotator = annotate::convert<AnnotatorTo>(std::move(*annotator));
    annotator.reset();
    logger->trace("Conversion done in {} sec", timer.elapsed());

    logger->trace("Serializing to {}...", config.outfbase);
    target_annotator->serialize(config.outfbase);
    logger->trace("Serialization done in {} sec", timer.elapsed());
}


void set_aligner_parameters(const DeBruijnGraph &graph, Config &config) {
    // fix seed length bounds
    if (!config.alignment_min_seed_length || config.alignment_seed_unimems)
        config.alignment_min_seed_length = graph.get_k();

    if (config.alignment_max_seed_length == std::numeric_limits<size_t>::max()
            && !config.alignment_seed_unimems)
        config.alignment_max_seed_length = graph.get_k();

    logger->trace("\t Alignment settings:");
    logger->trace("\t Seeding: {}", (config.alignment_seed_unimems ? "unimems" : "nodes"));
    logger->trace("\t Alignments to report: {}", config.alignment_num_alternative_paths);
    logger->trace("\t Priority queue size: {}", config.alignment_queue_size);
    logger->trace("\t Min seed length: {}", config.alignment_min_seed_length);
    logger->trace("\t Max seed length: {}", config.alignment_max_seed_length);
    logger->trace("\t Max num seeds per locus: {}", config.alignment_max_num_seeds_per_locus);
    logger->trace("\t Scoring matrix: {}",
                  (config.alignment_edit_distance ? "unit costs" : "matrix"));
    logger->trace("\t Gap opening penalty: {}",
                  int64_t(config.alignment_gap_opening_penalty));
    logger->trace("\t Gap extension penalty: {}",
                  int64_t(config.alignment_gap_extension_penalty));
    logger->trace("\t Min DP table cell score: {}", int64_t(config.alignment_min_cell_score));
    logger->trace("\t  Min alignment score: {}", config.alignment_min_path_score);

    if (!config.alignment_edit_distance) {
        logger->trace("\t Match score: {}", int64_t(config.alignment_match_score));
        logger->trace("\t (DNA) Transition score: {}",
                      int64_t(config.alignment_mm_transition));
        logger->trace("\t (DNA) Transversion score: {}",
                      int64_t(config.alignment_mm_transversion));
    }
}

std::unique_ptr<IDBGAligner> build_aligner(const DeBruijnGraph &graph, Config &config) {
    set_aligner_parameters(graph, config);

    // TODO: fix this when alphabets are no longer set at compile time
    #if _PROTEIN_GRAPH
        const auto *alphabet = alphabets::kAlphabetProtein;
        const auto *alphabet_encoding = alphabets::kCharToProtein;
    #elif _DNA_CASE_SENSITIVE_GRAPH
        const auto *alphabet = alphabets::kAlphabetDNA;
        const auto *alphabet_encoding = alphabets::kCharToDNA;
    #elif _DNA5_GRAPH
        const auto *alphabet = alphabets::kAlphabetDNA;
        const auto *alphabet_encoding = alphabets::kCharToDNA;
    #elif _DNA_GRAPH
        const auto *alphabet = alphabets::kAlphabetDNA;
        const auto *alphabet_encoding = alphabets::kCharToDNA;
    #else
        static_assert(false,
            "Define an alphabet: either "
            "_DNA_GRAPH, _DNA5_GRAPH, _PROTEIN_GRAPH, or _DNA_CASE_SENSITIVE_GRAPH."
        );
    #endif

    Cigar::initialize_opt_table(alphabet, alphabet_encoding);

    if (config.alignment_seed_unimems) {
        return std::make_unique<DBGAligner<UniMEMSeeder<>>>(graph, DBGAlignerConfig(config));

    } else if (config.alignment_min_seed_length < graph.get_k()) {
        if (!dynamic_cast<const DBGSuccinct*>(&graph)) {
            logger->error(
                    "ERROR: SuffixSeeder can be used only with succinct graph "
                    "representation");
            exit(1);
        }

        // Use the seeder that seeds to node suffixes
        return std::make_unique<DBGAligner<SuffixSeeder<>>>(graph, DBGAlignerConfig(config));

    } else {
        return std::make_unique<DBGAligner<>>(graph, DBGAlignerConfig(config));
    }
}

void map_sequences_in_file(const std::string &file,
                           const DeBruijnGraph &graph,
                           std::shared_ptr<DBGSuccinct> dbg,
                           const Config &config,
                           const Timer &timer,
                           ThreadPool *thread_pool = nullptr,
                           std::mutex *print_mutex = nullptr) {
    // TODO: multithreaded
    std::ignore = std::tie(thread_pool, print_mutex);

    Timer data_reading_timer;

    read_fasta_file_critical(file, [&](kseq_t *read_stream) {
        if (config.verbose)
            std::cout << "Sequence: " << read_stream->seq.s << "\n";

        if (config.query_presence
                && config.alignment_length == graph.get_k()) {

            bool found = graph.find(read_stream->seq.s,
                                    config.discovery_fraction);

            if (!config.filter_present) {
                std::cout << found << "\n";

            } else if (found) {
                std::cout << ">" << read_stream->name.s << "\n"
                                 << read_stream->seq.s << "\n";
            }

            return;
        }

        assert(config.alignment_length <= graph.get_k());

        std::vector<DeBruijnGraph::node_index> graphindices;
        if (config.alignment_length == graph.get_k()) {
            graph.map_to_nodes(read_stream->seq.s,
                               [&](const auto &node) {
                                   graphindices.emplace_back(node);
                               });
        } else if (config.query_presence || config.count_kmers) {
            // TODO: make more efficient
            for (size_t i = 0; i + graph.get_k() <= read_stream->seq.l; ++i) {
                dbg->call_nodes_with_suffix(
                    read_stream->seq.s + i,
                    read_stream->seq.s + i + config.alignment_length,
                    [&](auto node, auto) {
                        if (graphindices.empty())
                            graphindices.emplace_back(node);
                    },
                    config.alignment_length
                );
            }
        }

        size_t num_discovered = std::count_if(graphindices.begin(),
                                              graphindices.end(),
                                              [](const auto &x) { return x > 0; });

        const size_t num_kmers = graphindices.size();

        if (config.query_presence) {
            const size_t min_kmers_discovered =
                num_kmers - num_kmers * (1 - config.discovery_fraction);
            if (config.filter_present) {
                if (num_discovered >= min_kmers_discovered)
                    std::cout << ">" << read_stream->name.s << "\n"
                                     << read_stream->seq.s << "\n";
            } else {
                std::cout << (num_discovered >= min_kmers_discovered) << "\n";
            }
            return;
        }

        if (config.count_kmers) {
            std::cout << "Kmers matched (discovered/total): "
                      << num_discovered << "/"
                      << num_kmers << "\n";
            return;
        }

        if (config.alignment_length == graph.get_k()) {
            for (size_t i = 0; i < graphindices.size(); ++i) {
                assert(i + config.alignment_length <= read_stream->seq.l);
                std::cout << std::string(read_stream->seq.s + i, config.alignment_length)
                          << ": " << graphindices[i] << "\n";
            }
        } else {
            // map input subsequences to multiple nodes
            for (size_t i = 0; i + graph.get_k() <= read_stream->seq.l; ++i) {
                // TODO: make more efficient
                std::string subseq(read_stream->seq.s + i,
                                   read_stream->seq.s + i + config.alignment_length);

                dbg->call_nodes_with_suffix(subseq.begin(),
                                            subseq.end(),
                                            [&](auto node, auto) {
                                                std::cout << subseq << ": "
                                                          << node
                                                          << "\n";
                                            },
                                            config.alignment_length);
            }
        }

    }, config.forward_and_reverse);

    logger->trace("File processed in {} sec, current mem usage: {}MiB, total time {} sec",
                  data_reading_timer.elapsed(), (get_curr_RSS() >> 20), timer.elapsed());
}

typedef std::function<void(const std::string&)> SequenceCallback;

std::unique_ptr<AnnotatedDBG>
construct_query_graph(const AnnotatedDBG &anno_graph,
                      std::function<void(SequenceCallback)> call_sequences,
                      double discovery_fraction,
                      size_t num_threads) {
    const auto *full_dbg = dynamic_cast<const DeBruijnGraph*>(&anno_graph.get_graph());
    if (!full_dbg)
        throw std::runtime_error("Error: batch queries are supported only for de Bruijn graphs");

    const auto &full_annotation = anno_graph.get_annotation();

    Timer timer;

    // construct graph storing all k-mers in query
    auto graph = std::make_shared<DBGHashOrdered>(full_dbg->get_k(), false);

    const auto *dbg_succ = dynamic_cast<const DBGSuccinct*>(full_dbg);
    if (kPrefilterWithBloom && dbg_succ) {
        if (utils::get_verbose() && dbg_succ->get_bloom_filter()) {
            logger->trace("Indexing k-mers pre-filtered with Bloom filter");
        }
        call_sequences([&graph,&dbg_succ](const std::string &sequence) {
            graph->add_sequence(sequence, get_missing_kmer_skipper(
                dbg_succ->get_bloom_filter(),
                sequence.data(),
                sequence.data() + sequence.size()
            ));
        });
    } else {
        call_sequences([&graph](const std::string &sequence) {
            graph->add_sequence(sequence);
        });
    }

    if (utils::get_verbose()) {
        logger->trace("Query graph --- k-mers indexed: {} sec", timer.elapsed());
        timer.reset();
    }

    // pull contigs from query graph
    std::vector<std::pair<std::string, std::vector<DeBruijnGraph::node_index>>> contigs;
    graph->call_sequences(
        [&](const std::string &contig, const auto &path) { contigs.emplace_back(contig, path); },
        full_dbg->is_canonical_mode()
    );
    if (utils::get_verbose()) {
        logger->trace("Query graph --- contigs extracted: {} sec", timer.elapsed());
        timer.reset();
    }

    if (full_dbg->is_canonical_mode()) {
        // construct graph storing all distinct k-mers in query
        graph = std::make_shared<DBGHashOrdered>(full_dbg->get_k(), true);

        for (const auto &pair : contigs) {
            graph->add_sequence(pair.first);
        }
        if (utils::get_verbose()) {
            logger->trace("Query graph --- reindexed k-mers in canonical mode: {} sec",
                          timer.elapsed());
            timer.reset();
        }
    }

    // map contigs onto the full graph
    auto index_in_full_graph
        = std::make_shared<std::vector<uint64_t>>(graph->max_index() + 1, 0);

    #pragma omp parallel for num_threads(num_threads) schedule(dynamic, 10)
    for (size_t i = 0; i < contigs.size(); ++i) {

        auto contig = std::move(contigs[i].first);
        auto path = std::move(contigs[i].second);

        if (graph->is_canonical_mode()) {
            size_t j = 0;
            graph->map_to_nodes(contig, [&](auto node) { path[j++] = node; });
            assert(j == path.size());
        }

        size_t j = 0;

        full_dbg->map_to_nodes(contig,
            [&](auto node_in_full) { (*index_in_full_graph)[path[j++]] = node_in_full; }
        );

        assert(j == path.size());
    }
    if (utils::get_verbose()) {
        logger->trace("Query graph --- contigs mapped to graph: {} sec", timer.elapsed());
        timer.reset();
    }

    contigs.clear();

    assert(!(*index_in_full_graph)[0]);

    if (discovery_fraction > 0) {
        sdsl::bit_vector mask(graph->max_index() + 1, false);

        call_sequences([&](const std::string &sequence) {
            if (sequence.length() < graph->get_k())
                return;

            const size_t num_kmers = sequence.length() - graph->get_k() + 1;
            const size_t max_kmers_missing = num_kmers * (1 - discovery_fraction);
            const size_t min_kmers_discovered = num_kmers - max_kmers_missing;
            size_t num_kmers_discovered = 0;
            size_t num_kmers_missing = 0;

            std::vector<DeBruijnGraph::node_index> nodes;
            nodes.reserve(num_kmers);

            graph->map_to_nodes(sequence,
                [&](auto node) {
                    if ((*index_in_full_graph)[node]) {
                        num_kmers_discovered++;
                        nodes.push_back(node);
                    } else {
                        num_kmers_missing++;
                    }
                },
                [&]() { return num_kmers_missing > max_kmers_missing
                                || num_kmers_discovered >= min_kmers_discovered; }
            );

            if (num_kmers_missing <= max_kmers_missing) {
                for (auto node : nodes) { mask[node] = true; }
            }
        });

        // correcting the mask
        call_zeros(mask, [&](auto i) { (*index_in_full_graph)[i] = 0; });

        if (utils::get_verbose()) {
            logger->trace("Query graph --- reduced k-mer dictionary: {} sec",
                          timer.elapsed());
            timer.reset();
        }
    }

    assert(index_in_full_graph.get());

    std::vector<std::pair<uint64_t, uint64_t>> from_full_to_query;
    from_full_to_query.reserve(index_in_full_graph->size());

    for (uint64_t node = 0; node < index_in_full_graph->size(); ++node) {
        if ((*index_in_full_graph)[node]) {
            from_full_to_query.emplace_back(
                AnnotatedDBG::graph_to_anno_index((*index_in_full_graph)[node]),
                AnnotatedDBG::graph_to_anno_index(node)
            );
        }
    }

    ips4o::parallel::sort(from_full_to_query.begin(), from_full_to_query.end(),
        [](const auto &first, const auto &second) { return first.first < second.first; },
        num_threads
    );

    // initialize fast query annotation
    // copy annotations from the full graph to the query graph
    auto annotation = std::make_unique<annotate::RowCompressed<>>(
        graph->max_index(),
        full_annotation.get_label_encoder().get_labels(),
        [&](annotate::RowCompressed<>::CallRow call_row) {

            #pragma omp parallel for num_threads(num_threads) schedule(dynamic)
            for (uint64_t batch_begin = 0;
                                batch_begin < from_full_to_query.size();
                                                batch_begin += kRowBatchSize) {

                const uint64_t batch_end
                    = std::min(batch_begin + kRowBatchSize,
                               static_cast<uint64_t>(from_full_to_query.size()));

                std::vector<uint64_t> row_indexes;
                row_indexes.reserve(batch_end - batch_begin);

                for (uint64_t i = batch_begin; i < batch_end; ++i) {
                    assert(from_full_to_query[i].first < full_annotation.num_objects());

                    row_indexes.push_back(from_full_to_query[i].first);
                }

                auto rows = full_annotation.get_label_codes(row_indexes);

                assert(rows.size() == batch_end - batch_begin);

                for (uint64_t i = batch_begin; i < batch_end; ++i) {
                    call_row(from_full_to_query[i].second,
                             std::move(rows[i - batch_begin]));
                }
            }
        }
    );

    if (utils::get_verbose()) {
        logger->trace("Query graph --- constructed query annotation: {} sec",
                      timer.elapsed());
        timer.reset();
    }

    auto masked_graph = std::make_shared<MaskedDeBruijnGraph>(graph,
        [=](auto i) -> bool { return (*index_in_full_graph)[i]; }
    );

    // build annotated graph from the query graph and copied annotations
    return std::make_unique<AnnotatedDBG>(masked_graph, std::move(annotation));
}


void print_boss_stats(const BOSS &boss_graph,
                      bool count_dummy = false,
                      size_t num_threads = 0,
                      bool verbose = false) {
    std::cout << "====================== BOSS STATS ======================" << std::endl;
    std::cout << "k: " << boss_graph.get_k() + 1 << std::endl;
    std::cout << "nodes (k-1): " << boss_graph.num_nodes() << std::endl;
    std::cout << "edges ( k ): " << boss_graph.num_edges() << std::endl;
    std::cout << "state: " << Config::state_to_string(boss_graph.get_state()) << std::endl;

    assert(boss_graph.rank_W(boss_graph.num_edges(), boss_graph.alph_size) == 0);
    std::cout << "W stats: {'" << boss_graph.decode(0) << "': "
              << boss_graph.rank_W(boss_graph.num_edges(), 0);
    for (int i = 1; i < boss_graph.alph_size; ++i) {
        std::cout << ", '" << boss_graph.decode(i) << "': "
                  << boss_graph.rank_W(boss_graph.num_edges(), i)
                        + boss_graph.rank_W(boss_graph.num_edges(), i + boss_graph.alph_size);
    }
    std::cout << "}" << std::endl;

    assert(boss_graph.get_F(0) == 0);
    std::cout << "F stats: {'";
    for (int i = 1; i < boss_graph.alph_size; ++i) {
        std::cout << boss_graph.decode(i - 1) << "': "
                  << boss_graph.get_F(i) - boss_graph.get_F(i - 1)
                  << ", '";
    }
    std::cout << boss_graph.decode(boss_graph.alph_size - 1) << "': "
              << boss_graph.num_edges() - boss_graph.get_F(boss_graph.alph_size - 1)
              << "}" << std::endl;

    if (count_dummy) {
        std::cout << "dummy source edges: "
                  << boss_graph.mark_source_dummy_edges(NULL, num_threads, verbose)
                  << std::endl;
        std::cout << "dummy sink edges: "
                  << boss_graph.mark_sink_dummy_edges()
                  << std::endl;
    }
    std::cout << "========================================================" << std::endl;
}

void print_stats(const DeBruijnGraph &graph) {
    std::cout << "====================== GRAPH STATS =====================" << std::endl;
    std::cout << "k: " << graph.get_k() << std::endl;
    std::cout << "nodes (k): " << graph.num_nodes() << std::endl;
    std::cout << "canonical mode: " << (graph.is_canonical_mode() ? "yes" : "no") << std::endl;

    if (auto weights = graph.get_extension<NodeWeights>()) {
        double sum_weights = 0;
        uint64_t num_non_zero_weights = 0;
        if (const auto *dbg_succ = dynamic_cast<const DBGSuccinct*>(&graph)) {
            // In DBGSuccinct some of the nodes may be masked out
            // TODO: Fix this by using non-contiguous indexing in graph
            //       so that mask of dummy edges does not change indexes.
            for (uint64_t i = 1; i <= dbg_succ->get_boss().num_edges(); ++i) {
                if (uint64_t weight = (*weights)[i]) {
                    sum_weights += weight;
                    num_non_zero_weights++;
                }
            }
        } else {
            if (!weights->is_compatible(graph)) {
                logger->error("ERROR: node weights are not compatible with graph");
                exit(1);
            }
            graph.call_nodes([&](auto i) {
                if (uint64_t weight = (*weights)[i]) {
                    sum_weights += weight;
                    num_non_zero_weights++;
                }
            });
        }
        std::cout << "nnz weights: " << num_non_zero_weights << std::endl;
        std::cout << "avg weight: " << static_cast<double>(sum_weights) / num_non_zero_weights << std::endl;

        if (utils::get_verbose()) {
            if (const auto *dbg_succ = dynamic_cast<const DBGSuccinct*>(&graph)) {
                // In DBGSuccinct some of the nodes may be masked out
                // TODO: Fix this by using non-contiguous indexing in graph
                //       so that mask of dummy edges does not change indexes.
                for (uint64_t i = 1; i <= dbg_succ->get_boss().num_edges(); ++i) {
                    if (uint64_t weight = (*weights)[i])
                        std::cout << weight << " ";
                }
            } else {
                graph.call_nodes([&](auto i) { std::cout << (*weights)[i] << " "; });
            }
            std::cout << std::endl;
        }
    }

    std::cout << "========================================================" << std::endl;
}

template <class KmerHasher>
void print_bloom_filter_stats(const KmerBloomFilter<KmerHasher> *kmer_bloom) {
    if (!kmer_bloom)
        return;

    std::cout << "====================== BLOOM STATS =====================" << std::endl;
    std::cout << "Size (bits):\t" << kmer_bloom->size() << std::endl
              << "Num hashes:\t" << kmer_bloom->num_hash_functions() << std::endl;
    std::cout << "========================================================" << std::endl;
}

void print_stats(const Annotator &annotation) {
    std::cout << "=================== ANNOTATION STATS ===================" << std::endl;
    std::cout << "labels:  " << annotation.num_labels() << std::endl;
    std::cout << "objects: " << annotation.num_objects() << std::endl;
    std::cout << "density: " << static_cast<double>(annotation.num_relations())
                                    / annotation.num_objects()
                                    / annotation.num_labels() << std::endl;
    std::cout << "representation: ";

    if (dynamic_cast<const annotate::ColumnCompressed<std::string> *>(&annotation)) {
        std::cout << Config::annotype_to_string(Config::ColumnCompressed) << std::endl;

    } else if (dynamic_cast<const annotate::RowCompressed<std::string> *>(&annotation)) {
        std::cout << Config::annotype_to_string(Config::RowCompressed) << std::endl;

    } else if (dynamic_cast<const annotate::BRWTCompressed<std::string> *>(&annotation)) {
        std::cout << Config::annotype_to_string(Config::BRWT) << std::endl;
        const auto &brwt = dynamic_cast<const annotate::BRWTCompressed<std::string> &>(annotation).data();
        std::cout << "=================== Multi-BRWT STATS ===================" << std::endl;
        std::cout << "num nodes: " << brwt.num_nodes() << std::endl;
        std::cout << "avg arity: " << brwt.avg_arity() << std::endl;
        std::cout << "shrinkage: " << brwt.shrinking_rate() << std::endl;
        if (utils::get_verbose()) {
            std::cout << "==================== Multi-BRWT TREE ===================" << std::endl;
            brwt.print_tree_structure(std::cout);
        }

    } else if (dynamic_cast<const annotate::BinRelWT_sdslAnnotator *>(&annotation)) {
        std::cout << Config::annotype_to_string(Config::BinRelWT_sdsl) << std::endl;

    } else if (dynamic_cast<const annotate::BinRelWTAnnotator *>(&annotation)) {
        std::cout << Config::annotype_to_string(Config::BinRelWT) << std::endl;

    } else if (dynamic_cast<const annotate::RowFlatAnnotator *>(&annotation)) {
        std::cout << Config::annotype_to_string(Config::RowFlat) << std::endl;

    } else if (dynamic_cast<const annotate::RainbowfishAnnotator *>(&annotation)) {
        std::cout << Config::annotype_to_string(Config::RBFish) << std::endl;

    } else {
        assert(false);
        throw std::runtime_error("Unknown annotator");
    }
    std::cout << "========================================================" << std::endl;
}

template <class Callback, class CountedKmer, class Loop>
void parse_sequences(const std::vector<std::string> &files,
                     const Config &config,
                     const Timer &timer,
                     Callback call_sequence,
                     CountedKmer call_kmer,
                     Loop call_sequences) {
    // iterate over input files
    for (const auto &file : files) {
        logger->trace("\nParsing {}", file);

        Timer data_reading_timer;

        if (utils::get_filetype(file) == "VCF") {
            read_vcf_file_critical(file,
                                   config.refpath,
                                   config.k,
                                   [&](std::string&& sequence) {
                                       call_sequence(std::move(sequence));
                                   },
                                   config.forward_and_reverse);

        } else if (utils::get_filetype(file) == "KMC") {
            bool warning_different_k = false;

            auto min_count = config.min_count;
            auto max_count = config.max_count;

            if (config.min_count_quantile > 0 || config.max_count_quantile < 1) {
                std::unordered_map<uint64_t, uint64_t> count_hist;
                kmc::read_kmers(
                    file,
                    [&](std::string&&, uint32_t count) { count_hist[count]++; },
                    !config.canonical
                );

                if (count_hist.size()) {
                    std::vector<std::pair<uint64_t, uint64_t>> count_hist_v(count_hist.begin(),
                                                                            count_hist.end());

                    ips4o::parallel::sort(count_hist_v.begin(), count_hist_v.end(),
                        [](const auto &first, const auto &second) {
                            return first.first < second.first;
                        },
                        config.parallel
                    );

                    if (config.min_count_quantile > 0)
                        min_count = utils::get_quantile(count_hist_v, config.min_count_quantile);
                    if (config.max_count_quantile < 1)
                        max_count = utils::get_quantile(count_hist_v, config.max_count_quantile);

                    logger->info(
                            "Used k-mer count thresholds:\n"
                            "min (including): {}\n"
                            "max (excluding): {}",
                            min_count, max_count);
                }
            }

            kmc::read_kmers(
                file,
                [&](std::string&& sequence, uint32_t count) {
                    if (!warning_different_k && sequence.size() != config.k) {
                            logger->warn(
                                    "Warning: k-mers parsed from KMC database {} have "
                                    "length {} but graph is constructed for k={}",
                                    file, sequence.size(), config.k);
                            warning_different_k = true;
                        }
                        call_kmer(std::move(sequence), count);
                    },
                    !config.canonical, min_count, max_count);

        } else if (utils::get_filetype(file) == "FASTA"
                    || utils::get_filetype(file) == "FASTQ") {
            if (files.size() >= config.parallel) {
                auto forward_and_reverse = config.forward_and_reverse;

                // capture all required values by copying to be able
                // to run task from other threads
                call_sequences([=](auto callback) {
                    read_fasta_file_critical(file, [=](kseq_t *read_stream) {
                        // add read to the graph constructor as a callback
                        callback(read_stream->seq.s);
                    }, forward_and_reverse);
                });
            } else {
                read_fasta_file_critical(file, [&](kseq_t *read_stream) {
                    // add read to the graph constructor as a callback
                    call_sequence(read_stream->seq.s);
                }, config.forward_and_reverse);
            }
        } else {
            logger->error("ERROR: File type unknown for file {}", file);
            exit(1);
        }

        logger->trace("Finished extracting sequences from file {} in {} sec", file,
                      timer.elapsed());
        logger->trace(
                "File processed in {} sec, current mem usage: {}MiB, total time {} sec",
                data_reading_timer.elapsed(), (get_curr_RSS() >> 20), timer.elapsed());
    }

    logger->trace("");
}

std::string form_client_reply(const std::string &received_message,
                              const AnnotatedDBG &anno_graph,
                              const Config &config,
                              IDBGAligner *aligner = nullptr) {
    try {
        Json::Value json;

        {
            Json::CharReaderBuilder rbuilder;
            std::unique_ptr<Json::CharReader> reader { rbuilder.newCharReader() };
            std::string errors;

            if (!reader->parse(received_message.data(),
                               received_message.data() + received_message.size(),
                               &json,
                               &errors)) {
                logger->error("Error: bad json file:\n{}", errors);
                //TODO: send error message back in a json file
                throw std::domain_error("bad json received");
            }
        }

        const auto &fasta = json["FASTA"];
        const auto &seq = json["SEQ"];

        // discovery_fraction a proxy of 1 - %similarity
        auto discovery_fraction = json.get("discovery_fraction",
                                           config.discovery_fraction).asDouble();
        auto count_labels = json.get("count_labels", config.count_labels).asBool();
        auto num_top_labels = json.get("num_labels", config.num_top_labels).asInt();

        std::ostringstream oss;

        // query callback shared by FASTA and sequence modes
        auto execute_server_query = [&](const std::string &name,
                                        const std::string &sequence) {
            execute_query(name,
                          sequence,
                          count_labels,
                          config.suppress_unlabeled,
                          num_top_labels,
                          discovery_fraction,
                          config.anno_labels_delimiter,
                          anno_graph,
                          oss,
                          aligner);
        };

        if (!seq.isNull()) {
            // input is plain sequence
            execute_server_query(seq.asString(), seq.asString());
        } else if (!fasta.isNull()) {
            // input is a FASTA sequence
            read_fasta_from_string(
                fasta.asString(),
                [&](kseq_t *read_stream) {
                    execute_server_query(read_stream->name.s,
                                         read_stream->seq.s);
                }
            );
        } else {
            logger->error("Error: no input sequences received from client");
            // TODO: no input sequences -> form an error message for the client
            throw std::domain_error("No input sequences");
        }

        return oss.str();

    } catch (const Json::LogicError &e) {
        logger->error("Error: bad json file: {}", e.what());
        //TODO: send errors in a json file
        throw;
    } catch (const std::exception &e) {
        logger->error("Error: processing request error: {}", e.what());
        //TODO: send errors in a json file
        throw;
    } catch (...) {
        logger->error("Error: processing request error");
        //TODO: send errors in a json file
        throw;
    }
}


int main(int argc, char *argv[]) {
    auto config = std::make_unique<Config>(argc, argv);

    gflags::AllowCommandLineReparsing(); // allows undefined flags
    gflags::ParseCommandLineFlags(&argc, &argv, true);

    logger->set_level(spdlog::level::from_str(FLAGS_log_level));
    //logger->set_pattern("%^date %x....%$  %v");
    //console_sink->set_color(spdlog::level::trace, "\033[37m");

    logger->trace(
            "\n#############################\n"
            "### Welcome to MetaGraph! ###\n"
            "#############################\n");

    const auto &files = config->fname;

    switch (config->identity) {
        case Config::EXPERIMENT: {
            break;
        }
        case Config::BUILD: {
            std::unique_ptr<DeBruijnGraph> graph;

            logger->trace("Build De Bruijn Graph with k-mer size k={}", config->k);

            Timer timer;

            if (config->canonical)
                config->forward_and_reverse = false;

            if (config->complete) {
                if (config->graph_type != Config::GraphType::BITMAP) {
                    logger->error(
                            "Error: Only bitmap-graph can be built in complete mode");
                    exit(1);
                }

                graph.reset(new DBGBitmap(config->k, config->canonical));

            } else if (config->graph_type == Config::GraphType::SUCCINCT && !config->dynamic) {
                auto boss_graph = std::make_unique<BOSS>(config->k - 1);

                logger->trace("Start reading data and extracting k-mers");
                //enumerate all suffixes
                assert(boss_graph->alph_size > 1);
                std::vector<std::string> suffixes;
                if (config->suffix.size()) {
                    suffixes = { config->suffix };
                } else {
                    suffixes = KmerExtractorBOSS::generate_suffixes(config->suffix_len);
                }

                BOSS::Chunk graph_data(KmerExtractorBOSS::alphabet.size(),
                                       boss_graph->get_k(),
                                       config->canonical);

                //one pass per suffix
                for (const std::string &suffix : suffixes) {
                    timer.reset();

                    if (suffix.size() > 0 || suffixes.size() > 1) {
                        logger->info("\nSuffix: {}", suffix);
                    }

                    auto constructor = IBOSSChunkConstructor::initialize(
                        boss_graph->get_k(),
                        config->canonical,
                        config->count_kmers,
                        suffix,
                        config->parallel,
                        static_cast<uint64_t>(config->memory_available) << 30,
                        config->verbose
                    );

                    parse_sequences(files, *config, timer,
                        [&](std::string&& read) { constructor->add_sequence(std::move(read)); },
                        [&](std::string&& kmer, uint32_t count) { constructor->add_sequence(std::move(kmer), count); },
                        [&](const auto &loop) { constructor->add_sequences(loop); }
                    );

                    auto next_block = constructor->build_chunk();
                    logger->trace("Graph chunk with {} k-mers was built in {} sec",
                                  next_block->size(), timer.elapsed());

                    if (config->outfbase.size() && config->suffix.size()) {
                        logger->info("Serialize the graph chunk for suffix '{}'...", suffix);
                        timer.reset();
                        next_block->serialize(config->outfbase + "." + suffix);
                        logger->info("Serialization done in {} sec", timer.elapsed());
                    }

                    if (config->suffix.size())
                        return 0;

                    graph_data.extend(*next_block);
                    delete next_block;
                }

                if (config->count_kmers) {
                    sdsl::int_vector<> kmer_counts(0, 0, kBitsPerCount);
                    graph_data.initialize_boss(boss_graph.get(), &kmer_counts);
                    graph.reset(new DBGSuccinct(boss_graph.release(), config->canonical));
                    graph->add_extension(std::make_shared<NodeWeights>(std::move(kmer_counts)));
                    assert(graph->get_extension<NodeWeights>()->is_compatible(*graph));
                } else {
                    graph_data.initialize_boss(boss_graph.get());
                    graph.reset(new DBGSuccinct(boss_graph.release(), config->canonical));
                }

            } else if (config->graph_type == Config::GraphType::BITMAP && !config->dynamic) {

                if (!config->outfbase.size()) {
                    logger->error("Error: No output file provided");
                    exit(1);
                }

                logger->trace("Start reading data and extracting k-mers");
                // enumerate all suffixes
                std::vector<std::string> suffixes;
                if (config->suffix.size()) {
                    suffixes = { config->suffix };
                } else {
                    suffixes = KmerExtractor2Bit().generate_suffixes(config->suffix_len);
                }

                std::unique_ptr<DBGBitmapConstructor> constructor;
                std::vector<std::string> chunk_filenames;

                //one pass per suffix
                for (const std::string &suffix : suffixes) {
                    timer.reset();

                    if ((suffix.size() > 0 || suffixes.size() > 1)) {
                        logger->trace("\nSuffix: {}", suffix);
                    }

                    constructor.reset(
                        new DBGBitmapConstructor(
                            config->k,
                            config->canonical,
                            config->count_kmers ? kBitsPerCount : 0,
                            suffix,
                            config->parallel,
                            static_cast<uint64_t>(config->memory_available) << 30,
                            config->verbose
                        )
                    );

                    parse_sequences(files, *config, timer,
                        [&](std::string&& read) { constructor->add_sequence(std::move(read)); },
                        [&](std::string&& kmer, uint32_t count) { constructor->add_sequence(std::move(kmer), count); },
                        [&](const auto &loop) { constructor->add_sequences(loop); }
                    );

                    if (!suffix.size()) {
                        assert(suffixes.size() == 1);

                        auto *bitmap_graph = new DBGBitmap(config->k);
                        constructor->build_graph(bitmap_graph);
                        graph.reset(bitmap_graph);

                    } else {
                        std::unique_ptr<DBGBitmap::Chunk> chunk { constructor->build_chunk() };
                        logger->trace("Graph chunk with {} k-mers was built in {} sec",
                                      chunk->num_set_bits(), timer.elapsed());

                        logger->trace("Serialize the graph chunk for suffix '{}'...", suffix);

                        chunk_filenames.push_back(
                                utils::join_strings({ config->outfbase, suffix }, ".")
                                + DBGBitmap::kChunkFileExtension
                        );
                        std::ofstream out(chunk_filenames.back(), std::ios::binary);
                        chunk->serialize(out);
                        logger->trace("Serialization done in {} sec", timer.elapsed());
                    }

                    // only one chunk had to be constructed
                    if (config->suffix.size())
                        return 0;
                }

                if (suffixes.size() > 1) {
                    assert(chunk_filenames.size());
                    timer.reset();
                    graph.reset(constructor->build_graph_from_chunks(chunk_filenames,
                                                                     config->canonical,
                                                                     config->verbose));
                }

            } else {
                //slower method
                switch (config->graph_type) {

                    case Config::GraphType::SUCCINCT:
                        graph.reset(new DBGSuccinct(config->k, config->canonical));
                        break;

                    case Config::GraphType::HASH:
                        graph.reset(new DBGHashOrdered(config->k, config->canonical));
                        break;

                    case Config::GraphType::HASH_PACKED:
                        graph.reset(new DBGHashOrdered(config->k, config->canonical, true));
                        break;

                    case Config::GraphType::HASH_FAST:
                        graph.reset(new DBGHashFast(config->k, config->canonical, true));
                        break;

                    case Config::GraphType::HASH_STR:
                        if (config->canonical) {
                            logger->warn(
                                    "Warning: string hash-based de Bruijn graph"
                                    " does not support canonical mode."
                                    " Normal mode will be used instead.");
                        }
                        // TODO: implement canonical mode
                        graph.reset(new DBGHashString(config->k/*, config->canonical*/));
                        break;

                    case Config::GraphType::BITMAP:
                        logger->error(
                                "Error: Bitmap-graph construction"
                                " in dynamic regime is not supported");
                        exit(1);

                    case Config::GraphType::INVALID:
                        assert(false);
                }
                assert(graph);

                parse_sequences(files, *config, timer,
                    [&graph](std::string&& seq) {
                        graph->add_sequence(std::move(seq));
                    },
                    [&graph](std::string&& kmer, uint32_t /*count*/) {
                        graph->add_sequence(std::move(kmer));
                    },
                    [&graph](const auto &loop) {
                        loop([&graph](const char *seq) { graph->add_sequence(seq); });
                    }
                );

                if (config->count_kmers) {
                    graph->add_extension(std::make_shared<NodeWeights>(graph->max_index() + 1, kBitsPerCount));
                    auto node_weights = graph->get_extension<NodeWeights>();
                    assert(node_weights->is_compatible(*graph));

                    if (graph->is_canonical_mode())
                        config->forward_and_reverse = true;

                    parse_sequences(files, *config, timer,
                        [&graph,&node_weights](std::string&& seq) {
                            graph->map_to_nodes_sequentially(seq.begin(), seq.end(),
                                [&](auto node) { node_weights->add_weight(node, 1); }
                            );
                        },
                        [&graph,&node_weights](std::string&& kmer, uint32_t count) {
                            node_weights->add_weight(graph->kmer_to_node(kmer), count);
                        },
                        [&graph,&node_weights](const auto &loop) {
                            loop([&graph,&node_weights](const char *seq) {
                                std::string seq_str(seq);
                                graph->map_to_nodes_sequentially(seq_str.begin(), seq_str.end(),
                                    [&](auto node) { node_weights->add_weight(node, 1); }
                                );
                            });
                        }
                    );
                }
            }

            logger->trace("Graph construction finished in {} sec", timer.elapsed());

            if (!config->outfbase.empty()) {
                if (dynamic_cast<DBGSuccinct*>(graph.get()) && config->mark_dummy_kmers) {
                    logger->trace("Detecting all dummy k-mers...");

                    timer.reset();
                    dynamic_cast<DBGSuccinct&>(*graph).mask_dummy_kmers(config->parallel, false);

                    logger->trace("Dummy k-mer detection done in {} sec", timer.elapsed());
                }

                graph->serialize(config->outfbase);
                graph->serialize_extensions(config->outfbase);
            }

            return 0;
        }
        case Config::EXTEND: {
            assert(config->infbase_annotators.size() <= 1);

            Timer timer;

            // load graph
            auto graph = load_critical_dbg(config->infbase);

            auto node_weights = graph->load_extension<NodeWeights>(config->infbase);
            // TODO: fix extension of DBGSuccinct with k-mer counts
            //       DBGSuccinct with mask of dummy edges initialized uses
            //       contiguous indexes that are not compatible with node weights,
            //       which are indexed by the rows of the BOSS table.
            //       This can be fixed by using the same indexes in all cases
            //       (non-contiguous indexing)
            if (!node_weights->is_compatible(*graph)) {
                logger->error(
                        "Error: node weights are not compatible with graph {} "
                        "and will not be updated",
                        config->infbase);
                node_weights.reset();
            }

            logger->trace("De Bruijn graph with k-mer size k={} was loaded in {} sec",
                          graph->get_k(), timer.elapsed());
            timer.reset();

            if (dynamic_cast<DBGSuccinct*>(graph.get())) {
                auto &succinct_graph = dynamic_cast<DBGSuccinct&>(*graph);

                if (succinct_graph.get_state() != Config::DYN) {
                    logger->trace("Switching state of succinct graph to dynamic...");

                    succinct_graph.switch_state(Config::DYN);

                    logger->trace("State switching done in {} sec", timer.elapsed());
                }
            }

            std::unique_ptr<bit_vector_dyn> inserted_edges;
            if (config->infbase_annotators.size() || node_weights)
                inserted_edges.reset(new bit_vector_dyn(graph->max_index() + 1, 0));

            timer.reset();

            logger->trace("Start graph extension");

            if (graph->is_canonical_mode())
                config->forward_and_reverse = false;

            config->canonical = graph->is_canonical_mode();

            parse_sequences(files, *config, timer,
                [&graph,&inserted_edges](std::string&& seq) {
                    graph->add_sequence(seq, inserted_edges.get());
                },
                [&graph,&inserted_edges](std::string&& kmer, uint32_t /*count*/) {
                    graph->add_sequence(kmer, inserted_edges.get());
                },
                [&graph,&inserted_edges](const auto &loop) {
                    loop([&graph,&inserted_edges](const char *seq) {
                        graph->add_sequence(seq, inserted_edges.get());
                    });
                }
            );

            logger->trace("Graph extension done in {} sec", timer.elapsed());
            timer.reset();

            if (node_weights) {
                node_weights->insert_nodes(*inserted_edges);

                assert(node_weights->is_compatible(*graph));

                if (graph->is_canonical_mode())
                    config->forward_and_reverse = true;

                parse_sequences(files, *config, timer,
                    [&graph,&node_weights](std::string&& seq) {
                        graph->map_to_nodes_sequentially(seq.begin(), seq.end(),
                            [&](auto node) { node_weights->add_weight(node, 1); }
                        );
                    },
                    [&graph,&node_weights](std::string&& kmer, uint32_t count) {
                        node_weights->add_weight(graph->kmer_to_node(kmer), count);
                    },
                    [&graph,&node_weights](const auto &loop) {
                        loop([&graph,&node_weights](const char *seq) {
                            std::string seq_str(seq);
                            graph->map_to_nodes_sequentially(seq_str.begin(), seq_str.end(),
                                [&](auto node) { node_weights->add_weight(node, 1); }
                            );
                        });
                    }
                );
            }

            logger->trace("Node weights updated in {} sec", timer.elapsed());

            assert(config->outfbase.size());

            // serialize graph
            timer.reset();

            graph->serialize(config->outfbase);
            graph->serialize_extensions(config->outfbase);
            graph.reset();

            logger->trace("Serialized in {} sec", timer.elapsed());

            timer.reset();

            if (!config->infbase_annotators.size())
                return 0;

            auto annotation = initialize_annotation(config->infbase_annotators.at(0), *config);

            if (!annotation->load(config->infbase_annotators.at(0))) {
                logger->error("ERROR: can't load annotations");
                exit(1);
            } else {
                logger->trace("Annotation was loaded in {} sec", timer.elapsed());
            }

            timer.reset();

            assert(inserted_edges);

            if (annotation->num_objects() + 1 != inserted_edges->size()
                                                - inserted_edges->num_set_bits()) {
                logger->error("ERROR: incompatible graph and annotation.");
                exit(1);
            }

            logger->trace("Insert empty rows to the annotation matrix...");

            AnnotatedDBG::insert_zero_rows(annotation.get(), *inserted_edges);

            logger->trace("Insertion done in {} sec", timer.elapsed());

            annotation->serialize(config->outfbase);

            return 0;
        }
        case Config::ANNOTATE: {
            assert(config->infbase_annotators.size() <= 1);

            const auto graph = load_critical_dbg(config->infbase);

            if (graph->is_canonical_mode())
                config->forward_and_reverse = false;

            if (!config->separately) {
                auto anno_graph = initialize_annotated_dbg(graph, *config);

                annotate_data(files,
                              config->refpath,
                              anno_graph.get(),
                              config->forward_and_reverse,
                              config->min_count,
                              config->max_count,
                              config->filename_anno,
                              config->fasta_anno,
                              config->fasta_anno_comment_delim,
                              config->fasta_header_delimiter,
                              config->anno_labels,
                              config->verbose);

                anno_graph->get_annotation().serialize(config->outfbase);

            } else {
                size_t num_threads = config->parallel;
                // annotate multiple columns in parallel, each in a single thread
                config->parallel = 1;

                #pragma omp parallel for num_threads(num_threads) default(shared) schedule(dynamic, 1)
                for (size_t i = 0; i < files.size(); ++i) {
                    auto anno_graph = initialize_annotated_dbg(graph, *config);

                    annotate_data({ files[i] },
                                  config->refpath,
                                  anno_graph.get(),
                                  config->forward_and_reverse,
                                  config->min_count,
                                  config->max_count,
                                  config->filename_anno,
                                  config->fasta_anno,
                                  config->fasta_anno_comment_delim,
                                  config->fasta_header_delimiter,
                                  config->anno_labels,
                                  config->verbose);

                    anno_graph->get_annotation().serialize(
                        config->outfbase.size()
                            ? config->outfbase + "/" + utils::split_string(files[i], "/").back()
                            : files[i]
                    );
                }
            }

            return 0;
        }
        case Config::ANNOTATE_COORDINATES: {
            assert(config->infbase_annotators.size() <= 1);

            auto graph_temp = load_critical_dbg(config->infbase);

            auto annotation_temp
                = std::make_unique<annotate::RowCompressed<>>(graph_temp->max_index());

            if (config->infbase_annotators.size()
                    && !annotation_temp->load(config->infbase_annotators.at(0))) {
                logger->error("ERROR: can't load annotations");
                exit(1);
            }

            // load graph
            AnnotatedDBG anno_graph(graph_temp,
                                    std::move(annotation_temp),
                                    config->parallel,
                                    config->fast);

            if (!anno_graph.check_compatibility()) {
                logger->error("Error: graph and annotation are not compatible.");
                exit(1);
            }

            annotate_coordinates(files,
                                 &anno_graph,
                                 config->forward_and_reverse,
                                 config->genome_binsize_anno,
                                 config->verbose);

            anno_graph.get_annotation().serialize(config->outfbase);

            return 0;
        }
        case Config::MERGE_ANNOTATIONS: {
            if (config->anno_type == Config::ColumnCompressed) {
                annotate::ColumnCompressed<> annotation(0, kNumCachedColumns, config->verbose);
                if (!annotation.merge_load(files)) {
                    logger->error("ERROR: can't load annotations");
                    exit(1);
                }
                annotation.serialize(config->outfbase);
                return 0;
            }

            std::vector<std::unique_ptr<Annotator>> annotators;
            std::vector<std::string> stream_files;

            for (const auto &filename : files) {
                auto anno_file_type = parse_annotation_type(filename);
                if (anno_file_type == Config::AnnotationType::RowCompressed) {
                    stream_files.push_back(filename);
                } else {
                    auto annotator = initialize_annotation(filename, *config);
                    if (!annotator->load(filename)) {
                        logger->error("ERROR: can't load annotation from file {}", filename);
                        exit(1);
                    }
                    annotators.push_back(std::move(annotator));
                }
            }

            if (config->anno_type == Config::RowCompressed) {
                annotate::merge<annotate::RowCompressed<>>(std::move(annotators), stream_files, config->outfbase);
            } else if (config->anno_type == Config::RowFlat) {
                annotate::merge<annotate::RowFlatAnnotator>(std::move(annotators), stream_files, config->outfbase);
            } else if (config->anno_type == Config::RBFish) {
                annotate::merge<annotate::RainbowfishAnnotator>(std::move(annotators), stream_files, config->outfbase);
            } else if (config->anno_type == Config::BinRelWT_sdsl) {
                annotate::merge<annotate::BinRelWT_sdslAnnotator>(std::move(annotators), stream_files, config->outfbase);
            } else if (config->anno_type == Config::BinRelWT) {
                annotate::merge<annotate::BinRelWTAnnotator>(std::move(annotators), stream_files, config->outfbase);
            } else if (config->anno_type == Config::BRWT) {
                annotate::merge<annotate::BRWTCompressed<>>(std::move(annotators), stream_files, config->outfbase);
            } else {
                logger->error("ERROR: Merging of annotations to '{}' is not implemented",
                              config->annotype_to_string(config->anno_type));
                exit(1);
            }

            return 0;
        }
        case Config::QUERY: {
            assert(config->infbase_annotators.size() == 1);

            auto graph = load_critical_dbg(config->infbase);
            auto anno_graph = initialize_annotated_dbg(graph, *config);

            ThreadPool thread_pool(std::max(1u, config->parallel) - 1);

            Timer timer;

            std::unique_ptr<IDBGAligner> aligner;
            // TODO: make aligner work with batch querying
            if (config->align_sequences && !config->fast)
                aligner.reset(build_aligner(*graph, *config).release());

            // iterate over input files
            for (const auto &file : files) {
                logger->trace("\nParsing sequences from {}\n", file);

                Timer curr_timer;

                size_t seq_count = 0;

                const auto *graph_to_query = anno_graph.get();

                // Graph constructed from a batch of queried sequences
                // Used only in fast mode
                std::unique_ptr<AnnotatedDBG> query_graph;
                if (config->fast) {
                    query_graph = construct_query_graph(*anno_graph,
                        [&](auto call_sequence) {
                            read_fasta_file_critical(file,
                                [&](kseq_t *seq) { call_sequence(seq->seq.s); },
                                config->forward_and_reverse
                            );
                        },
                        config->count_labels ? 0 : config->discovery_fraction,
                        config->parallel
                    );

                    graph_to_query = query_graph.get();

                    logger->trace("Query graph constructed for {} in {} sec", file,
                                  std::to_string(curr_timer.elapsed()));
                }

                read_fasta_file_critical(file,
                    [&](kseq_t *read_stream) {
                        thread_pool.enqueue(execute_query,
                            fmt::format_int(seq_count++).str() + "\t"
                                + read_stream->name.s,
                            std::string(read_stream->seq.s),
                            config->count_labels,
                            config->suppress_unlabeled,
                            config->num_top_labels,
                            config->discovery_fraction,
                            config->anno_labels_delimiter,
                            std::ref(*graph_to_query),
                            std::ref(std::cout),
                            aligner.get()
                        );
                    },
                    config->forward_and_reverse
                );

                // wait while all threads finish processing the current file
                thread_pool.join();

                logger->trace("File {} was processed in {} sec, total time: {}", file,
                              std::to_string(curr_timer.elapsed()),
                              std::to_string(timer.elapsed()));
            }

            return 0;
        }
        case Config::SERVER_QUERY: {
            assert(config->infbase_annotators.size() == 1);

            Timer timer;

            logger->info("Loading graph...");

            auto graph = load_critical_dbg(config->infbase);
            auto anno_graph = initialize_annotated_dbg(graph, *config);

            logger->info("Graph loaded in {} sec, current mem usage: {}MiB",
                         timer.elapsed(), (get_curr_RSS() >> 20));

            std::unique_ptr<IDBGAligner> aligner;
            // TODO: make aligner work with batch querying
            if (config->align_sequences && !config->fast)
                aligner.reset(build_aligner(*graph, *config).release());

            const size_t num_threads = std::max(1u, config->parallel);

            logger->info("Initializing tcp service with {} threads, listening port {}",
                         num_threads, config->port);

            try {
                asio::io_context io_context;

                asio::signal_set signals(io_context, SIGINT, SIGTERM);
                signals.async_wait([&](auto, auto) { io_context.stop(); });

                Server server(io_context, config->port,
                    [&](const std::string &received_message) {
                        return form_client_reply(
                            received_message,
                            *anno_graph,
                            *config,
                            aligner.get()
                        );
                    }
                );

                std::vector<std::thread> workers;
                for (size_t i = 0; i < std::max(1u, config->parallel); ++i) {
                    workers.emplace_back([&io_context]() { io_context.run(); });
                }
                for (auto &thread : workers) {
                    thread.join();
                }
            } catch (const std::exception &e) {
                logger->error("Exception: {}", e.what());
            } catch (...) {
                logger->error("Error: Unknown exception");
            }

            return 0;
        }
        case Config::COMPARE: {
            assert(files.size());

            logger->info("Loading graph                {}", files.at(0));
            auto graph = load_critical_dbg(files.at(0));

            for (size_t f = 1; f < files.size(); ++f) {
                logger->info("Loading graph for comparison {}", files[f]);
                auto second = load_critical_dbg(files[f]);
                if (*graph == *second) {
                    logger->info("Graphs are identical");
                } else {
                    logger->info("Graphs are not identical");
                }
            }

            return 0;
        }
        case Config::CONCATENATE: {
            assert(config->outfbase.size());

            auto chunk_files = files;

            Timer timer;

            if (!files.size()) {
                assert(config->infbase.size());

                const auto sorted_suffixes = config->graph_type == Config::GraphType::SUCCINCT
                        ? KmerExtractorBOSS().generate_suffixes(config->suffix_len)
                        : KmerExtractor2Bit().generate_suffixes(config->suffix_len);

                for (const std::string &suffix : sorted_suffixes) {
                    assert(suffix.size() == config->suffix_len);
                    chunk_files.push_back(config->infbase + "." + suffix);
                }
            }

            if (!chunk_files.size()) {
                logger->error("Error: no input files provided, nothing to concatenate");
                exit(1);
            }

            for (auto &filename : chunk_files) {
                filename = utils::remove_suffix(filename,
                                                BOSS::Chunk::kFileExtension,
                                                DBGBitmap::kChunkFileExtension);
            }

            // collect results on an external merge or construction
            std::unique_ptr<DeBruijnGraph> graph;
            switch (config->graph_type) {
                case Config::GraphType::SUCCINCT: {
                    auto p = BOSS::Chunk::build_boss_from_chunks(chunk_files, config->verbose);
                    auto dbg_succ = std::make_unique<DBGSuccinct>(p.first, p.second);

                    logger->trace("Chunks concatenated in {} sec", timer.elapsed());

                    if (config->clear_dummy) {
                        logger->trace(
                                "Traverse source dummy edges,"
                                " remove redundant ones, and mark"
                                " those that cannot be removed.");
                        dbg_succ->mask_dummy_kmers(config->parallel, true);
                    }
                    graph = std::move(dbg_succ);
                    break;
                }
                case Config::GraphType::BITMAP: {
                    graph.reset(DBGBitmapConstructor::build_graph_from_chunks(
                        chunk_files, config->canonical, config->verbose
                    ));
                    break;
                }
                default:
                    logger->error(
                            "ERROR: Cannot concatenate chunks for this graph "
                            "representation");
                    exit(1);
            }
            assert(graph);

            if (logger->level() == spdlog::level::level_enum::trace) {
                logger->trace("Graph was assembled in {} sec", timer.elapsed());
                print_stats(*graph);
                if (config->graph_type == Config::GraphType::SUCCINCT) {
                    print_boss_stats(
                        dynamic_cast<DBGSuccinct*>(graph.get())->get_boss()
                    );
                }
            }

            // graph output
            graph->serialize(config->outfbase);

            return 0;
        }
        case Config::MERGE: {
            BOSS *graph = NULL;

            Timer timer;

            std::vector<std::shared_ptr<DBGSuccinct>> dbg_graphs;
            std::vector<const BOSS*> graphs;

            config->canonical = true;

            for (const auto &file : files) {
                logger->info("Opening file {}", file);

                dbg_graphs.emplace_back(load_critical_graph_from_file<DBGSuccinct>(file));

                graphs.push_back(&dbg_graphs.back()->get_boss());

                if (config->verbose)
                    print_boss_stats(*graphs.back());

                config->canonical &= dbg_graphs.back()->is_canonical_mode();
            }

            logger->info("Graphs are loaded in {} sec", timer.elapsed());

            if (config->dynamic) {
                logger->info("Start merging traversal");
                timer.reset();

                graph = dbg_graphs.at(0)->release_boss();

                if (graph->get_state() != Config::DYN) {
                    logger->trace("Switching state of succinct graph to dynamic...");

                    graph->switch_state(Config::DYN);

                    logger->trace("Switching done in {} sec", timer.elapsed());
                }

                for (size_t i = 1; i < graphs.size(); ++i) {
                    graph->merge(dbg_graphs.at(i)->get_boss());

                    logger->info("traversal {} done\t {} sec", files[i], timer.elapsed());

                    dbg_graphs.at(i).reset();
                }
            } else if (config->parallel > 1 || config->parts_total > 1) {
                logger->info("Start merging blocks");
                timer.reset();

                auto *chunk = merge::merge_blocks_to_chunk(
                    graphs,
                    config->part_idx,
                    config->parts_total,
                    config->parallel,
                    config->num_bins_per_thread,
                    config->verbose
                );
                if (!chunk) {
                    logger->error("ERROR when building chunk {}", config->part_idx);
                    exit(1);
                }
                logger->info("Blocks merged in {} sec", timer.elapsed());

                if (config->parts_total > 1) {
                    chunk->serialize(config->outfbase
                                      + "." + std::to_string(config->part_idx)
                                      + "_" + std::to_string(config->parts_total));
                } else {
                    graph = new BOSS(graphs[0]->get_k());
                    chunk->initialize_boss(graph);
                }
                delete chunk;
            } else {
                logger->info("Start merging graphs");
                timer.reset();

                graph = merge::merge(graphs, config->verbose);
            }
            dbg_graphs.clear();

            assert(graph);

            logger->info("Graphs merged in > {} sec", timer.elapsed());

            // graph output
            DBGSuccinct(graph, config->canonical).serialize(config->outfbase);

            return 0;
        }
        case Config::CLEAN: {
            assert(files.size() == 1);
            assert(config->outfbase.size());

            config->min_count = std::max(1u, config->min_count);

            if (!config->to_fasta) {
                logger->error(
                        "Error: Clean graph can be serialized only in"
                        " form of contigs/unitigs, add flag --to-fasta");
                exit(1);
            }

            Timer timer;
            logger->trace("Graph loading...");

            auto graph = load_critical_dbg(files.at(0));

            if (config->min_count > 1
                    || config->max_count < std::numeric_limits<unsigned int>::max()
                    || config->min_unitig_median_kmer_abundance != 1
                    || config->count_slice_quantiles[0] != 0
                    || config->count_slice_quantiles[1] != 1) {
                // load k-mer counts
                auto node_weights = graph->load_extension<NodeWeights>(files.at(0));

                if (!(node_weights)) {
                    logger->error("ERROR: Cannot load k-mer counts from file {}",
                                  files.at(0));
                    exit(1);
                }

                if (auto *dbg_succ = dynamic_cast<DBGSuccinct*>(graph.get()))
                    dbg_succ->reset_mask();

                if (!node_weights->is_compatible(*graph)) {
                    logger->error("Error: k-mer counts are not compatible with graph {}",
                                  files.at(0));
                    exit(1);
                }

                if (config->min_count > 1
                        || config->max_count < std::numeric_limits<unsigned int>::max()) {
                    const auto &weights = *graph->get_extension<NodeWeights>();

                    graph = std::make_shared<MaskedDeBruijnGraph>(graph,
                        [&](auto i) { return weights[i] >= config->min_count
                                            && weights[i] <= config->max_count; });
                    graph->add_extension(node_weights);

                    assert(node_weights->is_compatible(*graph));
                }

                if (config->min_unitig_median_kmer_abundance == 0) {
                    // skip zero k-mer counts for dummy k-mers in DBGSuccinct
                    const auto _graph = dynamic_cast<DBGSuccinct*>(graph.get())
                            ? std::make_shared<MaskedDeBruijnGraph>(graph, [&](auto i) { return (*node_weights)[i] > 0; })
                            : graph;

                    config->min_unitig_median_kmer_abundance
                        = estimate_min_kmer_abundance(*_graph, *node_weights,
                                                      config->fallback_abundance_cutoff);
                }
            }

            logger->trace("Graph loaded in {} sec", timer.elapsed());

            if (dynamic_cast<const MaskedDeBruijnGraph *>(graph.get())) {
                logger->trace("Extracting sequences from subgraph...");
            } else {
                logger->trace("Extracting sequences from graph...");
            }

            timer.reset();

            auto call_clean_contigs = [&](auto callback) {
                if (config->min_unitig_median_kmer_abundance != 1) {
                    auto node_weights = graph->get_extension<NodeWeights>();
                    assert(node_weights);
                    if (!node_weights->is_compatible(*graph)) {
                        logger->error(
                                "Error: k-mer counts are not compatible with subgraph");
                        exit(1);
                    }

                    logger->info("Threshold for median k-mer abundance in unitigs: {}",
                                  config->min_unitig_median_kmer_abundance);

                    graph->call_unitigs([&](const std::string &unitig, const auto &path) {
                        if (!is_unreliable_unitig(path,
                                                  *node_weights,
                                                  config->min_unitig_median_kmer_abundance))
                            callback(unitig, path);
                    }, config->min_tip_size);

                } else if (config->unitigs || config->min_tip_size > 1) {
                    graph->call_unitigs(callback, config->min_tip_size);

                } else {
                    graph->call_sequences(callback);
                }
            };

            assert(config->count_slice_quantiles.size() >= 2);

            if (config->count_slice_quantiles[0] == 0
                    && config->count_slice_quantiles[1] == 1) {
                FastaWriter writer(utils::remove_suffix(config->outfbase, ".gz", ".fasta") + ".fasta.gz",
                                   config->header, true);

                call_clean_contigs([&](const std::string &contig, const auto &) {
                    writer.write(contig);
                });

            } else {
                auto node_weights = graph->get_extension<NodeWeights>();
                if (!node_weights) {
                    logger->error(
                            "Error: need k-mer counts for binning k-mers by abundance");
                    exit(1);
                }
                assert(node_weights->is_compatible(*graph));

                auto &weights = node_weights->get_data();

                assert(graph->max_index() + 1 == weights.size());

                // compute clean count histogram
                std::unordered_map<uint64_t, uint64_t> count_hist;

                if (config->min_unitig_median_kmer_abundance != 1 || config->min_tip_size > 1) {
                    // cleaning required
                    sdsl::bit_vector removed_nodes(weights.size(), 1);

                    call_clean_contigs([&](const std::string&, const auto &path) {
                        for (auto i : path) {
                            assert(weights[i]);
                            count_hist[weights[i]]++;
                            removed_nodes[i] = 0;
                        }
                    });

                    call_ones(removed_nodes, [&weights](auto i) { weights[i] = 0; });

                } else if (auto dbg_succ = std::dynamic_pointer_cast<DBGSuccinct>(graph)) {
                    // use entire graph without dummy BOSS edges
                    graph->call_nodes([&](auto i) {
                        if (uint64_t count = weights[i])
                            count_hist[count]++;
                    });
                } else {
                    // use entire graph
                    graph->call_nodes([&](auto i) {
                        assert(weights[i]);
                        count_hist[weights[i]]++;
                    });
                }
                // must not have any zero weights
                assert(!count_hist.count(0));

                std::vector<std::pair<uint64_t, uint64_t>> count_hist_v(count_hist.begin(),
                                                                        count_hist.end());
                count_hist.clear();

                ips4o::parallel::sort(count_hist_v.begin(), count_hist_v.end(),
                    [](const auto &first, const auto &second) {
                        return first.first < second.first;
                    },
                    config->parallel
                );

                #pragma omp parallel for num_threads(config->parallel)
                for (size_t i = 1; i < config->count_slice_quantiles.size(); ++i) {
                    // extract sequences for k-mer counts bin |i|
                    assert(config->count_slice_quantiles[i - 1] < config->count_slice_quantiles[i]);

                    FastaWriter writer(utils::remove_suffix(config->outfbase, ".gz", ".fasta")
                                        + "." + std::to_string(config->count_slice_quantiles[i - 1])
                                        + "." + std::to_string(config->count_slice_quantiles[i]) + ".fasta.gz",
                                       config->header, true);

                    if (!count_hist_v.size())
                        continue;

                    uint64_t min_count = config->count_slice_quantiles[i - 1] > 0
                        ? utils::get_quantile(count_hist_v, config->count_slice_quantiles[i - 1])
                        : 1;
                    uint64_t max_count = config->count_slice_quantiles[i] < 1
                        ? utils::get_quantile(count_hist_v, config->count_slice_quantiles[i])
                        : std::numeric_limits<uint64_t>::max();

                    logger->info(
                            "Used k-mer count thresholds:\n"
                            "min (including): {}\n"
                            "max (excluding): ",
                            min_count, max_count);

                    assert(node_weights->is_compatible(*graph));

                    MaskedDeBruijnGraph graph_slice(graph,
                        [&](auto i) { return weights[i] >= min_count && weights[i] < max_count; });

                    graph_slice.call_unitigs([&](const auto &contig, auto&&) { writer.write(contig); });
                }
            }

            logger->trace("Graph cleaning finished in {} sec", timer.elapsed());

            return 0;
        }
        case Config::STATS: {
            for (const auto &file : files) {
                std::shared_ptr<DeBruijnGraph> graph;

                graph = load_critical_dbg(file);
                graph->load_extension<NodeWeights>(file);

                logger->info("Statistics for graph {}", file);

                print_stats(*graph);

                if (auto dbg_succ = dynamic_cast<DBGSuccinct*>(graph.get())) {
                    const auto &boss_graph = dbg_succ->get_boss();

                    print_boss_stats(boss_graph,
                                     config->count_dummy,
                                     config->parallel,
                                     config->verbose);

                    if (config->print_graph_internal_repr) {
                        std::stringstream out;
                        boss_graph.print_internal_representation(out);
                        logger->info("Internal representation:\n{}", out.str());
                    }
                    print_bloom_filter_stats(dbg_succ->get_bloom_filter());
                }

                if (config->print_graph)
                    logger->info("{}", *graph);
            }

            for (const auto &file : config->infbase_annotators) {
                auto annotation = initialize_annotation(file, *config);

                if (config->print_column_names) {
                    annotate::LabelEncoder<std::string> label_encoder;

                    logger->info("INFO: Scanning annotation {}", file);

                    try {
                        std::ifstream instream(file, std::ios::binary);

                        // TODO: make this more reliable
                        if (dynamic_cast<const annotate::ColumnCompressed<> *>(annotation.get())) {
                            // Column compressed dumps the number of rows first
                            // skipping it...
                            load_number(instream);
                        }

                        if (!label_encoder.load(instream))
                            throw std::ios_base::failure("");

                    } catch (...) {
                        logger->error("Error: Can't read label encoder from file {}", file);
                        exit(1);
                    }

                    logger->info("INFO: Number of columns: {}", label_encoder.size());
                    for (size_t c = 0; c < label_encoder.size(); ++c) {
                        logger->info("{}", label_encoder.decode(c));
                    }

                    continue;
                }

                if (!annotation->load(file)) {
                    logger->error("ERROR: can't load annotation from file {}", file);
                    exit(1);
                }

                logger->info("Statistics for annotation {}", file);
                print_stats(*annotation);
            }

            return 0;
        }
        case Config::TRANSFORM_ANNOTATION: {
            assert(files.size() == 1);

            Timer timer;

            /********************************************************/
            /***************** dump labels to text ******************/
            /********************************************************/

            if (config->dump_text_anno) {
                const Config::AnnotationType input_anno_type
                    = parse_annotation_type(files.at(0));

                auto annotation = initialize_annotation(files.at(0), *config);

                logger->trace("Loading annotation...");

                if (config->anno_type == Config::ColumnCompressed) {
                    if (!annotation->merge_load(files)) {
                        logger->error("ERROR: can't load annotations");
                        exit(1);
                    }
                } else {
                    // Load annotation from disk
                    if (!annotation->load(files.at(0))) {
                        logger->error("ERROR: can't load annotation from file {}",
                                      files.at(0));
                        exit(1);
                    }
                }

                logger->trace("Annotation loaded in {} sec", timer.elapsed());
                logger->trace("Dumping annotators...\t");

                if (input_anno_type == Config::ColumnCompressed) {
                    assert(dynamic_cast<annotate::ColumnCompressed<>*>(annotation.get()));
                    dynamic_cast<annotate::ColumnCompressed<>*>(
                        annotation.get()
                    )->dump_columns(config->outfbase, get_num_threads());
                } else if (input_anno_type == Config::BRWT) {
                    assert(dynamic_cast<annotate::BRWTCompressed<>*>(annotation.get()));
                    dynamic_cast<annotate::BRWTCompressed<>*>(
                        annotation.get()
                    )->dump_columns(config->outfbase, get_num_threads());
                } else {
                    throw std::runtime_error("Dumping columns for this type not implemented");
                }

                logger->trace("Dumping done in {} sec", timer.elapsed());

                return 0;
            }

            /********************************************************/
            /***************** rename column labels *****************/
            /********************************************************/

            if (config->rename_instructions_file.size()) {
                std::unordered_map<std::string, std::string> dict;
                std::ifstream instream(config->rename_instructions_file);
                if (!instream.is_open()) {
                    logger->error("ERROR: Can't open file {}",
                                  config->rename_instructions_file);
                    exit(1);
                }
                std::string old_name;
                std::string new_name;
                while (instream.good() && !(instream >> old_name).eof()) {
                    instream >> new_name;
                    if (instream.fail() || instream.eof()) {
                        logger->error(
                                "ERROR: wrong format of the rules for"
                                " renaming annotation columns passed in file {}",
                                config->rename_instructions_file);
                        exit(1);
                    }
                    dict[old_name] = new_name;
                }

                auto annotation = initialize_annotation(files.at(0), *config);

                logger->trace("Loading annotation...");

                // TODO: rename columns without loading the full annotation
                if (config->anno_type == Config::ColumnCompressed) {
                    if (!annotation->merge_load(files)) {
                        logger->error("ERROR: can't load annotations");
                        exit(1);
                    } else {
                        logger->info("Annotation #objects: {}\t#labels: {}",
                                     annotation->num_objects(), annotation->num_labels());
                    }
                } else {
                    // Load annotation from disk
                    if (!annotation->load(files.at(0))) {
                        logger->error("ERROR: can't load annotation from file {}",
                                      files.at(0));
                        exit(1);
                    }
                }

                logger->trace("Annotation loaded in {} sec", timer.elapsed());
                logger->trace("Renaming...");

                //TODO: could be made to work with streaming
                annotation->rename_labels(dict);

                annotation->serialize(config->outfbase);
                logger->trace("Renaming done in {} sec", timer.elapsed());

                return 0;
            }

            /********************************************************/
            /****************** convert annotation ******************/
            /********************************************************/

            const Config::AnnotationType input_anno_type
                = parse_annotation_type(files.at(0));

            if (config->anno_type == input_anno_type) {
                logger->error("Skipping conversion: same input and target type: {}",
                              Config::annotype_to_string(config->anno_type));
                exit(1);
            }

            if (input_anno_type == Config::ColumnCompressed && files.size() > 1) {
                logger->error(
                        "ERROR: conversion of multiple annotators only supported "
                        "for ColumnCompressed");
                exit(1);
            }

            logger->trace("Converting to {} annotator...",
                          Config::annotype_to_string(config->anno_type));

            if (input_anno_type == Config::RowCompressed) {

                std::unique_ptr<const Annotator> target_annotator;

                switch (config->anno_type) {
                    case Config::RowFlat: {
                        auto annotator = annotate::convert<annotate::RowFlatAnnotator>(files.at(0));
                        target_annotator = std::move(annotator);
                        break;
                    }
                    case Config::RBFish: {
                        auto annotator = annotate::convert<annotate::RainbowfishAnnotator>(files.at(0));
                        target_annotator = std::move(annotator);
                        break;
                    }
                    case Config::BinRelWT_sdsl: {
                        auto annotator = annotate::convert<annotate::BinRelWT_sdslAnnotator>(files.at(0));
                        target_annotator = std::move(annotator);
                        break;
                    }
                    case Config::BinRelWT: {
                        auto annotator = annotate::convert<annotate::BinRelWTAnnotator>(files.at(0));
                        target_annotator = std::move(annotator);
                        break;
                    }
                    default:
                        logger->error(
                                "Error: Streaming conversion from RowCompressed "
                                "annotation is not implemented for the requested target "
                                "type: {}",
                                Config::annotype_to_string(config->anno_type));
                        exit(1);
                }

                logger->trace("Annotation converted in {} sec", timer.elapsed());

                logger->trace("Serializing to {}...", config->outfbase);

                target_annotator->serialize(config->outfbase);

                logger->trace("Serialization done in {} sec", timer.elapsed());
            } else if (input_anno_type == Config::ColumnCompressed) {
                auto annotation = initialize_annotation(files.at(0), *config);

                logger->trace("Loading annotation...");

                // Load annotation from disk
                if (!annotation->merge_load(files)) {
                    logger->error("ERROR: can't load annotations");
                    exit(1);
                }

                logger->trace("Annotation loaded in {} sec", timer.elapsed());

                std::unique_ptr<annotate::ColumnCompressed<>> annotator {
                    dynamic_cast<annotate::ColumnCompressed<> *>(annotation.release())
                };
                assert(annotator);

                switch (config->anno_type) {
                    case Config::ColumnCompressed: {
                        assert(false);
                        break;
                    }
                    case Config::RowCompressed: {
                        if (config->fast) {
                            annotate::RowCompressed<> row_annotator(0);
                            annotator->convert_to_row_annotator(&row_annotator,
                                                                config->parallel);
                            annotator.reset();

                            logger->trace("Annotation converted in {} sec", timer.elapsed());
                            logger->trace("Serializing to {} ...", config->outfbase);

                            row_annotator.serialize(config->outfbase);

                            logger->trace("Serialization done in {} sec", timer.elapsed());

                        } else {
                            annotator->convert_to_row_annotator(config->outfbase);
                            logger->trace("Annotation converted and serialized in {} sec",
                                          timer.elapsed());
                        }
                        break;
                    }
                    case Config::BRWT: {
                        auto brwt_annotator = config->greedy_brwt
                            ? annotate::convert_to_greedy_BRWT<annotate::BRWTCompressed<>>(
                                std::move(*annotator),
                                config->parallel_nodes,
                                config->parallel)
                            : annotate::convert_to_simple_BRWT<annotate::BRWTCompressed<>>(
                                std::move(*annotator),
                                config->arity_brwt,
                                config->parallel_nodes,
                                config->parallel);

                        annotator.reset();
                        logger->trace("Annotation converted  in {} sec", timer.elapsed());

                        logger->trace("Serializing to {}", config->outfbase);

                        brwt_annotator->serialize(config->outfbase);

                        logger->trace("Serialization done in {} sec", timer.elapsed());
                        break;
                    }
                    case Config::BinRelWT_sdsl: {
                        convert<annotate::BinRelWT_sdslAnnotator>(std::move(annotator), *config, timer);
                        break;
                    }
                    case Config::BinRelWT: {
                        convert<annotate::BinRelWTAnnotator>(std::move(annotator), *config, timer);
                        break;
                    }
                    case Config::RowFlat: {
                        convert<annotate::RowFlatAnnotator>(std::move(annotator), *config, timer);
                        break;
                    }
                    case Config::RBFish: {
                        convert<annotate::RainbowfishAnnotator>(std::move(annotator), *config, timer);
                        break;
                    }
                }

            } else {
                logger->error(
                        "Error: Conversion to other representations"
                        " is not implemented for {} annotator",
                        Config::annotype_to_string(input_anno_type));
                exit(1);
            }

            return 0;
        }
        case Config::TRANSFORM: {
            assert(files.size() == 1);
            assert(config->outfbase.size());

            if (config->initialize_bloom
                    && parse_graph_extension(files.at(0)) == Config::GraphType::SUCCINCT)
                std::filesystem::remove(
                    utils::remove_suffix(config->outfbase, ".bloom") + ".bloom"
                );

            Timer timer;
            logger->trace("Graph loading...");

            auto graph = load_critical_dbg(files.at(0));

            logger->trace("Graph loaded in {} sec", timer.elapsed());

            auto dbg_succ = std::dynamic_pointer_cast<DBGSuccinct>(graph);

            if (!dbg_succ.get())
                throw std::runtime_error("Only implemented for DBGSuccinct");

            if (config->initialize_bloom) {
                assert(config->bloom_fpp > 0.0 && config->bloom_fpp <= 1.0);
                assert(config->bloom_bpk >= 0.0);
                assert(config->bloom_fpp < 1.0 || config->bloom_bpk > 0.0);

                logger->trace("Construct Bloom filter for nodes...");

                timer.reset();

                if (config->bloom_fpp < 1.0) {
                    dbg_succ->initialize_bloom_filter_from_fpr(
                        config->bloom_fpp,
                        config->bloom_max_num_hash_functions
                    );
                } else {
                    dbg_succ->initialize_bloom_filter(
                        config->bloom_bpk,
                        config->bloom_max_num_hash_functions
                    );
                }

                logger->trace("Bloom filter constructed in {} sec", timer.elapsed());

                assert(dbg_succ->get_bloom_filter());

                auto prefix = utils::remove_suffix(config->outfbase, dbg_succ->bloom_filter_file_extension());
                std::ofstream bloom_outstream(
                    prefix + dbg_succ->bloom_filter_file_extension(), std::ios::binary
                );

                if (!bloom_outstream.good())
                    throw std::ios_base::failure("Can't write to file " + prefix + dbg_succ->bloom_filter_file_extension());

                dbg_succ->get_bloom_filter()->serialize(bloom_outstream);

                return 0;
            }

            if (config->clear_dummy) {
                logger->trace("Traverse source dummy edges and remove redundant ones...");
                timer.reset();

                // remove redundant dummy edges and mark all other dummy edges
                dbg_succ->mask_dummy_kmers(config->parallel, true);

                logger->trace("... traversal done in {} sec", timer.elapsed());
                timer.reset();
            }

            if (config->to_adj_list) {
                logger->trace("Converting graph to adjacency list...");

                auto *boss = &dbg_succ->get_boss();
                timer.reset();

                std::ofstream outstream(config->outfbase + ".adjlist");
                boss->print_adj_list(outstream);

                logger->trace("Conversion done in {} sec", timer.elapsed());

                return 0;
            }

            logger->trace("Converting graph to state {}",
                          Config::state_to_string(config->state));
            timer.reset();

            dbg_succ->switch_state(config->state);

            logger->trace("Conversion done in {} sec", timer.elapsed());

            logger->trace("Serializing transformed graph...");
            dbg_succ->serialize(config->outfbase);
            logger->trace("Serialization done in {} sec", timer.elapsed());

            return 0;
        }
        case Config::ASSEMBLE: {
            assert(files.size() == 1);
            assert(config->outfbase.size());

            Timer timer;
            logger->trace("Graph loading...");

            auto graph = load_critical_dbg(files.at(0));

            logger->trace("Graph loaded in {} sec", timer.elapsed());

            std::unique_ptr<AnnotatedDBG> anno_graph;
            if (config->infbase_annotators.size()) {
                anno_graph = initialize_annotated_dbg(graph, *config);

                logger->trace("Masking graph...");

                graph = mask_graph(*anno_graph, config.get());

                logger->trace("Masked in {} sec", timer.elapsed());
            }

            logger->trace("Extracting sequences from graph...");

            timer.reset();

            if (config->to_gfa) {
                if (!config->unitigs) {
                    logger->error("'--unitigs' must be set for GFA output");
                    exit(1);
                }

                logger->trace("Writing graph to GFA...");

                std::ofstream gfa_file(utils::remove_suffix(config->outfbase, ".gfa") + ".gfa");

                gfa_file << "H\tVN:Z:1.0" << std::endl;
                graph->call_unitigs(
                    [&](const auto &unitig, const auto &path) {
                        gfa_file << "S\t" << path.back() << "\t" << unitig << std::endl;
                        graph->adjacent_incoming_nodes(path.front(), [&](uint64_t node) {
                            gfa_file << "L\t" << node << "\t+\t" << path.back() << "\t+\t0M" << std::endl;
                        });
                    },
                    config->min_tip_size
                );
            }

            FastaWriter writer(utils::remove_suffix(config->outfbase, ".gz", ".fasta") + ".fasta.gz",
                               config->header, true);

            if (config->unitigs || config->min_tip_size > 1) {
                graph->call_unitigs([&](const auto &unitig, auto&&) { writer.write(unitig); },
                                    config->min_tip_size,
                                    config->kmers_in_single_form);
            } else {
                graph->call_sequences([&](const auto &contig, auto&&) { writer.write(contig); },
                                      config->kmers_in_single_form);
            }

            logger->trace("Extracted sequences in {} sec", timer.elapsed());

            return 0;
        }
        case Config::RELAX_BRWT: {
            assert(files.size() == 1);
            assert(config->outfbase.size());

            Timer timer;

            auto annotator = std::make_unique<annotate::BRWTCompressed<>>();

            logger->trace("Loading annotator...");

            if (!annotator->load(files.at(0))) {
                logger->error("ERROR: can't load annotations from file {}", files.at(0));
                exit(1);
            }
            logger->trace("Annotator loaded in {} sec", timer.elapsed());

            logger->trace("Relaxing BRWT tree...");

            annotate::relax_BRWT<annotate::BRWTCompressed<>>(annotator.get(),
                                                             config->relax_arity_brwt,
                                                             config->parallel);

            annotator->serialize(config->outfbase);
            logger->trace("BRWT relaxation done in {} sec", timer.elapsed());

            return 0;
        }
        case Config::ALIGN: {
            assert(config->infbase.size());

            // initialize aligner
            auto graph = load_critical_dbg(config->infbase);
            auto dbg = std::dynamic_pointer_cast<DBGSuccinct>(graph);

            // This speeds up mapping, and allows for node suffix matching
            if (dbg)
                dbg->reset_mask();

            Timer timer;
            ThreadPool thread_pool(std::max(1u, config->parallel) - 1);
            std::mutex print_mutex;

            if (config->map_sequences) {
                if (!config->alignment_length) {
                    config->alignment_length = graph->get_k();
                } else if (config->alignment_length > graph->get_k()) {
                    logger->warn(
                            "Warning: Mapping to k-mers longer than k is not "
                            "supported.");
                    config->alignment_length = graph->get_k();
                }

                if (!dbg && config->alignment_length != graph->get_k()) {
                    logger->error(
                            "Error: matching k-mers shorter than k only supported for "
                            "DBGSuccinct");
                    exit(1);
                }

                if (utils::get_verbose()) {
                    logger->trace("Map sequences against the de Bruijn graph with k= {}",
                                  graph->get_k());
                    logger->trace(" Length of mapped k-mers: {}", config->alignment_length);
                }

                for (const auto &file : files) {
                    if (utils::get_verbose())
                        logger->trace("Map sequences from file {}", file);

                    map_sequences_in_file(file,
                                          *graph,
                                          dbg,
                                          *config,
                                          timer,
                                          &thread_pool,
                                          &print_mutex);
                }

                thread_pool.join();

                return 0;
            }

            auto aligner = build_aligner(*graph, *config);

            for (const auto &file : files) {
                logger->info("Align sequences from file {}", file);

                Timer data_reading_timer;

                std::ostream *outstream = config->outfbase.size()
                    ? new std::ofstream(config->outfbase)
                    : &std::cout;

                Json::StreamWriterBuilder builder;
                builder["indentation"] = "";

                read_fasta_file_critical(file, [&](kseq_t *read_stream) {
                    thread_pool.enqueue([&](std::string query,
                                            std::string header) {
                            auto paths = aligner->align(query);

                            std::ostringstream ostr;
                            if (!config->output_json) {
                                for (const auto &path : paths) {
                                    const auto& path_query = path.get_orientation()
                                        ? paths.get_query_reverse_complement()
                                        : paths.get_query();

                                    ostr << header << "\t"
                                         << path_query << "\t"
                                         << path
                                         << std::endl;
                                }

                                if (paths.empty())
                                    ostr << header << "\t"
                                         << query << "\t"
                                         << "*\t*\t"
                                         << config->alignment_min_path_score << "\t*\t*\t*"
                                         << std::endl;
                            } else {
                                bool secondary = false;
                                for (const auto &path : paths) {
                                    const auto& path_query = path.get_orientation()
                                        ? paths.get_query_reverse_complement()
                                        : paths.get_query();

                                    ostr << Json::writeString(
                                                builder,
                                                path.to_json(path_query,
                                                             *graph,
                                                             secondary,
                                                             header)
                                            )
                                         << std::endl;

                                    secondary = true;
                                }

                                if (paths.empty()) {
                                    ostr << Json::writeString(
                                                builder,
                                                DBGAligner<>::DBGAlignment().to_json(
                                                    query,
                                                    *graph,
                                                    secondary,
                                                    header)
                                            )
                                         << std::endl;
                                }
                            }

                            auto lock = std::lock_guard<std::mutex>(print_mutex);
                            *outstream << ostr.str();
                        },
                        std::string(read_stream->seq.s),
                        config->fasta_anno_comment_delim != Config::UNINITIALIZED_STR
                            && read_stream->comment.l
                                ? utils::join_strings(
                                    { read_stream->name.s, read_stream->comment.s },
                                    config->fasta_anno_comment_delim,
                                    true)
                                : std::string(read_stream->name.s)
                    );

                    logger->trace(
                            "File processed in {} sec, "
                            "current mem usage: {}MiB, total time {} sec",
                            data_reading_timer.elapsed(), (get_curr_RSS() >> 20),
                            timer.elapsed());
                });

                thread_pool.join();

                if (config->outfbase.size())
                    delete outstream;
            }

            return 0;
        }
        case Config::CALL_VARIANTS: {
            assert(config->infbase_annotators.size() == 1);

            std::unique_ptr<TaxIDMapper> taxid_mapper;
            if (config->taxonomy_map.length()) {
                taxid_mapper.reset(new TaxIDMapper());
                std::ifstream taxid_mapper_in(config->taxonomy_map, std::ios::binary);
                if (!taxid_mapper->load(taxid_mapper_in)) {
                    logger->error("ERROR: failed to read accession2taxid map");
                    exit(1);
                }
            }

            auto anno_graph = initialize_annotated_dbg(*config);
            auto masked_graph = mask_graph(*anno_graph, config.get());

            if (config->verbose) {
                std::stringstream out_str;
                out_str << "Filter out:";
                for (const auto &out : config->label_filter) {
                    out_str << " " << out;
                }
                logger->trace("{}", out_str.str());
            }

            std::ostream *outstream = config->outfbase.size()
                ? new std::ofstream(config->outfbase)
                : &std::cout;

            std::unique_ptr<Json::StreamWriter> json_writer;
            if (config->output_json) {
                Json::StreamWriterBuilder builder;
                builder["indentation"] = "";
                json_writer.reset(builder.newStreamWriter());
            } else {
                *outstream << "Index"
                           << "\t" << "Ref"
                           << "\t" << "Var"
                           << "\t" << "Label";

                if (taxid_mapper.get())
                    *outstream << "\t" << "TaxID";

                *outstream << std::endl;
            }

            std::sort(config->label_filter.begin(), config->label_filter.end());

            ThreadPool thread_pool(std::max(1u, config->parallel) - 1);
            std::mutex print_label_mutex;
            std::atomic_uint64_t num_calls = 0;

            auto mask_in_labels = utils::join_strings(config->label_mask_in, ",");

            auto print_variant =
                [&](auto&& alignment, const std::string &query, auto&& vlabels) {
                    // filter out labels
                    std::sort(vlabels.begin(), vlabels.end());

                    auto it = config->label_filter.begin();
                    for (const auto &label : vlabels) {
                        while (it != config->label_filter.end() && *it < label)
                            ++it;

                        if (it == config->label_filter.end())
                            break;

                        if (*it == label)
                            return;
                    }

                    num_calls++;

                    auto label = utils::join_strings(vlabels, ",");

                    // map labels to Taxonomy IDs
                    if (taxid_mapper.get()) {
                        label += "\t" + std::accumulate(
                            vlabels.begin(),
                            vlabels.end(),
                            std::string(),
                            [&](std::string &taxids, const std::string &label) {
                                return std::move(taxids) + ","
                                    + std::to_string(taxid_mapper->gb_to_taxid(label));
                            }
                        );
                    }

                    // print labels
                    std::lock_guard<std::mutex> lock(print_label_mutex);
                    if (config->output_json) {
                        json_writer->write(
                            alignment.to_json(
                                query,
                                masked_graph->get_graph(),
                                false,
                                mask_in_labels + ":" + std::to_string(num_calls),
                                label
                            ),
                            outstream
                        );

                        *outstream << std::endl;
                    } else {
                        logger->info("{}\t{}\t{}\t{}", alignment.front(), query,
                                     alignment.get_sequence(), label);
                    }
                };

            if (config->call_bubbles) {
                annotated_graph_algorithm::call_bubbles(
                    *masked_graph,
                    *anno_graph,
                    print_variant,
                    &thread_pool
                );
            } else if (config->call_breakpoints) {
                annotated_graph_algorithm::call_breakpoints(
                    *masked_graph,
                    *anno_graph,
                    print_variant,
                    &thread_pool
                );
            } else {
                logger->error("ERROR: no variant calling mode selected. Exiting");
                exit(1);
            }

            thread_pool.join();

            logger->trace("# nodes checked: {}", masked_graph->num_nodes());
            logger->trace("# called: {}", num_calls);

            return 0;
        }
        case Config::PARSE_TAXONOMY: {
            TaxIDMapper taxid_mapper;
            if (config->accession2taxid.length()
                && !taxid_mapper.parse_accession2taxid(config->accession2taxid)) {
                logger->error("ERROR: failed to read accession2taxid file");
                exit(1);
            }

            if (config->taxonomy_nodes.length()
                && !taxid_mapper.parse_nodes(config->taxonomy_nodes)) {
                logger->error("ERROR: failed to read nodes.dmp file");
                exit(1);
            }

            std::ofstream out(config->outfbase + ".taxonomy.map", std::ios::binary);
            taxid_mapper.serialize(out);
            return 0;
        }
        case Config::NO_IDENTITY: {
            assert(false);
            break;
        }
    }

    return 0;
}<|MERGE_RESOLUTION|>--- conflicted
+++ resolved
@@ -41,17 +41,14 @@
 #include "annotated_graph_algorithm.hpp"
 #include "taxid_mapper.hpp"
 
-<<<<<<< HEAD
 using namespace mg::bitmap_graph;
 using namespace mg::succinct;
-=======
+using mg::common::logger;
 DEFINE_string(log_level,
               "info",
               "A string value identifying the log level. Possible values: trace, "
               "debug, info, warn, critical, err, off");
 
-using mg::common::logger;
->>>>>>> 4916fffd
 
 typedef annotate::MultiLabelEncoded<uint64_t, std::string> Annotator;
 
