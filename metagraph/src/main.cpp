#include <json/json.h>

#include "unix_tools.hpp"
#include "config.hpp"
#include "sequence_io.hpp"
#include "boss_construct.hpp"
#include "boss_chunk.hpp"
#include "boss_merge.hpp"
#include "annotated_dbg.hpp"
#include "annotate_row_compressed.hpp"
#include "annotate_column_compressed.hpp"
#include "serialization.hpp"
#include "utils.hpp"
#include "threading.hpp"
#include "reverse_complement.hpp"
#include "static_annotators_def.hpp"
#include "annotation_converters.hpp"
#include "kmc_parser.hpp"
#include "dbg_hash_ordered.hpp"
#include "dbg_hash_string.hpp"
#include "dbg_bitmap.hpp"
#include "dbg_bitmap_construct.hpp"
#include "dbg_succinct.hpp"
#include "graph_cleaning.hpp"
#include "server.hpp"
#include "weighted_graph.hpp"
#include "masked_graph.hpp"
#include "annotated_graph_algorithm.hpp"
#include "taxid_mapper.hpp"
#include <typeinfo>

typedef annotate::MultiLabelEncoded<uint64_t, std::string> Annotator;

const size_t kNumCachedColumns = 10;
const size_t kBitsPerCount = 8;


Config::GraphType parse_graph_extension(const std::string &filename) {
    if (utils::ends_with(filename, ".dbg")) {
        return Config::GraphType::SUCCINCT;

    } else if (utils::ends_with(filename, ".orhashdbg")) {
        return Config::GraphType::HASH;

    } else if (utils::ends_with(filename, ".hashstrdbg")) {
        return Config::GraphType::HASH_STR;

    } else if (utils::ends_with(filename, ".bitmapdbg")) {
        return Config::GraphType::BITMAP;

    } else {
        return Config::GraphType::INVALID;
    }
}

Config::AnnotationType parse_annotation_type(const std::string &filename) {
    if (utils::ends_with(filename, annotate::kColumnAnnotatorExtension)) {
        return Config::AnnotationType::ColumnCompressed;

    } else if (utils::ends_with(filename, annotate::kRowAnnotatorExtension)) {
        return Config::AnnotationType::RowCompressed;

    } else if (utils::ends_with(filename, annotate::kBRWTExtension)) {
        return Config::AnnotationType::BRWT;

    } else if (utils::ends_with(filename, annotate::kBinRelWT_sdslExtension)) {
        return Config::AnnotationType::BinRelWT_sdsl;

    } else if (utils::ends_with(filename, annotate::kBinRelWTExtension)) {
        return Config::AnnotationType::BinRelWT;

    } else if (utils::ends_with(filename, annotate::kRowPackedExtension)) {
        return Config::AnnotationType::RowFlat;

    } else if (utils::ends_with(filename, annotate::kRainbowfishExtension)) {
        return Config::AnnotationType::RBFish;

    } else {
        std::cerr << "Error: unknown annotation format in "
                  << filename << std::endl;
        exit(1);
    }
}

std::string remove_graph_extension(const std::string &filename) {
    return utils::remove_suffix(filename, ".dbg", ".orhashdbg", ".bitmapdbg");
}

template <class Graph = BOSS>
std::shared_ptr<Graph> load_critical_graph_from_file(const std::string &filename) {
    auto graph = std::make_shared<Graph>(2);

    if (!graph->load(filename)) {
        std::cerr << "ERROR: can't load graph from file " << filename << std::endl;
        exit(1);
    }

    return graph;
}

template <class DefaultGraphType = DBGSuccinct>
std::shared_ptr<DeBruijnGraph> load_critical_dbg(const std::string &filename) {
    auto graph_type = parse_graph_extension(filename);
    switch (graph_type) {
        case Config::GraphType::SUCCINCT:
            return load_critical_graph_from_file<DBGSuccinct>(filename);

        case Config::GraphType::HASH:
            return load_critical_graph_from_file<DBGHashOrdered>(filename);

        case Config::GraphType::HASH_STR:
            return load_critical_graph_from_file<DBGHashString>(filename);

        case Config::GraphType::BITMAP:
            return load_critical_graph_from_file<DBGBitmap>(filename);

        case Config::GraphType::INVALID:
            std::cerr << "ERROR: can't load graph from file '"
                      << filename
                      << "', needs valid file extension" << std::endl;
            exit(1);
    }
    assert(false);
    exit(1);
}

void annotate_data(const std::vector<std::string> &files,
                   const std::string &ref_sequence_path,
                   AnnotatedDBG *anno_graph,
                   bool reverse,
                   size_t min_count,
                   size_t max_count,
                   bool filename_anno,
                   bool fasta_anno,
                   const std::string &fasta_header_delimiter,
                   const std::vector<std::string> &anno_labels,
                   bool verbose) {
    size_t total_seqs = 0;

    Timer timer;

    // iterate over input files
    for (const auto &file : files) {
        Timer data_reading_timer;

        if (verbose) {
            std::cout << std::endl << "Parsing " << file << std::endl;
        }
        // read files
        if (utils::get_filetype(file) == "VCF") {
            read_vcf_file_with_annotations_critical(
                file,
                ref_sequence_path,
                dynamic_cast<const DeBruijnGraph &>(anno_graph->get_graph()).get_k(),
                [&](auto&& seq, const auto &variant_labels) {
                    std::vector<std::string> labels(variant_labels.begin(),
                                                    variant_labels.end());

                    if (filename_anno)
                        labels.push_back(file);

                    for (const auto &label : anno_labels) {
                        labels.push_back(label);
                    }

                    anno_graph->annotate_sequence(seq, labels);
                },
                reverse
            );
        } else if (utils::get_filetype(file) == "KMC") {
            std::vector<std::string> labels;

            if (filename_anno) {
                labels.push_back(file);
            }

            for (const auto &label : anno_labels) {
                labels.push_back(label);
            }

            kmc::read_kmers(
                file,
                [&](std::string&& sequence) {
                    anno_graph->annotate_sequence(std::move(sequence), labels);

                    total_seqs += 1;
                    if (verbose && total_seqs % 10000 == 0) {
                        std::cout << "processed " << total_seqs << " sequences"
                                  << ", trying to annotate as ";
                        for (const auto &label : labels) {
                            std::cout << "<" << label << ">";
                        }
                        std::cout << ", " << timer.elapsed() << "sec" << std::endl;
                    }
                },
                min_count,
                max_count
            );
        } else if (utils::get_filetype(file) == "FASTA"
                    || utils::get_filetype(file) == "FASTQ") {
            read_fasta_file_critical(file,
                [&](kseq_t *read_stream) {
                    std::vector<std::string> labels;

                    if (fasta_anno) {
                        labels = utils::split_string(read_stream->name.s,
                                                     fasta_header_delimiter);
                    }
                    if (filename_anno) {
                        labels.push_back(file);
                    }

                    for (const auto &label : anno_labels) {
                        labels.push_back(label);
                    }

                    anno_graph->annotate_sequence(read_stream->seq.s, labels);

                    total_seqs += 1;
                    if (verbose && total_seqs % 10000 == 0) {
                        std::cout << "processed " << total_seqs << " sequences"
                                  << ", last was " << read_stream->name.s
                                  << ", trying to annotate as ";
                        for (const auto &label : labels) {
                            std::cout << "<" << label << ">";
                        }
                        std::cout << ", " << timer.elapsed() << "sec" << std::endl;
                    }
                },
                reverse
            );
        } else {
            std::cerr << "ERROR: Filetype unknown for file "
                      << file << std::endl;
            exit(1);
        }

        if (verbose) {
            std::cout << "File processed in "
                      << data_reading_timer.elapsed()
                      << "sec, current mem usage: "
                      << (get_curr_RSS() >> 20) << " MiB"
                      << ", total time: " << timer.elapsed()
                      << "sec" << std::endl;
        }
    }

    // join threads if any were initialized
    anno_graph->join();
}


void annotate_coordinates(const std::vector<std::string> &files,
                          AnnotatedDBG *anno_graph,
                          bool reverse,
                          size_t genome_bin_size,
                          bool verbose) {
    size_t total_seqs = 0;

    Timer timer;

    const size_t k = dynamic_cast<const DeBruijnGraph &>(anno_graph->get_graph()).get_k();

    // iterate over input files
    for (const auto &file : files) {
        Timer data_reading_timer;

        if (verbose)
            std::cout << std::endl << "Parsing " << file << std::endl;

        // open stream
        if (utils::get_filetype(file) == "FASTA"
                    || utils::get_filetype(file) == "FASTQ") {

            bool forward_strand = true;

            read_fasta_file_critical(file,
                [&](kseq_t *read_stream) {
                    std::vector<std::string> labels {
                        file,
                        read_stream->name.s,
                        std::to_string(reverse && (total_seqs % 2)), // whether the read is reverse
                        "",
                    };

                    const std::string sequence(read_stream->seq.s);
                    for (size_t i = 0; i < sequence.size(); i += genome_bin_size) {
                        labels.back() = std::to_string(i);

                        // forward: |0 =>  |6 =>  |12=>  |18=>  |24=>  |30=>|
                        // reverse: |<=30|  <=24|  <=18|  <=12|  <= 6|  <= 0|
                        const size_t bin_size = std::min(
                            static_cast<size_t>(sequence.size() - i),
                            static_cast<size_t>(genome_bin_size + k - 1)
                        );
                        anno_graph->annotate_sequence(
                            forward_strand
                                ? sequence.substr(i, bin_size)
                                : sequence.substr(sequence.size() - i - bin_size, bin_size),
                            { utils::join_strings(labels, "\1"), }
                        );
                    }

                    total_seqs += 1;
                    if (verbose && total_seqs % 10000 == 0) {
                        std::cout << "processed " << total_seqs << " sequences"
                                  << ", last was " << read_stream->name.s
                                  << ", trying to annotate as ";
                        for (const auto &label : labels) {
                            std::cout << "<" << label << ">";
                        }
                        std::cout << ", " << timer.elapsed() << "sec" << std::endl;
                    }

                    // If we read both strands, the next sequence is
                    // either reverse (if the current one is forward)
                    // or new (if the current one is reverse), and therefore forward
                    if (reverse)
                        forward_strand = !forward_strand;
                },
                reverse
            );
        } else {
            std::cerr << "ERROR: the type of file "
                      << file << " is not supported" << std::endl;
            exit(1);
        }

        if (verbose) {
            std::cout << "File processed in "
                      << data_reading_timer.elapsed()
                      << "sec, current mem usage: "
                      << (get_curr_RSS() >> 20) << " MiB"
                      << ", total time: " << timer.elapsed()
                      << "sec" << std::endl;
        }
    }

    // join threads if any were initialized
    anno_graph->join();
}


void execute_query(std::string seq_name,
                   std::string sequence,
                   bool count_labels,
                   bool suppress_unlabeled,
                   size_t num_top_labels,
                   double discovery_fraction,
                   std::string anno_labels_delimiter,
                   const AnnotatedDBG &anno_graph,
                   std::ostream &output_stream) {
    std::ostringstream oss;

    if (count_labels) {
        auto top_labels = anno_graph.get_top_labels(sequence,
                                                    num_top_labels,
                                                    discovery_fraction);

        if (!top_labels.size() && suppress_unlabeled)
            return;

        oss << seq_name << "\t";

        if (top_labels.size()) {
            oss << "<" << top_labels[0].first << ">:" << top_labels[0].second;
        }
        for (size_t i = 1; i < top_labels.size(); ++i) {
            oss << "\t<" << top_labels[i].first << ">:" << top_labels[i].second;
        }
        oss << "\n";
    } else {
        auto labels_discovered
                = anno_graph.get_labels(sequence, discovery_fraction);

        if (!labels_discovered.size() && suppress_unlabeled)
            return;

        oss << seq_name << "\t"
            << utils::join_strings(labels_discovered,
                                   anno_labels_delimiter) << "\n";
    }

    output_stream << oss.str();
}

std::unique_ptr<Annotator> initialize_annotation(Config::AnnotationType anno_type,
                                                 const Config &config,
                                                 uint64_t num_rows) {
    std::unique_ptr<Annotator> annotation;

    switch (anno_type) {
        case Config::ColumnCompressed: {
            annotation.reset(
                new annotate::ColumnCompressed<>(
                    num_rows, kNumCachedColumns, config.verbose
                )
            );
            break;
        }
        case Config::RowCompressed: {
            annotation.reset(new annotate::RowCompressed<>(num_rows, config.sparse));
            break;
        }
        case Config::BRWT: {
            annotation.reset(new annotate::BRWTCompressed<>(config.row_cache_size));
            break;
        }
        case Config::BinRelWT_sdsl: {
            annotation.reset(new annotate::BinRelWT_sdslAnnotator(config.row_cache_size));
            break;
        }
        case Config::BinRelWT: {
            annotation.reset(new annotate::BinRelWTAnnotator(config.row_cache_size));
            break;
        }
        case Config::RowFlat: {
            annotation.reset(new annotate::RowFlatAnnotator(config.row_cache_size));
            break;
        }
        case Config::RBFish: {
            annotation.reset(new annotate::RainbowfishAnnotator(config.row_cache_size));
            break;
        }
    }

    return annotation;
}

std::unique_ptr<Annotator> initialize_annotation(const std::string &filename,
                                                 const Config &config) {
    return initialize_annotation(parse_annotation_type(filename), config, 0);
}

std::unique_ptr<AnnotatedDBG> initialize_annotated_dbg(std::shared_ptr<DeBruijnGraph> graph,
                                                       const Config &config) {
    auto annotation_temp = config.infbase_annotators.size()
            ? initialize_annotation(parse_annotation_type(config.infbase_annotators.at(0)), config, 0)
            : initialize_annotation(config.anno_type, config, graph->num_nodes());

    if (config.infbase_annotators.size()
            && !annotation_temp->load(config.infbase_annotators.at(0))) {
        std::cerr << "ERROR: can't load annotations for graph "
                  << config.infbase
                  << ", file corrupted" << std::endl;
        exit(1);
    }

    // load graph
    auto anno_graph = std::make_unique<AnnotatedDBG>(std::move(graph),
                                                     std::move(annotation_temp),
                                                     config.parallel);

    if (!anno_graph->check_compatibility()) {
        std::cerr << "Error: graph and annotation are not compatible."
                  << std::endl;
        exit(1);
    }

    return anno_graph;
}

std::unique_ptr<AnnotatedDBG> initialize_annotated_dbg(const Config &config) {
    return initialize_annotated_dbg(load_critical_dbg(config.infbase), config);
}

std::unique_ptr<MaskedDeBruijnGraph>
mask_graph(const AnnotatedDBG &anno_graph,
           const Config &config) {
    auto graph = std::dynamic_pointer_cast<const DeBruijnGraph>(anno_graph.get_graph_ptr());

    if (!graph.get())
        throw std::runtime_error("Masking only supported for DeBruijnGraph");

    std::vector<std::string> mask_in, mask_out;

    // Remove non-present labels
    std::copy_if(config.label_mask_in.begin(),
                 config.label_mask_in.end(),
                 std::back_inserter(mask_in),
                 [&](const auto &label) {
                     bool exists = anno_graph.label_exists(label);
                     if (!exists && config.verbose)
                         std::cout << "Removing mask-in label " << label << std::endl;

                     return exists;
                 });

    std::copy_if(config.label_mask_out.begin(),
                 config.label_mask_out.end(),
                 std::back_inserter(mask_out),
                 [&](const auto &label) {
                     bool exists = anno_graph.label_exists(label);
                     if (!exists && config.verbose)
                         std::cout << "Removing mask-out label " << label << std::endl;

                     return exists;
                 });

    if (config.verbose) {
        std::cout << "Masked in:";
        for (const auto &in : mask_in) {
            std::cout << " " << in;
        }
        std::cout << std::endl;
        std::cout << "Masked out:";
        for (const auto &out : mask_out) {
            std::cout << " " << out;
        }
        std::cout << std::endl;
    }

    return std::make_unique<MaskedDeBruijnGraph>(
        std::move(graph),
        annotated_graph_algorithm::mask_nodes_by_label(
            anno_graph,
            mask_in, mask_out,
            [&](UInt64Callback counter_in, UInt64Callback counter_out) {
                auto count_in = counter_in();
                if (count_in != mask_in.size())
                    return false;

                auto count_out = counter_out();
                return count_out <= config.label_mask_out_fraction * (count_in + count_out);
            }
        ).release()
    );
}


template <class AnnotatorTo, class AnnotatorFrom>
void convert(std::unique_ptr<AnnotatorFrom> annotator,
             const Config &config,
             const Timer &timer) {
    if (config.verbose)
        std::cout << "Converting to " << Config::annotype_to_string(config.anno_type)
                  << " annotator...\t" << std::flush;

    auto target_annotator = annotate::convert<AnnotatorTo>(std::move(*annotator));
    annotator.reset();
    if (config.verbose)
        std::cout << timer.elapsed() << "sec" << std::endl;

    if (config.verbose)
        std::cout << "Serializing to " << config.outfbase
                  << "...\t" << std::flush;
    target_annotator->serialize(config.outfbase);
    if (config.verbose)
        std::cout << timer.elapsed() << "sec" << std::endl;
}


void print_boss_stats(const BOSS &boss_graph,
                      bool count_dummy = false,
                      size_t num_threads = 0,
                      bool verbose = false) {
    std::cout << "====================== BOSS STATS ======================" << std::endl;
    std::cout << "k: " << boss_graph.get_k() + 1 << std::endl;
    std::cout << "nodes (k-1): " << boss_graph.num_nodes() << std::endl;
    std::cout << "edges ( k ): " << boss_graph.num_edges() << std::endl;
    std::cout << "state: " << Config::state_to_string(boss_graph.get_state()) << std::endl;

    assert(boss_graph.rank_W(boss_graph.num_edges(), boss_graph.alph_size) == 0);
    std::cout << "W stats: {'" << boss_graph.decode(0) << "': "
              << boss_graph.rank_W(boss_graph.num_edges(), 0);
    for (int i = 1; i < boss_graph.alph_size; ++i) {
        std::cout << ", '" << boss_graph.decode(i) << "': "
                  << boss_graph.rank_W(boss_graph.num_edges(), i)
                        + boss_graph.rank_W(boss_graph.num_edges(), i + boss_graph.alph_size);
    }
    std::cout << "}" << std::endl;

    assert(boss_graph.get_F(0) == 0);
    std::cout << "F stats: {'";
    for (int i = 1; i < boss_graph.alph_size; ++i) {
        std::cout << boss_graph.decode(i - 1) << "': "
                  << boss_graph.get_F(i) - boss_graph.get_F(i - 1)
                  << ", '";
    }
    std::cout << boss_graph.decode(boss_graph.alph_size - 1) << "': "
              << boss_graph.num_edges() - boss_graph.get_F(boss_graph.alph_size - 1)
              << "}" << std::endl;

    if (count_dummy) {
        std::cout << "dummy source edges: "
                  << boss_graph.mark_source_dummy_edges(NULL, num_threads, verbose)
                  << std::endl;
        std::cout << "dummy sink edges: "
                  << boss_graph.mark_sink_dummy_edges()
                  << std::endl;
    }
    std::cout << "========================================================" << std::endl;
}

void print_stats(const DeBruijnGraph &graph) {
    std::cout << "====================== GRAPH STATS =====================" << std::endl;
    std::cout << "k: " << graph.get_k() << std::endl;
    std::cout << "nodes (k): " << graph.num_nodes() << std::endl;
    std::cout << "canonical mode: " << (graph.is_canonical_mode() ? "yes" : "no") << std::endl;

    if (auto weighted = graph.get_extension<DBGWeights<>>()) {
        double sum_weights = 0;
        for (uint64_t i = 1; i <= graph.num_nodes(); ++i) {
            sum_weights += weighted->get_weight(i);
        }
        std::cout << "sum weights: " << sum_weights << std::endl;

        if (utils::get_verbose()) {
            for (uint64_t i = 1; i <= graph.num_nodes(); ++i) {
                std::cout << weighted->get_weight(i) << " ";
            }
            std::cout << std::endl;
        }
    }

    std::cout << "========================================================" << std::endl;
}

void print_stats(const Annotator &annotation) {
    std::cout << "=================== ANNOTATION STATS ===================" << std::endl;
    std::cout << "labels:  " << annotation.num_labels() << std::endl;
    std::cout << "objects: " << annotation.num_objects() << std::endl;
    std::cout << "density: " << std::scientific
                              << static_cast<double>(annotation.num_relations())
                                    / annotation.num_objects()
                                    / annotation.num_labels() << std::endl;
    std::cout << "representation: ";

    if (dynamic_cast<const annotate::ColumnCompressed<std::string> *>(&annotation)) {
        std::cout << Config::annotype_to_string(Config::ColumnCompressed) << std::endl;

    } else if (dynamic_cast<const annotate::RowCompressed<std::string> *>(&annotation)) {
        std::cout << Config::annotype_to_string(Config::RowCompressed) << std::endl;

    } else if (dynamic_cast<const annotate::BRWTCompressed<std::string> *>(&annotation)) {
        std::cout << Config::annotype_to_string(Config::BRWT) << std::endl;

    } else if (dynamic_cast<const annotate::BinRelWT_sdslAnnotator *>(&annotation)) {
        std::cout << Config::annotype_to_string(Config::BinRelWT_sdsl) << std::endl;

    } else if (dynamic_cast<const annotate::BinRelWTAnnotator *>(&annotation)) {
        std::cout << Config::annotype_to_string(Config::BinRelWT) << std::endl;

    } else if (dynamic_cast<const annotate::RowFlatAnnotator *>(&annotation)) {
        std::cout << Config::annotype_to_string(Config::RowFlat) << std::endl;

    } else if (dynamic_cast<const annotate::RainbowfishAnnotator *>(&annotation)) {
        std::cout << Config::annotype_to_string(Config::RBFish) << std::endl;

    } else {
        assert(false);
        throw std::runtime_error("Unknown annotator");
    }
    std::cout << "========================================================" << std::endl;
}


template <class Callback, class CountedKmer, class Loop>
void parse_sequences(const std::vector<std::string> &files,
                     const Config &config,
                     const Timer &timer,
                     Callback call_read,
                     CountedKmer call_kmer,
                     Loop call_reads) {
    // iterate over input files
    for (const auto &file : files) {
        if (config.verbose) {
            std::cout << std::endl << "Parsing " << file << std::endl;
        }

        Timer data_reading_timer;

        if (utils::get_filetype(file) == "VCF") {
            read_vcf_file_critical(file,
                                   config.refpath,
                                   config.k,
                                   [&](std::string&& sequence) {
                                       call_read(std::move(sequence));
                                   },
                                   config.reverse);
        } else if (utils::get_filetype(file) == "KMC") {
            bool warning_different_k = false;
            kmc::read_kmers(
                file,
                [&](std::string&& sequence, uint32_t count) {
                    if (!warning_different_k && sequence.size() != config.k) {
                        std::cerr << "Warning: k-mers parsed from KMC database "
                                  << file << " have length " << sequence.size()
                                  << " but graph is constructed for k=" << config.k
                                  << std::endl;
                        warning_different_k = true;
                    }
                    call_kmer(std::move(sequence), count);
                },
                config.min_count,
                config.max_count
            );
        } else if (utils::get_filetype(file) == "FASTA"
                    || utils::get_filetype(file) == "FASTQ") {
            if (files.size() >= config.parallel) {
                auto reverse = config.reverse;
                auto file_copy = file;

                // capture all required values by copying to be able
                // to run task from other threads
                call_reads([=](auto callback) {
                    read_fasta_file_critical(file_copy, [=](kseq_t *read_stream) {
                        // add read to the graph constructor as a callback
                        callback(read_stream->seq.s);
                    }, reverse);
                });
            } else {
                read_fasta_file_critical(file, [&](kseq_t *read_stream) {
                    // add read to the graph constructor as a callback
                    call_read(read_stream->seq.s);
                }, config.reverse);
            }
        } else {
            std::cerr << "ERROR: Filetype unknown for file "
                      << file << std::endl;
            exit(1);
        }

        if (config.verbose) {
            std::cout << "Finished extracting sequences from file " << file
                      << " in " << timer.elapsed() << "sec" << std::endl;
        }
        if (config.verbose) {
            std::cout << "File processed in "
                      << data_reading_timer.elapsed()
                      << "sec, current mem usage: "
                      << (get_curr_RSS() >> 20) << " MiB"
                      << ", total time: " << timer.elapsed()
                      << "sec" << std::endl;
        }
    }

    if (config.verbose) {
        std::cout << std::endl;
    }
}

std::string form_client_reply(const std::string &received_message,
                              const AnnotatedDBG &anno_graph,
                              const Config &config) {
    try {
        Json::Value json;

        {
            Json::CharReaderBuilder rbuilder;
            std::unique_ptr<Json::CharReader> reader { rbuilder.newCharReader() };
            std::string errors;

            if (!reader->parse(received_message.data(),
                               received_message.data() + received_message.size(),
                               &json,
                               &errors)) {
                std::cerr << "Error: bad json file:\n" << errors << std::endl;
                //TODO: send error message back in a json file
                throw std::domain_error("bad json received");
            }
        }

        const auto &fasta = json["FASTA"];
        const auto &seq = json["SEQ"];

        // discovery_fraction a proxy of 1 - %similarity
        auto discovery_fraction = json.get("discovery_fraction",
                                           config.discovery_fraction).asDouble();
        auto count_labels = json.get("count_labels", config.count_labels).asBool();
        auto num_top_labels = json.get("num_labels", config.num_top_labels).asInt();

        std::ostringstream oss;

        // query callback shared by FASTA and sequence modes
        auto execute_server_query = [&](const std::string &name,
                                        const std::string &sequence) {
            execute_query(name,
                          sequence,
                          count_labels,
                          config.suppress_unlabeled,
                          num_top_labels,
                          discovery_fraction,
                          config.anno_labels_delimiter,
                          anno_graph,
                          oss);
        };

        if (!seq.isNull()) {
            // input is plain sequence
            execute_server_query(seq.asString(), seq.asString());
        } else if (!fasta.isNull()) {
            // input is a FASTA sequence
            read_fasta_from_string(
                fasta.asString(),
                [&](kseq_t *read_stream) {
                    execute_server_query(
                        std::string(read_stream->name.s),
                        std::string(read_stream->seq.s)
                    );
                }
            );
        } else {
            std::cerr << "Error: no input sequences received from client" << std::endl;
            // TODO: no input sequences -> form an error message for the client
            throw std::domain_error("No input sequences");
        }

        return oss.str();

    } catch (const Json::LogicError &e) {
        std::cerr << "Error: bad json file: " << e.what() << std::endl;
        //TODO: send errors in a json file
        throw;
    } catch (const std::exception &e) {
        std::cerr << "Error: processing request error: " << e.what() << std::endl;
        //TODO: send errors in a json file
        throw;
    } catch (...) {
        std::cerr << "Error: processing request error" << std::endl;
        //TODO: send errors in a json file
        throw;
    }
}


int main(int argc, const char *argv[]) {
    auto config = std::make_unique<Config>(argc, argv);

    if (config->verbose) {
        std::cout << "#############################\n"
                  << "### Welcome to MetaGraph! ###\n"
                  << "#############################\n" << std::endl;
    }

    const auto &files = config->fname;

    switch (config->identity) {
        case Config::EXPERIMENT: {
            break;
        }
        case Config::BUILD: {
            std::unique_ptr<DeBruijnGraph> graph;

            if (config->verbose)
                std::cout << "Build De Bruijn Graph with k-mer size k="
                          << config->k << std::endl;

            Timer timer;

            if (config->complete) {
                if (config->graph_type != Config::GraphType::BITMAP) {
                    std::cerr << "Error: Only bitmap-graph can be built"
                              << " in complete mode" << std::endl;
                    exit(1);
                }

                graph.reset(new DBGBitmap(config->k, config->canonical));

            } else if (config->graph_type == Config::GraphType::SUCCINCT && !config->dynamic) {
                auto boss_graph = std::make_unique<BOSS>(config->k - 1);

                if (config->verbose) {
                    std::cout << "Start reading data and extracting k-mers" << std::endl;
                }
                //enumerate all suffixes
                assert(boss_graph->alph_size > 1);
                std::vector<std::string> suffixes;
                if (config->suffix.size()) {
                    suffixes = { config->suffix };
                } else {
                    suffixes = KmerExtractor::generate_suffixes(config->suffix_len);
                }

                BOSS::Chunk graph_data(KmerExtractor::alphabet.size(), boss_graph->get_k());

                //one pass per suffix
                for (const std::string &suffix : suffixes) {
                    timer.reset();

                    if (suffix.size() > 0 || suffixes.size() > 1) {
                        std::cout << "\nSuffix: " << suffix << std::endl;
                    }

                    auto constructor = IBOSSChunkConstructor::initialize(
                        boss_graph->get_k(),
                        config->canonical,
                        config->count_kmers,
                        suffix,
                        config->parallel,
                        static_cast<uint64_t>(config->memory_available) << 30,
                        config->verbose
                    );

                    parse_sequences(files, *config, timer,
                        [&](std::string&& read) { constructor->add_sequence(std::move(read)); },
                        [&](std::string&& kmer, uint32_t count) { constructor->add_sequence(std::move(kmer), count); },
                        [&](const auto &loop) { constructor->add_sequences(loop); }
                    );

                    auto next_block = constructor->build_chunk();
                    std::cout << "Graph chunk with " << next_block->size()
                              << " k-mers was built in "
                              << timer.elapsed() << "sec" << std::endl;

                    if (config->outfbase.size() && config->suffix.size()) {
                        std::cout << "Serialize the graph chunk for suffix '"
                                  << suffix << "'...\t" << std::flush;
                        timer.reset();
                        next_block->serialize(config->outfbase + "." + suffix);
                        std::cout << timer.elapsed() << "sec" << std::endl;
                    }

                    if (config->suffix.size())
                        return 0;

                    graph_data.extend(*next_block);
                    delete next_block;
                }

                if (config->count_kmers) {
                    sdsl::int_vector<> kmer_counts;
                    graph_data.initialize_boss(boss_graph.get(), &kmer_counts);
                    graph.reset(new DBGSuccinct(boss_graph.release(), config->canonical));
                    graph->add_extension(std::make_shared<DBGWeights<>>(std::move(kmer_counts)));
                } else {
                    graph_data.initialize_boss(boss_graph.get());
                    graph.reset(new DBGSuccinct(boss_graph.release(), config->canonical));
                }

            } else if (config->graph_type == Config::GraphType::BITMAP && !config->dynamic) {

                if (!config->outfbase.size()) {
                    std::cerr << "Error: No output file provided" << std::endl;
                    exit(1);
                }

                auto bitmap_graph = std::make_unique<DBGBitmap>(config->k);

                if (config->verbose) {
                    std::cout << "Start reading data and extracting k-mers" << std::endl;
                }
                //enumerate all suffixes
                assert(bitmap_graph->alphabet().size() > 1);
                std::vector<std::string> suffixes;
                if (config->suffix.size()) {
                    suffixes = { config->suffix };
                } else {
                    suffixes = KmerExtractor2Bit().generate_suffixes(config->suffix_len);
                }

                std::unique_ptr<DBGBitmapConstructor> constructor;
                std::vector<std::string> chunk_filenames;

                //one pass per suffix
                for (const std::string &suffix : suffixes) {
                    timer.reset();

                    if (config->verbose && (suffix.size() > 0 || suffixes.size() > 1)) {
                        std::cout << "\nSuffix: " << suffix << std::endl;
                    }

                    constructor.reset(
                        new DBGBitmapConstructor(
                            bitmap_graph->get_k(),
                            config->canonical,
                            config->count_kmers,
                            suffix,
                            config->parallel,
                            static_cast<uint64_t>(config->memory_available) << 30,
                            config->verbose
                        )
                    );

                    parse_sequences(files, *config, timer,
                        [&](std::string&& read) { constructor->add_sequence(std::move(read)); },
                        [&](std::string&& kmer, uint32_t count) { constructor->add_sequence(std::move(kmer), count); },
                        [&](const auto &loop) { constructor->add_sequences(loop); }
                    );

                    if (!suffix.size()) {
                        assert(suffixes.size() == 1);
<<<<<<< HEAD
=======

                        if (config->count_kmers) {
                            auto weighted_bitmap_graph = std::make_unique<WeightedDBGBitmap>(config->k);
                            constructor->build_graph(weighted_bitmap_graph.get());
                            weighted_bitmap_graph->set_weights(constructor->get_weights(kBitsPerCount));
                            graph.reset(weighted_bitmap_graph.release());
                        } else {
                            auto bitmap_graph = std::make_unique<DBGBitmap>(config->k);
                            constructor->build_graph(bitmap_graph.get());
                            graph.reset(bitmap_graph.release());
                        }
>>>>>>> 82d4f9e1

                    } else {
                        std::unique_ptr<DBGBitmap::Chunk> chunk { constructor->build_chunk() };
                        if (config->verbose) {
                            std::cout << "Graph chunk with " << chunk->num_set_bits()
                                      << " k-mers was built in "
                                      << timer.elapsed() << "sec" << std::endl;

                            std::cout << "Serialize the graph chunk for suffix '"
                                      << suffix << "'...\t" << std::flush;
                        }

                        chunk_filenames.push_back(
                            utils::join_strings({ config->outfbase, suffix }, ".")
                                + DBGBitmap::kChunkFileExtension
                        );
                        std::ofstream out(chunk_filenames.back(), std::ios::binary);
                        chunk->serialize(out);
                        if (config->verbose)
                            std::cout << timer.elapsed() << "sec" << std::endl;
                    }

                    // only one chunk had to be constructed
                    if (config->suffix.size())
                        return 0;
                }

                if (suffixes.size() > 1) {
                    assert(chunk_filenames.size());
                    timer.reset();
                    graph.reset(constructor->build_graph_from_chunks(chunk_filenames,
                                                                     config->canonical,
                                                                     config->verbose));
                }

            } else {
                //slower method
                switch (config->graph_type) {

                    case Config::GraphType::SUCCINCT:
                        if (config->count_kmers) {
                            graph.reset(new WeightedDBGSuccinct(config->k, config->canonical));
                        } else {
                            graph.reset(new DBGSuccinct(config->k, config->canonical));
                        }
                        break;

                    case Config::GraphType::HASH:
                        if (config->count_kmers) {
                            graph.reset(new WeightedDBGHashOrdered(config->k, config->canonical));
                        } else {
                            graph.reset(new DBGHashOrdered(config->k, config->canonical));
                        }
                        break;

                    case Config::GraphType::HASH_STR:
                        if (config->canonical) {
                            std::cerr << "Warning: string hash-based de Bruijn graph"
                                      << " does not support canonical mode."
                                      << " Normal mode will be used instead." << std::endl;
                        }
                        // TODO: implement canonical mode
                        if (config->count_kmers) {
                            graph.reset(new WeightedDBGHashString(config->k/*, config->canonical*/));
                        } else {
                            graph.reset(new DBGHashString(config->k/*, config->canonical*/));
                        }
                        break;

                    case Config::GraphType::BITMAP:
                        std::cerr << "Error: Bitmap-graph construction"
                                  << " in dynamic regime is not supported" << std::endl;
                        exit(1);
                    case Config::GraphType::INVALID:
                        assert(false);
                }
                assert(graph.get());

                std::unique_ptr<sdsl::int_vector<>> weights;
                if (config->count_kmers)
                   weights.reset(new sdsl::int_vector<>(0, 0, 8));

                parse_sequences(files, *config, timer,
                    [&graph](std::string&& seq) { graph->add_sequence(seq); },
<<<<<<< HEAD
                    [&graph, &weights](std::string&& kmer, uint32_t count) {
                        graph->add_sequence(std::move(kmer));
                        if (weights)
                            (*weights)[graph->kmer_to_node(kmer)] = count;
                    },
=======
                    [&graph](std::string&& kmer, uint32_t /*count*/) { graph->add_sequence(kmer); },
>>>>>>> 82d4f9e1
                    [&graph](const auto &loop) {
                        loop([&graph](const auto &seq) { graph->add_sequence(seq); });
                    }
                );

<<<<<<< HEAD
                if (weights)
                    graph->add_extension(std::make_shared<DBGWeights<>>(std::move(*weights)));
=======
                sdsl::int_vector<> kmer_counts(graph->num_nodes() + 1, 0, kBitsPerCount);

                parse_sequences(files, *config, timer,
                    [&graph,&kmer_counts](std::string&& seq) {
                        graph->map_to_nodes(seq, [&](uint64_t i) {
                            if (i > 0) {
                                assert(i <= graph->num_nodes());
                                kmer_counts[i]++;
                            }
                        });
                    },
                    [&graph,&kmer_counts](std::string&& kmer, uint32_t count) {
                        graph->map_to_nodes(kmer, [&](uint64_t i) {
                            if (i > 0) {
                                assert(i <= graph->num_nodes());
                                kmer_counts[i] += count;
                            }
                        });
                    },
                    [&graph,&kmer_counts](const auto &loop) {
                        loop([&graph,&kmer_counts](const auto &seq) {
                            graph->map_to_nodes(seq, [&](uint64_t i) {
                                if (i > 0) {
                                    assert(i <= graph->num_nodes());
                                    kmer_counts[i]++;
                                }
                            });
                        });
                    }
                );

                dynamic_cast<IWeighted<uint64_t, sdsl::int_vector<>>&>(*graph).set_weights(std::move(kmer_counts));
>>>>>>> 82d4f9e1
            }

            if (config->verbose)
                std::cout << "Graph construction finished in "
                          << timer.elapsed() << "sec" << std::endl;

            if (!config->outfbase.empty()) {
                if (dynamic_cast<DBGSuccinct*>(graph.get()) && config->mark_dummy_kmers) {
                    if (config->verbose)
                        std::cout << "Detecting all dummy k-mers..." << std::flush;

                    timer.reset();
                    dynamic_cast<DBGSuccinct&>(*graph).mask_dummy_kmers(config->parallel, false);

                    if (config->verbose)
                        std::cout << timer.elapsed() << "sec" << std::endl;
                }

                graph->serialize(config->outfbase);
                graph->serialize_extensions(config->outfbase);
            }

            return 0;
        }
        case Config::EXTEND: {
            assert(config->infbase_annotators.size() <= 1);

            Timer timer;

            // load graph
            auto graph = load_critical_dbg(config->infbase);

            config->k = graph->get_k();

            if (config->verbose) {
                std::cout << "De Bruijn graph with k-mer size k="
                          << graph->get_k() << " has been loaded in "
                          << timer.elapsed() << "sec" << std::endl;
            }
            timer.reset();

            if (dynamic_cast<DBGSuccinct*>(graph.get())) {
                auto &succinct_graph = dynamic_cast<DBGSuccinct&>(*graph);

                if (succinct_graph.get_state() != Config::DYN) {
                    if (config->verbose)
                        std::cout << "Switching state of succinct graph to dynamic..." << std::flush;

                    succinct_graph.switch_state(Config::DYN);

                    if (config->verbose)
                        std::cout << "\tdone in " << timer.elapsed() << "sec" << std::endl;
                }
            }

            std::unique_ptr<bit_vector_dyn> inserted_edges;
            if (config->infbase_annotators.size())
                inserted_edges.reset(new bit_vector_dyn(graph->num_nodes() + 1, 0));

            timer.reset();

            if (config->verbose)
                std::cout << "Start graph extension" << std::endl;

            parse_sequences(files, *config, timer,
                [&graph,&inserted_edges](std::string&& seq) {
                    graph->add_sequence(seq, inserted_edges.get());
                },
<<<<<<< HEAD
                [&graph,&inserted_edges](std::string&& kmer, uint32_t count) {
                    graph->add_sequence(kmer, inserted_edges.get());
                    if (auto weighted = graph->get_extension<DBGWeights<>>())
                        weighted->add_kmer(*graph, std::move(kmer), count);
=======
                [&graph,&inserted_edges](std::string&& kmer, uint32_t /*count*/) {
                    graph->add_sequence(kmer, inserted_edges.get());
>>>>>>> 82d4f9e1
                },
                [&graph,&inserted_edges](const auto &loop) {
                    loop([&graph,&inserted_edges](const auto &seq) {
                        graph->add_sequence(seq, inserted_edges.get());
                    });
                }
            );
            // if (config->verbose) {
            //     std::cout << "Number of k-mers in graph: " << graph->num_nodes() << std::endl;
            // }

            if (config->verbose)
                std::cout << "Graph extension finished in "
                          << timer.elapsed() << "sec" << std::endl;

            assert(config->outfbase.size());

            // serialize graph
            timer.reset();

            graph->serialize(config->outfbase);
            graph.reset();

            if (config->verbose)
                std::cout << "Serialized in " << timer.elapsed() << "sec" << std::endl;

            timer.reset();

            if (!config->infbase_annotators.size())
                return 0;

            auto annotation = initialize_annotation(config->infbase_annotators.at(0), *config);

            if (!annotation->load(config->infbase_annotators.at(0))) {
                std::cerr << "ERROR: can't load annotations" << std::endl;
                exit(1);
            } else if (config->verbose) {
                std::cout << "Annotation was loaded in "
                          << timer.elapsed() << "sec" << std::endl;
            }

            timer.reset();

            assert(inserted_edges.get());

            if (annotation->num_objects() + 1 != inserted_edges->size()
                                                - inserted_edges->num_set_bits()) {
                std::cerr << "ERROR: incompatible graph and annotation." << std::endl;
                exit(1);
            }

            if (config->verbose)
                std::cout << "Insert empty rows to the annotation matrix..." << std::flush;

            AnnotatedDBG::insert_zero_rows(annotation.get(), *inserted_edges);

            if (config->verbose)
                std::cout << "\tdone in " << timer.elapsed() << "sec" << std::endl;

            annotation->serialize(config->outfbase);

            return 0;
        }
        case Config::ANNOTATE: {
            assert(config->infbase_annotators.size() <= 1);

            if (!config->separately) {
                auto anno_graph = initialize_annotated_dbg(*config);

                annotate_data(files,
                              config->refpath,
                              anno_graph.get(),
                              config->reverse,
                              config->min_count,
                              config->max_count,
                              config->filename_anno,
                              config->fasta_anno,
                              config->fasta_header_delimiter,
                              config->anno_labels,
                              config->verbose);

                anno_graph->get_annotation().serialize(config->outfbase);

            } else {
                const auto graph = load_critical_dbg(config->infbase);

                ThreadPool thread_pool(config->parallel);

                // annotate multiple columns in parallel, each in a single thread
                config->parallel = 1;

                for (const auto &file : files) {
                    thread_pool.enqueue([](auto graph, auto filename, auto outfilename, const Config *config) {
                            auto anno_graph = initialize_annotated_dbg(graph, *config);

                            annotate_data({ filename },
                                          config->refpath,
                                          anno_graph.get(),
                                          config->reverse,
                                          config->min_count,
                                          config->max_count,
                                          config->filename_anno,
                                          config->fasta_anno,
                                          config->fasta_header_delimiter,
                                          config->anno_labels,
                                          config->verbose);
                            anno_graph->get_annotation().serialize(outfilename);
                        },
                        graph,
                        file,
                        config->outfbase.size()
                            ? config->outfbase + "/" + utils::split_string(file, "/").back()
                            : file,
                        config.get()
                    );
                }
            }

            return 0;
        }
        case Config::ANNOTATE_COORDINATES: {
            assert(config->infbase_annotators.size() <= 1);

            auto graph_temp = load_critical_dbg(config->infbase);

            auto annotation_temp
                = std::make_unique<annotate::RowCompressed<>>(graph_temp->num_nodes());

            if (config->infbase_annotators.size()
                    && !annotation_temp->load(config->infbase_annotators.at(0))) {
                std::cerr << "ERROR: can't load annotations" << std::endl;
                exit(1);
            }

            // load graph
            AnnotatedDBG anno_graph(graph_temp,
                                    std::move(annotation_temp),
                                    config->parallel,
                                    config->fast);

            if (!anno_graph.check_compatibility()) {
                std::cerr << "Error: graph and annotation are not compatible."
                          << std::endl;
                exit(1);
            }

            annotate_coordinates(files,
                                 &anno_graph,
                                 config->reverse,
                                 config->genome_binsize_anno,
                                 config->verbose);

            anno_graph.get_annotation().serialize(config->outfbase);

            return 0;
        }
        case Config::MERGE_ANNOTATIONS: {
            if (config->anno_type == Config::ColumnCompressed) {
                annotate::ColumnCompressed<> annotation(0, kNumCachedColumns, config->verbose);
                if (!annotation.merge_load(files)) {
                    std::cerr << "ERROR: can't load annotations" << std::endl;
                    exit(1);
                }
                annotation.serialize(config->outfbase);
                return 0;
            }

            std::vector<std::unique_ptr<Annotator>> annotators;
            std::vector<std::string> stream_files;

            for (const auto &filename : files) {
                auto anno_file_type = parse_annotation_type(filename);
                if (anno_file_type == Config::AnnotationType::RowCompressed) {
                    stream_files.push_back(filename);
                } else {
                    auto annotator = initialize_annotation(filename, *config);
                    if (!annotator->load(filename)) {
                        std::cerr << "ERROR: can't load annotation from file "
                                  << filename << std::endl;
                        exit(1);
                    }
                    annotators.push_back(std::move(annotator));
                }
            }

            if (config->anno_type == Config::RowCompressed) {
                annotate::merge<annotate::RowCompressed<>>(annotators, stream_files, config->outfbase);
            } else if (config->anno_type == Config::RowFlat) {
                annotate::merge<annotate::RowFlatAnnotator>(annotators, stream_files, config->outfbase);
            } else if (config->anno_type == Config::RBFish) {
                annotate::merge<annotate::RainbowfishAnnotator>(annotators, stream_files, config->outfbase);
            } else if (config->anno_type == Config::BinRelWT_sdsl) {
                annotate::merge<annotate::BinRelWT_sdslAnnotator>(annotators, stream_files, config->outfbase);
            } else if (config->anno_type == Config::BinRelWT) {
                annotate::merge<annotate::BinRelWTAnnotator>(annotators, stream_files, config->outfbase);
            } else {
                std::cerr << "ERROR: Merging of annotations to '"
                          << config->annotype_to_string(config->anno_type)
                          << "' is not implemented." << std::endl;
                exit(1);
            }

            return 0;
        }
        case Config::QUERY: {
            assert(config->infbase_annotators.size() == 1);

            auto anno_graph = initialize_annotated_dbg(*config);

            ThreadPool thread_pool(std::max(1u, config->parallel) - 1);

            Timer timer;

            // iterate over input files
            for (const auto &file : files) {
                if (config->verbose) {
                    std::cout << std::endl << "Parsing " << file << std::endl;
                }

                Timer data_reading_timer;

                size_t seq_count = 0;

                read_fasta_file_critical(file,
                    [&](kseq_t *read_stream) {
                        thread_pool.enqueue(execute_query,
                            std::to_string(seq_count++) + "\t"
                                + std::string(read_stream->name.s),
                            std::string(read_stream->seq.s),
                            config->count_labels,
                            config->suppress_unlabeled,
                            config->num_top_labels,
                            config->discovery_fraction,
                            config->anno_labels_delimiter,
                            std::ref(*anno_graph),
                            std::ref(std::cout)
                        );
                    },
                    config->reverse
                );
                if (config->verbose) {
                    std::cout << "Finished extracting sequences from file " << file
                              << " in " << timer.elapsed() << "sec" << std::endl;
                }
                if (config->verbose) {
                    std::cout << "File processed in "
                              << data_reading_timer.elapsed()
                              << "sec, current mem usage: "
                              << (get_curr_RSS() >> 20) << " MiB"
                              << ", total time: " << timer.elapsed()
                              << "sec" << std::endl;
                }

                // wait while all threads finish processing the current file
                thread_pool.join();
            }

            return 0;
        }
        case Config::SERVER_QUERY: {
            assert(config->infbase_annotators.size() == 1);

            Timer timer;

            std::cout << "Loading graph..." << std::endl;

            auto anno_graph = initialize_annotated_dbg(*config);

            std::cout << "Graph loaded in "
                      << timer.elapsed() << "sec, current mem usage: "
                      << (get_curr_RSS() >> 20) << " MiB" << std::endl;

            const size_t num_threads = std::max(1u, config->parallel);

            std::cout << "Initializing tcp service with "
                      << num_threads << " threads, listening port "
                      << config->port << std::endl;

            try {
                asio::io_context io_context;

                asio::signal_set signals(io_context, SIGINT, SIGTERM);
                signals.async_wait([&](auto, auto) { io_context.stop(); });

                Server server(io_context, config->port,
                    [&](const std::string &received_message) {
                        return form_client_reply(
                            received_message,
                            *anno_graph,
                            *config
                        );
                    }
                );

                std::vector<std::thread> workers;
                for (size_t i = 0; i < std::max(1u, config->parallel); ++i) {
                    workers.emplace_back([&io_context]() { io_context.run(); });
                }
                for (auto &thread : workers) {
                    thread.join();
                }
            } catch (const std::exception &e) {
                std::cerr << "Exception: " << e.what() << std::endl;
            } catch (...) {
                std::cerr << "Error: Unknown exception" << std::endl;
            }

            return 0;
        }
        case Config::COMPARE: {
            assert(files.size());

            std::cout << "Opening file                " << files.at(0) << std::endl;
            auto graph = load_critical_graph_from_file(files.at(0));

            for (size_t f = 1; f < files.size(); ++f) {
                std::cout << "Opening file for comparison " << files[f] << std::endl;
                auto second = load_critical_graph_from_file(files[f]);
                if (config->internal
                        ? graph->equals_internally(*second, config->verbose)
                        : *graph == *second) {
                    std::cout << "Graphs are identical" << std::endl;
                } else {
                    std::cout << "Graphs are not identical" << std::endl;
                }
            }

            return 0;
        }
        case Config::CONCATENATE: {
            assert(config->outfbase.size());

            auto chunk_files = files;

            if (!files.size()) {
                assert(config->infbase.size());

                const auto sorted_suffixes = config->graph_type == Config::GraphType::SUCCINCT
                        ? KmerExtractor().generate_suffixes(config->suffix_len)
                        : KmerExtractor2Bit().generate_suffixes(config->suffix_len);

                for (const std::string &suffix : sorted_suffixes) {
                    assert(suffix.size() == config->suffix_len);
                    chunk_files.push_back(config->infbase + "." + suffix);
                }
            }

            for (auto &filename : chunk_files) {
                filename = utils::remove_suffix(filename,
                                                    BOSS::Chunk::kFileExtension,
                                                    DBGBitmap::kChunkFileExtension);
            }

            // collect results on an external merge or construction
            std::unique_ptr<DeBruijnGraph> graph;
            if (config->graph_type == Config::GraphType::SUCCINCT) {
                graph.reset(
                    new DBGSuccinct(BOSS::Chunk::build_boss_from_chunks(
                        chunk_files, config->verbose
                    ), config->canonical)
                );
            } else if (config->graph_type == Config::GraphType::BITMAP) {
                graph.reset(
                    DBGBitmapConstructor::build_graph_from_chunks(
                        chunk_files, config->canonical, config->verbose
                    )
                );
            }
            assert(graph.get());

            if (config->verbose) {
                std::cout << "Graph has been assembled" << std::endl;
                print_stats(*graph);
                if (config->graph_type == Config::GraphType::SUCCINCT) {
                    print_boss_stats(
                        dynamic_cast<DBGSuccinct*>(graph.get())->get_boss()
                    );
                }
            }

            // graph output
            graph->serialize(config->outfbase);

            return 0;
        }
        case Config::MERGE: {
            BOSS *graph = NULL;

            Timer timer;

            std::vector<std::shared_ptr<DBGSuccinct>> dbg_graphs;
            std::vector<const BOSS*> graphs;

            config->canonical = true;

            for (const auto &file : files) {
                std::cout << "Opening file " << file << std::endl;

                dbg_graphs.emplace_back(load_critical_graph_from_file<DBGSuccinct>(file));

                graphs.push_back(&dbg_graphs.back()->get_boss());

                if (config->verbose)
                    print_boss_stats(*graphs.back());

                config->canonical &= dbg_graphs.back()->is_canonical_mode();
            }

            std::cout << "Graphs are loaded in " << timer.elapsed()
                                                 << "sec" << std::endl;

            if (config->dynamic) {
                std::cout << "Start merging traversal" << std::endl;
                timer.reset();

                graph = dbg_graphs.at(0)->release_boss();

                if (graph->get_state() != Config::DYN) {
                    if (config->verbose)
                        std::cout << "Switching state of succinct graph to dynamic..." << std::flush;

                    graph->switch_state(Config::DYN);

                    if (config->verbose)
                        std::cout << "\tdone in " << timer.elapsed() << "sec" << std::endl;
                }

                for (size_t i = 1; i < graphs.size(); ++i) {
                    graph->merge(dbg_graphs.at(i)->get_boss());

                    std::cout << "traversal " << files[i] << " done\t"
                              << timer.elapsed() << "sec" << std::endl;

                    dbg_graphs.at(i).reset();
                }
            } else if (config->parallel > 1 || config->parts_total > 1) {
                std::cout << "Start merging blocks" << std::endl;
                timer.reset();

                auto *chunk = merge::merge_blocks_to_chunk(
                    graphs,
                    config->part_idx,
                    config->parts_total,
                    config->parallel,
                    config->num_bins_per_thread,
                    config->verbose
                );
                if (!chunk) {
                    std::cerr << "ERROR when building chunk "
                              << config->part_idx << std::endl;
                    exit(1);
                }
                std::cout << "Blocks merged\t" << timer.elapsed()
                          << "sec" << std::endl;

                if (config->parts_total > 1) {
                    chunk->serialize(config->outfbase
                                      + "." + std::to_string(config->part_idx)
                                      + "_" + std::to_string(config->parts_total));
                } else {
                    graph = new BOSS(graphs[0]->get_k());
                    chunk->initialize_boss(graph);
                }
                delete chunk;
            } else {
                std::cout << "Start merging graphs" << std::endl;
                timer.reset();

                graph = merge::merge(graphs, config->verbose);
            }
            dbg_graphs.clear();

            assert(graph);

            std::cout << "Graphs merged in " << timer.elapsed() << "sec" << std::endl;

            // graph output
            DBGSuccinct(graph, config->canonical).serialize(config->outfbase);

            return 0;
        }
        case Config::CLEAN: {
            assert(files.size() == 1);
            assert(config->outfbase.size());

            Timer timer;
            if (config->verbose)
                std::cout << "Graph loading...\t" << std::flush;

            auto graph = load_critical_dbg(files.at(0));

            auto node_weights = graph->get_extension<DBGWeights<>>();
            std::unique_ptr<MaskedDeBruijnGraph> subgraph;

            // TODO: fix unitig extraction from subgraph in order for this
            // to work properly when k-mers are filtered
            const DeBruijnGraph *graph_with_unitigs = graph.get();

            if (config->min_count > 1
                    || config->max_count < std::numeric_limits<unsigned int>::max()
                    || config->min_unitig_median_kmer_abundance != 1) {

                if (!node_weights.get()) {
                    std::cerr << "ERROR: Cannot load weighted graph from "
                              << files.at(0) << std::endl;
                    exit(1);
                }

                subgraph.reset(new MaskedDeBruijnGraph(graph,
                    [&](auto i) { return node_weights->get_weight(i) >= config->min_count
                                        && node_weights->get_weight(i) <= config->max_count; }
                ));

                graph_with_unitigs = subgraph.get();
            }

            if (config->verbose)
                std::cout << timer.elapsed() << "sec" << std::endl;

            if (config->verbose)
                std::cout << "Extracting sequences from subgraph..." << std::endl;

            timer.reset();

            auto out_filename
                = utils::remove_suffix(config->outfbase, ".gz", ".fasta") + ".fasta.gz";

            gzFile out_fasta_gz = gzopen(out_filename.c_str(), "w");

            if (out_fasta_gz == Z_NULL) {
                std::cerr << "ERROR: Can't write to " << out_filename << std::endl;
                exit(1);
            }

            uint64_t counter = 0;
            const auto &dump_sequence = [&](const auto &sequence) {
                if (!write_fasta(out_fasta_gz,
                                 utils::join_strings({ config->header,
                                                        std::to_string(counter) },
                                                     ".",
                                                     true),
                                 sequence)) {
                    std::cerr << "ERROR: Can't write extracted sequences to "
                              << out_filename << std::endl;
                    exit(1);
                }
                counter++;
            };

            // TODO: if DBGSuccinct is used, make sure it doesn't contain
            // any redundant dummy k-mers. Otherwise, it will split
            // the unitigs and the result will be incorrect.
            // TODO: Alternatively, double check implementation of call_unitigs in BOSS
            // and make it call proper unitigs even if it contains redundant dummy k-mers.

            if (config->min_unitig_median_kmer_abundance != 1) {

                assert(node_weights.get());

                if (config->min_unitig_median_kmer_abundance == 0) {
                    config->min_unitig_median_kmer_abundance
                        = estimate_min_kmer_abundance(subgraph->get_mask(), *node_weights,
                                                      config->fallback_abundance_cutoff);
                }

                assert(subgraph->num_nodes() == graph->num_nodes());

                if (config->verbose)
                    std::cout << "Threshold for median k-mer abundance in unitigs: "
                              << config->min_unitig_median_kmer_abundance << std::endl;

                // subgraph->call_unitigs(
                graph_with_unitigs->call_unitigs(
                    [&](const auto &sequence) {
                        if (!is_unreliable_unitig(sequence, *graph, *node_weights,
                                                  config->min_unitig_median_kmer_abundance))
                            dump_sequence(sequence);
                    },
                    config->min_tip_size
                );

            } else if (config->unitigs) {
                // subgraph->call_unitigs(dump_sequence);
                graph_with_unitigs->call_unitigs(dump_sequence, config->min_tip_size);

            } else {
                // subgraph->call_sequences(dump_sequence);
                graph_with_unitigs->call_sequences(dump_sequence);
            }

            gzclose(out_fasta_gz);

            if (config->verbose)
                std::cout << "Graph cleaning finished in "
                          << timer.elapsed() << "sec" << std::endl;

            return 0;
        }
        case Config::STATS: {
            for (const auto &file : files) {
                std::shared_ptr<DeBruijnGraph> graph;

                graph = load_critical_dbg(file);

                std::cout << "Statistics for graph " << file << std::endl;

                print_stats(*graph);

                if (dynamic_cast<DBGSuccinct*>(graph.get())) {
                    const auto &boss_graph = dynamic_cast<DBGSuccinct&>(*graph).get_boss();

                    print_boss_stats(boss_graph,
                                     config->count_dummy,
                                     config->parallel,
                                     config->verbose);

                    if (config->print_graph_internal_repr)
                        boss_graph.print_internal_representation(std::cout);
                }

                if (config->print_graph)
                    std::cout << *graph;
            }

            for (const auto &file : config->infbase_annotators) {
                auto annotation = initialize_annotation(file, *config);

                if (config->print_column_names) {
                    annotate::LabelEncoder<std::string> label_encoder;

                    std::cout << "INFO: Scanning annotation " << file << std::endl;

                    try {
                        std::ifstream instream(file, std::ios::binary);

                        // TODO: make this more reliable
                        if (dynamic_cast<const annotate::ColumnCompressed<> *>(annotation.get())) {
                            // Column compressed dumps the number of rows first
                            // skipping it...
                            load_number(instream);
                        }

                        if (!label_encoder.load(instream))
                            throw std::ios_base::failure("");

                    } catch (...) {
                        std::cerr << "Error: Can't read label encoder from file "
                                  << file << std::endl;
                        exit(1);
                    }

                    std::cout << "INFO: Number of columns: " << label_encoder.size() << std::endl;
                    for (size_t c = 0; c < label_encoder.size(); ++c) {
                        std::cout << label_encoder.decode(c) << std::endl;
                    }

                    continue;
                }

                if (!annotation->load(file)) {
                    std::cerr << "ERROR: can't load annotation from file "
                              << file << std::endl;
                    exit(1);
                }

                std::cout << "Statistics for annotation " << file << std::endl;
                print_stats(*annotation);
            }

            return 0;
        }
        case Config::TRANSFORM_ANNOTATION: {
            assert(files.size() == 1);

            Timer timer;

            /********************************************************/
            /***************** dump labels to text ******************/
            /********************************************************/

            if (config->dump_raw_anno || config->dump_text_anno) {
                const Config::AnnotationType input_anno_type
                    = parse_annotation_type(files.at(0));

                auto annotation = initialize_annotation(files.at(0), *config);

                if (config->verbose)
                    std::cout << "Loading annotation..." << std::endl;

                if (config->anno_type == Config::ColumnCompressed) {
                    if (!annotation->merge_load(files)) {
                        std::cerr << "ERROR: can't load annotations" << std::endl;
                        exit(1);
                    }
                } else {
                    // Load annotation from disk
                    if (!annotation->load(files.at(0))) {
                        std::cerr << "ERROR: can't load annotation from file "
                                  << files.at(0) << std::endl;
                        exit(1);
                    }
                }

                if (config->verbose) {
                    std::cout << "Annotation loaded in "
                              << timer.elapsed() << "sec" << std::endl;

                    std::cout << "Dumping annotators...\t" << std::flush;
                }

                if (input_anno_type == Config::ColumnCompressed) {
                    assert(dynamic_cast<annotate::ColumnCompressed<>*>(annotation.get()));
                    if (config->dump_raw_anno) {
                        dynamic_cast<annotate::ColumnCompressed<>*>(
                            annotation.get()
                        )->dump_columns(config->outfbase, true, get_num_threads());
                    }

                    if (config->dump_text_anno) {
                        dynamic_cast<annotate::ColumnCompressed<>*>(
                            annotation.get()
                        )->dump_columns(config->outfbase, false, get_num_threads());
                    }
                } else if (input_anno_type == Config::BRWT) {
                    assert(dynamic_cast<annotate::BRWTCompressed<>*>(annotation.get()));
                    if (config->dump_raw_anno) {
                        dynamic_cast<annotate::BRWTCompressed<>*>(
                            annotation.get()
                        )->dump_columns(config->outfbase, true, get_num_threads());
                    }

                    if (config->dump_text_anno) {
                        dynamic_cast<annotate::BRWTCompressed<>*>(
                            annotation.get()
                        )->dump_columns(config->outfbase, false, get_num_threads());
                    }
                } else {
                    throw std::runtime_error("Dumping columns for this type not implemented");
                }

                if (config->verbose)
                    std::cout << timer.elapsed() << "sec" << std::endl;

                return 0;
            }

            /********************************************************/
            /***************** rename column labels *****************/
            /********************************************************/

            if (config->rename_instructions_file.size()) {
                auto annotation = initialize_annotation(files.at(0), *config);

                if (config->verbose)
                    std::cout << "Loading annotation..." << std::endl;

                if (config->anno_type == Config::ColumnCompressed) {
                    if (!annotation->merge_load(files)) {
                        std::cerr << "ERROR: can't load annotations" << std::endl;
                        exit(1);
                    } else {
                        std::cout << annotation->num_objects() << " " << annotation->num_labels() << "\n";
                    }
                } else {
                    // Load annotation from disk
                    if (!annotation->load(files.at(0))) {
                        std::cerr << "ERROR: can't load annotation from file "
                              << files.at(0) << std::endl;
                        exit(1);
                    }
                }

                if (config->verbose) {
                    std::cout << "Annotation loaded in "
                              << timer.elapsed() << "sec" << std::endl;
                }

                if (config->verbose)
                    std::cout << "Renaming...\t" << std::flush;

                std::unordered_map<std::string, std::string> dict;
                std::ifstream instream(config->rename_instructions_file);
                if (!instream.is_open()) {
                    std::cerr << "ERROR: Can't open file "
                              << config->rename_instructions_file << std::endl;
                    exit(1);
                }
                std::string old_name;
                std::string new_name;
                while (instream.good() && !(instream >> old_name).eof()) {
                    instream >> new_name;
                    if (instream.fail() || instream.eof()) {
                        std::cerr << "ERROR: wrong format of the rules for"
                                  << " renaming annotation columns passed in file "
                                  << config->rename_instructions_file << std::endl;
                        exit(1);
                    }
                    dict[old_name] = new_name;
                }
                //TODO: could be made to work with streaming
                annotation->rename_labels(dict);

                annotation->serialize(config->outfbase);
                if (config->verbose)
                    std::cout << timer.elapsed() << "sec" << std::endl;

                return 0;
            }

            /********************************************************/
            /****************** convert annotation ******************/
            /********************************************************/

            const Config::AnnotationType input_anno_type
                = parse_annotation_type(files.at(0));

            if (config->anno_type == input_anno_type) {
                std::cerr << "Skipping conversion: same input and target type: "
                          << Config::annotype_to_string(Config::RowCompressed)
                          << std::endl;
                exit(1);
            }

            if (input_anno_type == Config::ColumnCompressed && files.size() > 1) {
                std::cerr << "ERROR: conversion of multiple annotators only supported for ColumnCompressed" << std::endl;
                exit(1);
            }

            if (config->verbose) {
                std::cout << "Converting to " << Config::annotype_to_string(config->anno_type)
                          << " annotator..." << std::endl;
            }

            if (input_anno_type == Config::RowCompressed) {

                std::unique_ptr<const Annotator> target_annotator;

                switch (config->anno_type) {
                    case Config::RowFlat: {
                        auto annotator = annotate::convert<annotate::RowFlatAnnotator>(files.at(0));
                        target_annotator = std::move(annotator);
                        break;
                    }
                    case Config::RBFish: {
                        auto annotator = annotate::convert<annotate::RainbowfishAnnotator>(files.at(0));
                        target_annotator = std::move(annotator);
                        break;
                    }
                    case Config::BinRelWT_sdsl: {
                        auto annotator = annotate::convert<annotate::BinRelWT_sdslAnnotator>(files.at(0));
                        target_annotator = std::move(annotator);
                        break;
                    }
                    case Config::BinRelWT: {
                        auto annotator = annotate::convert<annotate::BinRelWTAnnotator>(files.at(0));
                        target_annotator = std::move(annotator);
                        break;
                    }
                    default:
                        std::cerr << "Error: Streaming conversion from RowCompressed annotation"
                                  << " is not implemented for the requested target type: "
                                  << Config::annotype_to_string(config->anno_type)
                                  << std::endl;
                        exit(1);
                }

                if (config->verbose) {
                    std::cout << "Annotation converted in "
                              << timer.elapsed() << "sec" << std::endl;
                }

                if (config->verbose) {
                    std::cout << "Serializing to " << config->outfbase
                              << "...\t" << std::flush;
                }

                target_annotator->serialize(config->outfbase);

                if (config->verbose) {
                    std::cout << timer.elapsed() << "sec" << std::endl;
                }

            } else if (input_anno_type == Config::ColumnCompressed) {
                auto annotation = initialize_annotation(files.at(0), *config);

                if (config->verbose)
                    std::cout << "Loading annotation..." << std::endl;

                // Load annotation from disk
                if (!annotation->merge_load(files)) {
                    std::cerr << "ERROR: can't load annotations" << std::endl;
                    exit(1);
                }

                if (config->verbose) {
                    std::cout << "Annotation loaded in "
                              << timer.elapsed() << "sec" << std::endl;
                }

                std::unique_ptr<annotate::ColumnCompressed<>> annotator {
                    dynamic_cast<annotate::ColumnCompressed<> *>(annotation.release())
                };
                assert(annotator.get());

                switch (config->anno_type) {
                    case Config::ColumnCompressed: {
                        assert(false);
                        break;
                    }
                    case Config::RowCompressed: {
                        if (config->fast) {
                            annotate::RowCompressed<> row_annotator(0);
                            annotator->convert_to_row_annotator(&row_annotator,
                                                                config->parallel);
                            annotator.reset();

                            if (config->verbose) {
                                std::cout << "Annotation converted in "
                                          << timer.elapsed() << "sec" << std::endl;
                            }

                            if (config->verbose) {
                                std::cout << "Serializing to " << config->outfbase
                                          << "...\t" << std::flush;
                            }

                            row_annotator.serialize(config->outfbase);

                            if (config->verbose) {
                                std::cout << timer.elapsed() << "sec" << std::endl;
                            }

                        } else {
                            annotator->convert_to_row_annotator(config->outfbase);
                            if (config->verbose) {
                                std::cout << "Annotation converted and serialized in "
                                          << timer.elapsed() << "sec" << std::endl;
                            }
                        }
                        break;
                    }
                    case Config::BRWT: {
                        auto brwt_annotator = config->greedy_brwt
                            ? annotate::convert_to_greedy_BRWT<annotate::BRWTCompressed<>>(
                                std::move(*annotator),
                                config->parallel)
                            : annotate::convert_to_simple_BRWT<annotate::BRWTCompressed<>>(
                                std::move(*annotator),
                                config->arity_brwt,
                                config->parallel);

                        annotator.reset();

                        if (config->verbose) {
                            std::cout << "Annotation converted in "
                                      << timer.elapsed() << "sec" << std::endl;
                        }

                        if (config->verbose) {
                            std::cout << "Serializing to " << config->outfbase
                                      << "...\t" << std::flush;
                        }

                        brwt_annotator->serialize(config->outfbase);

                        if (config->verbose) {
                            std::cout << timer.elapsed() << "sec" << std::endl;
                        }
                        break;
                    }
                    case Config::BinRelWT_sdsl: {
                        convert<annotate::BinRelWT_sdslAnnotator>(std::move(annotator), *config, timer);
                        break;
                    }
                    case Config::BinRelWT: {
                        convert<annotate::BinRelWTAnnotator>(std::move(annotator), *config, timer);
                        break;
                    }
                    case Config::RowFlat: {
                        convert<annotate::RowFlatAnnotator>(std::move(annotator), *config, timer);
                        break;
                    }
                    case Config::RBFish: {
                        convert<annotate::RainbowfishAnnotator>(std::move(annotator), *config, timer);
                        break;
                    }
                }

            } else {
                std::cerr << "Error: Conversion to other representations"
                          << " is not implemented for "
                          << Config::annotype_to_string(input_anno_type)
                          << " annotator." << std::endl;
                exit(1);
            }

            return 0;
        }
        case Config::TRANSFORM: {
            assert(files.size() == 1);
            assert(config->outfbase.size());

            Timer timer;
            if (config->verbose)
                std::cout << "Graph loading...\t" << std::flush;

            auto dbg_succ = std::dynamic_pointer_cast<DBGSuccinct>(
                load_critical_dbg(files.at(0))
            );

            if (config->verbose)
                std::cout << timer.elapsed() << "sec" << std::endl;

            if (!dbg_succ.get())
                throw std::runtime_error("Only implemented for DBGSuccinct");

            if (config->clear_dummy) {
                if (config->verbose) {
                    std::cout << "Traverse source dummy edges and remove redundant ones..." << std::endl;
                }
                timer.reset();

                // remove redundant dummy edges and mark all other dummy edges
                dbg_succ->mask_dummy_kmers(config->parallel, true);

                if (config->verbose)
                    std::cout << "Done in " << timer.elapsed() << "sec" << std::endl;

                timer.reset();
            }

            if (config->to_adj_list) {
                if (config->verbose)
                    std::cout << "Converting graph to adjacency list...\t" << std::flush;

                auto *boss = &dbg_succ->get_boss();
                timer.reset();

                std::ofstream outstream(config->outfbase + ".adjlist");
                boss->print_adj_list(outstream);

                if (config->verbose)
                    std::cout << timer.elapsed() << "sec" << std::endl;

                return 0;
            }

            if (config->verbose) {
                std::cout << "Converting graph to state "
                          << Config::state_to_string(config->state)
                          << "...\t" << std::flush;
                timer.reset();
            }

            dbg_succ->switch_state(config->state);

            if (config->verbose)
                std::cout << timer.elapsed() << "sec" << std::endl;

            if (config->verbose) {
                std::cout << "Serializing transformed graph...\t" << std::flush;
                timer.reset();
            }
            dbg_succ->serialize(config->outfbase);
            if (config->verbose) {
                std::cout << timer.elapsed() << "sec" << std::endl;
            }

            return 0;
        }
        case Config::ASSEMBLE: {
            assert(files.size() == 1);
            assert(config->outfbase.size());

            Timer timer;
            if (config->verbose)
                std::cout << "Graph loading...\t" << std::flush;

            auto graph = load_critical_dbg(files.at(0));

            if (config->verbose)
                std::cout << timer.elapsed() << "sec" << std::endl;

            if (config->infbase_annotators.size()) {
                auto anno_graph = initialize_annotated_dbg(graph, *config);

                if (config->verbose) {
                    std::cout << "Masking graph...\t" << std::flush;
                }

                graph = mask_graph(*anno_graph, *config);

                if (config->verbose) {
                    std::cout << timer.elapsed() << "sec" << std::endl;
                }
            }

            if (config->verbose)
                std::cout << "Extracting sequences from graph...\t" << std::flush;

            timer.reset();

            auto out_filename
                = utils::remove_suffix(config->outfbase, ".gz", ".fasta")
                    + ".fasta.gz";

            gzFile out_fasta_gz = gzopen(out_filename.c_str(), "w");

            if (out_fasta_gz == Z_NULL) {
                std::cerr << "ERROR: Can't write to " << out_filename << std::endl;
                exit(1);
            }

            uint64_t counter = 0;
            const auto &dump_sequence = [&](const auto &sequence) {
                if (!write_fasta(out_fasta_gz,
                                 utils::join_strings({ config->header,
                                                        std::to_string(counter) },
                                                     ".",
                                                     true),
                                 sequence)) {
                    std::cerr << "ERROR: Can't write extracted sequences to "
                              << out_filename << std::endl;
                    exit(1);
                }
                counter++;
            };

            if (config->unitigs || config->min_tip_size > 1) {
                graph->call_unitigs(dump_sequence, config->min_tip_size);
            } else {
                graph->call_sequences(dump_sequence);
            }

            gzclose(out_fasta_gz);

            if (config->verbose)
                std::cout << timer.elapsed() << "sec" << std::endl;

            return 0;
        }
        case Config::RELAX_BRWT: {
            assert(files.size() == 1);
            assert(config->outfbase.size());

            Timer timer;

            auto annotator = std::make_unique<annotate::BRWTCompressed<>>();

            if (config->verbose)
                std::cout << "Loading annotator...\t" << std::flush;

            if (!annotator->load(files.at(0))) {
                std::cerr << "ERROR: can't load annotations from file "
                          << files.at(0) << std::endl;
                exit(1);
            }
            if (config->verbose)
                std::cout << timer.elapsed() << "sec" << std::endl;

            if (config->verbose)
                std::cout << "Relaxing BRWT tree...\t" << std::flush;

            annotate::relax_BRWT<annotate::BRWTCompressed<>>(annotator.get(),
                                                             config->relax_arity_brwt,
                                                             config->parallel);

            annotator->serialize(config->outfbase);
            if (config->verbose)
                std::cout << timer.elapsed() << "sec" << std::endl;

            return 0;
        }
        case Config::ALIGN: {
            assert(config->infbase.size());

            // load graph
            auto graph = load_critical_graph_from_file(config->infbase);

            if (!config->alignment_length) {
                if (config->distance > 0) {
                    config->alignment_length = graph->get_k();
                } else {
                    config->alignment_length = graph->get_k() + 1;
                }
            }

            if (config->alignment_length > graph->get_k() + 1) {
                // std::cerr << "ERROR: Alignment patterns longer than"
                //           << " the graph edge size are not supported."
                //           << " Decrease the alignment length." << std::endl;
                // exit(1);
                std::cerr << "Warning: Aligning to k-mers"
                          << " longer than k+1 is not supported." << std::endl;
                config->alignment_length = graph->get_k() + 1;
            }
            if (config->distance > 0
                    && config->alignment_length != graph->get_k()) {
                std::cerr << "Warning: Aligning to k-mers longer or shorter than k"
                          << " is not supported for fuzzy alignment." << std::endl;
                config->alignment_length = graph->get_k();
            }

            Timer timer;

            std::cout << "Align sequences against the de Bruijn graph with ";
            std::cout << "k=" << graph->get_k() << "\n"
                      << "Length of aligning k-mers: "
                      << config->alignment_length << std::endl;

            for (const auto &file : files) {
                std::cout << "Align sequences from file " << file << std::endl;

                Timer data_reading_timer;

                read_fasta_file_critical(file, [&](kseq_t *read_stream) {
                    if (config->distance > 0) {
                        uint64_t aln_len = read_stream->seq.l;

                        // since we set aln_len = read_stream->seq.l, we only get a single hit vector
                        auto graphindices = graph->align_fuzzy(
                            std::string(read_stream->seq.s, read_stream->seq.l),
                            aln_len,
                            config->distance
                        );
                        //for (size_t i = 0; i < graphindices.size(); ++i) {
                        size_t i = 0;

                        int print_len = i + aln_len < read_stream->seq.l
                                        ? aln_len
                                        : (read_stream->seq.l - i);

                        printf("%.*s: ", print_len, read_stream->seq.s + i);

                        for (size_t l = 0; l < graphindices.at(i).size(); ++l) {
                            HitInfo curr_hit(graphindices.at(i).at(l));
                            for (size_t m = 0; m < curr_hit.path.size(); ++m) {
                                std::cout << curr_hit.path.at(m) << ':';
                            }
                            for (size_t m = curr_hit.rl; m <= curr_hit.ru; ++m) {
                                std::cout << m << " ";
                            }
                            std::cout << "[" << curr_hit.cigar << "] ";
                        }
                        //}
                        std::cout << std::endl;

                        return;
                    }

                    // Non-fuzzy mode

                    if (config->verbose) {
                        std::cout << "Sequence: " << read_stream->seq.s << "\n";
                    }

                    if (config->query_presence
                            && config->alignment_length == graph->get_k() + 1) {
                        if (config->filter_present) {
                            if (graph->find(read_stream->seq.s,
                                            config->discovery_fraction,
                                            config->kmer_mapping_mode))
                                std::cout << ">" << read_stream->name.s << "\n"
                                                 << read_stream->seq.s << "\n";
                        } else {
                            std::cout << graph->find(read_stream->seq.s,
                                                     config->discovery_fraction,
                                                     config->kmer_mapping_mode) << "\n";
                        }
                        return;
                    }

                    assert(config->alignment_length <= graph->get_k() + 1);

                    std::vector<uint64_t> graphindices;

                    if (config->alignment_length == graph->get_k() + 1) {
                        graphindices = graph->map_to_edges(read_stream->seq.s);
                    } else {
                        graphindices = graph->map_to_nodes(read_stream->seq.s,
                                                           config->alignment_length);
                    }

                    size_t num_discovered = std::count_if(
                        graphindices.begin(), graphindices.end(),
                        [](const auto &x) { return x > 0; }
                    );

                    const size_t num_kmers = graphindices.size();

                    if (config->query_presence) {
                        const size_t min_kmers_discovered =
                            num_kmers - num_kmers * (1 - config->discovery_fraction);
                        if (config->filter_present) {
                            if (num_discovered >= min_kmers_discovered)
                                std::cout << ">" << read_stream->name.s << "\n"
                                                 << read_stream->seq.s << "\n";
                        } else {
                            std::cout << (num_discovered >= min_kmers_discovered) << "\n";
                        }
                        return;
                    }

                    if (config->count_kmers) {
                        std::cout << "Kmers matched (discovered/total): " << num_discovered << "/" << num_kmers << "\n";
                        return;
                    }

                    for (size_t i = 0; i < graphindices.size(); ++i) {
                        assert(i + config->alignment_length <= read_stream->seq.l);
                        std::cout << std::string(read_stream->seq.s + i, config->alignment_length);
                        std::cout << ": " << graphindices[i] << "\n";
                    }
                }, config->reverse);

                if (config->verbose) {
                    std::cout << "File processed in "
                              << data_reading_timer.elapsed()
                              << "sec, current mem usage: "
                              << (get_curr_RSS() >> 20) << " MiB"
                              << ", total time: " << timer.elapsed()
                              << "sec" << std::endl;
                }
            }

            return 0;
        }
        case Config::CALL_VARIANTS: {
            assert(config->infbase_annotators.size() == 1);

            std::unique_ptr<TaxIDMapper> taxid_mapper;
            if (config->taxonomy_map.length()) {
                taxid_mapper.reset(new TaxIDMapper());
                std::ifstream taxid_mapper_in(config->taxonomy_map, std::ios::binary);
                if (!taxid_mapper->load(taxid_mapper_in)) {
                    std::cerr << "ERROR: failed to read accession2taxid map" << std::endl;
                    exit(1);
                }
            }

            auto anno_graph = initialize_annotated_dbg(*config);
            auto masked_graph = mask_graph(*anno_graph, *config);

            if (config->verbose) {
                std::cout << "Filter out:";
                for (const auto &out : config->label_filter) {
                    std::cout << " " << out;
                }
                std::cout << std::endl;
            }

            std::sort(config->label_filter.begin(), config->label_filter.end());

            ThreadPool thread_pool(std::max(1u, config->parallel) - 1);
            std::mutex print_label_mutex;
            std::atomic_uint64_t num_calls = 0;

            auto print_index_ref_var_label =
                [&](const auto &first, const auto &ref, const auto &var, auto&& labels) {
                    std::lock_guard<std::mutex> lock(print_label_mutex);

                    std::sort(labels.begin(), labels.end());

                    auto it = config->label_filter.begin();
                    for (const auto &label : labels) {
                        while (it != config->label_filter.end() && *it < label)
                            ++it;

                        if (it == config->label_filter.end())
                            break;

                        if (*it == label)
                            return;
                    }

                    num_calls += labels.size();

                    std::cout << first
                              << "\t" << ref
                              << "\t" << var
                              << "\t" << utils::join_strings(labels, ",");

                    if (taxid_mapper.get()) {
                        std::transform(
                            labels.begin(), labels.end(),
                            labels.begin(),
                            [&](const auto &label) {
                                return std::to_string(taxid_mapper->gb_to_taxid(label));
                            }
                        );

                        std::cout << "\t" << utils::join_strings(labels, ",");
                    }

                    std::cout << std::endl;
                };

            if (config->call_bubbles) {
                std::cout << "Index"
                          << "\t" << "Ref"
                          << "\t" << "Var"
                          << "\t" << "Label";

                if (taxid_mapper.get())
                    std::cout << "\t" << "TaxID";

                std::cout << std::endl;

                annotated_graph_algorithm::call_bubbles(*masked_graph,
                                                        *anno_graph,
                                                        print_index_ref_var_label,
                                                        &thread_pool);
                thread_pool.join();

                if (config->verbose) {
                    std::cout << "# nodes checked: " << masked_graph->num_nodes()
                              << std::endl
                              << "# bubbles called: " << num_calls
                              << std::endl;
                }
            } else {
                std::cout << "Index"
                          << "\t" << "Node"
                          << "\t" << "Edge"
                          << "\t" << "Label";

                if (taxid_mapper.get())
                    std::cout << "\t" << "TaxID";

                std::cout << std::endl;

                annotated_graph_algorithm::call_breakpoints(*masked_graph,
                                                            *anno_graph,
                                                            print_index_ref_var_label,
                                                            &thread_pool);
                thread_pool.join();

                if (config->verbose) {
                    std::cout << "# nodes checked: " << masked_graph->num_nodes()
                              << std::endl
                              << "# breakpoints called: " << num_calls
                              << std::endl;
                }
            }

            return 0;
        }
        case Config::PARSE_TAXONOMY: {
            TaxIDMapper taxid_mapper;
            if (config->accession2taxid.length()
                && !taxid_mapper.parse_accession2taxid(config->accession2taxid)) {
                std::cerr << "ERROR: failed to read accession2taxid file" << std::endl;
                exit(1);
            }

            if (config->taxonomy_nodes.length()
                && !taxid_mapper.parse_nodes(config->taxonomy_nodes)) {
                std::cerr << "ERROR: failed to read nodes.dmp file" << std::endl;
                exit(1);
            }

            std::ofstream out(config->outfbase + ".taxonomy.map", std::ios::binary);
            taxid_mapper.serialize(out);
            return 0;
        }
        case Config::NO_IDENTITY: {
            assert(false);
            break;
        }
    }

    return 0;
}<|MERGE_RESOLUTION|>--- conflicted
+++ resolved
@@ -980,20 +980,6 @@
 
                     if (!suffix.size()) {
                         assert(suffixes.size() == 1);
-<<<<<<< HEAD
-=======
-
-                        if (config->count_kmers) {
-                            auto weighted_bitmap_graph = std::make_unique<WeightedDBGBitmap>(config->k);
-                            constructor->build_graph(weighted_bitmap_graph.get());
-                            weighted_bitmap_graph->set_weights(constructor->get_weights(kBitsPerCount));
-                            graph.reset(weighted_bitmap_graph.release());
-                        } else {
-                            auto bitmap_graph = std::make_unique<DBGBitmap>(config->k);
-                            constructor->build_graph(bitmap_graph.get());
-                            graph.reset(bitmap_graph.release());
-                        }
->>>>>>> 82d4f9e1
 
                     } else {
                         std::unique_ptr<DBGBitmap::Chunk> chunk { constructor->build_chunk() };
@@ -1034,19 +1020,11 @@
                 switch (config->graph_type) {
 
                     case Config::GraphType::SUCCINCT:
-                        if (config->count_kmers) {
-                            graph.reset(new WeightedDBGSuccinct(config->k, config->canonical));
-                        } else {
-                            graph.reset(new DBGSuccinct(config->k, config->canonical));
-                        }
+                        graph.reset(new DBGSuccinct(config->k, config->canonical));
                         break;
 
                     case Config::GraphType::HASH:
-                        if (config->count_kmers) {
-                            graph.reset(new WeightedDBGHashOrdered(config->k, config->canonical));
-                        } else {
-                            graph.reset(new DBGHashOrdered(config->k, config->canonical));
-                        }
+                        graph.reset(new DBGHashOrdered(config->k, config->canonical));
                         break;
 
                     case Config::GraphType::HASH_STR:
@@ -1056,11 +1034,7 @@
                                       << " Normal mode will be used instead." << std::endl;
                         }
                         // TODO: implement canonical mode
-                        if (config->count_kmers) {
-                            graph.reset(new WeightedDBGHashString(config->k/*, config->canonical*/));
-                        } else {
-                            graph.reset(new DBGHashString(config->k/*, config->canonical*/));
-                        }
+                        graph.reset(new DBGHashString(config->k/*, config->canonical*/));
                         break;
 
                     case Config::GraphType::BITMAP:
@@ -1078,57 +1052,18 @@
 
                 parse_sequences(files, *config, timer,
                     [&graph](std::string&& seq) { graph->add_sequence(seq); },
-<<<<<<< HEAD
                     [&graph, &weights](std::string&& kmer, uint32_t count) {
                         graph->add_sequence(std::move(kmer));
                         if (weights)
                             (*weights)[graph->kmer_to_node(kmer)] = count;
                     },
-=======
-                    [&graph](std::string&& kmer, uint32_t /*count*/) { graph->add_sequence(kmer); },
->>>>>>> 82d4f9e1
                     [&graph](const auto &loop) {
                         loop([&graph](const auto &seq) { graph->add_sequence(seq); });
                     }
                 );
 
-<<<<<<< HEAD
                 if (weights)
                     graph->add_extension(std::make_shared<DBGWeights<>>(std::move(*weights)));
-=======
-                sdsl::int_vector<> kmer_counts(graph->num_nodes() + 1, 0, kBitsPerCount);
-
-                parse_sequences(files, *config, timer,
-                    [&graph,&kmer_counts](std::string&& seq) {
-                        graph->map_to_nodes(seq, [&](uint64_t i) {
-                            if (i > 0) {
-                                assert(i <= graph->num_nodes());
-                                kmer_counts[i]++;
-                            }
-                        });
-                    },
-                    [&graph,&kmer_counts](std::string&& kmer, uint32_t count) {
-                        graph->map_to_nodes(kmer, [&](uint64_t i) {
-                            if (i > 0) {
-                                assert(i <= graph->num_nodes());
-                                kmer_counts[i] += count;
-                            }
-                        });
-                    },
-                    [&graph,&kmer_counts](const auto &loop) {
-                        loop([&graph,&kmer_counts](const auto &seq) {
-                            graph->map_to_nodes(seq, [&](uint64_t i) {
-                                if (i > 0) {
-                                    assert(i <= graph->num_nodes());
-                                    kmer_counts[i]++;
-                                }
-                            });
-                        });
-                    }
-                );
-
-                dynamic_cast<IWeighted<uint64_t, sdsl::int_vector<>>&>(*graph).set_weights(std::move(kmer_counts));
->>>>>>> 82d4f9e1
             }
 
             if (config->verbose)
@@ -1197,15 +1132,10 @@
                 [&graph,&inserted_edges](std::string&& seq) {
                     graph->add_sequence(seq, inserted_edges.get());
                 },
-<<<<<<< HEAD
                 [&graph,&inserted_edges](std::string&& kmer, uint32_t count) {
                     graph->add_sequence(kmer, inserted_edges.get());
                     if (auto weighted = graph->get_extension<DBGWeights<>>())
                         weighted->add_kmer(*graph, std::move(kmer), count);
-=======
-                [&graph,&inserted_edges](std::string&& kmer, uint32_t /*count*/) {
-                    graph->add_sequence(kmer, inserted_edges.get());
->>>>>>> 82d4f9e1
                 },
                 [&graph,&inserted_edges](const auto &loop) {
                     loop([&graph,&inserted_edges](const auto &seq) {
