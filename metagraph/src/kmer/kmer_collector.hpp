#ifndef __KMER_COLLECTOR_HPP__
#define __KMER_COLLECTOR_HPP__

#include <cstddef>
#include <filesystem>
#include <functional>
#include <string>
#include <vector>

#include "common/threads/threading.hpp"
#include "common/batch_accumulator.hpp"


namespace mtg {
namespace kmer {

typedef std::function<void(const std::string&)> CallString;
typedef std::function<void(const std::string&, uint64_t)> CallStringCount;

/**
 * Collects k-mers extracted by a KmerExtractor into Container. K-mers are
 * extracted from sequences (reads) that can be added one by one using
 * #add_sequence or they can be provided by a generator passed on to #add_sequences.
 * The resulting de-duped and sorted k-mers can then be accessed via #data().
 * @tparam KMER           The type of k-mers being accumulated by the class, one of
 * KmerExtractor::Kmer64/128/256.
 * @tparam KmerExtractor  Extracts k-mers from reads.
 * @tparam Container      Accumulates the resulting k-mers, can be #SortedSet,
 * #SortedSetDisk, or #SortedMultiset.
 */
template <typename KMER, class KmerExtractor, class Container>
class KmerCollector {
    KmerExtractor kmer_extractor_;

    static_assert(std::is_same_v<typename Container::key_type, typename KMER::WordType>);
    static_assert(KMER::kBitsPerChar == KmerExtractor::bits_per_char);

  public:
    using Extractor = KmerExtractor;
    using Key = typename Container::key_type;
    using Value = typename Container::value_type;
    using Data = typename Container::result_type;
    using Kmer = KMER;

    /**
     * @param  k The k-mer length
     * @param  both_strands_mode If true, both a sequence and its reverse complement will
     * be added (only makes sense for DNA sequences)
     * @param  filter_suffix_encoded  Keep only k-mers with the given suffix. Useful for
     * sharding the collection process.
     * @param  num_threads The number of threads in the pool processing incoming sequences
     * @param  memory_preallocated The number of bytes to reserve in the container
     * @param canonical_only keep only canonical k-mers when in #both_strands_mode
     */
    KmerCollector(size_t k,
                  bool both_strands_mode = false,
                  std::vector<typename Extractor::TAlphabet>&& filter_suffix_encoded = {},
                  size_t num_threads = 1,
                  double memory_preallocated = 0,
<<<<<<< HEAD
                  const std::filesystem::path &swap_dir = "/tmp/",
                  size_t max_disk_space = 1e9);
=======
                  const std::filesystem::path &tmp_dir = "/tmp/",
                  size_t max_disk_space = 1e9,
                  bool canonical_only = false);
>>>>>>> 5109b893

    ~KmerCollector();

    inline size_t get_k() const { return k_; }

    inline size_t suffix_length() const { return filter_suffix_encoded_.size(); }

    void add_sequence(std::string_view sequence, uint64_t count = 1) {
        // push read to the processing queue
        if (sequence.size() >= k_)
            batcher_.push_and_pay(sequence.size(), sequence, count);
    }

    void add_sequence(std::string&& sequence, uint64_t count = 1) {
        // push read to the processing queue
        if (sequence.size() >= k_)
            batcher_.push_and_pay(sequence.size(), std::move(sequence), count);
    }

    size_t buffer_size() const { return buffer_size_; }

    void add_sequences(const std::function<void(CallString)> &generate_sequences);
    void add_sequences(const std::function<void(CallStringCount)> &generate_sequences);

    // FYI: This function should be used only in special cases.
    //      In general, use `add_sequences` if possible, to make use of multiple threads.
    void add_kmer(const KMER &kmer) { kmers_->insert(&kmer.data(), &kmer.data() + 1); }

    // FYI: This returns a container with integer representation of k-mers.
    //      Use reinterpret_cast to cast them back to k-mers.
    inline Data& data() { join(); return kmers_->data(); }

    void clear() { join(); kmers_->clear(); }

    inline bool is_both_strands_mode() const { return both_strands_mode_; }
    inline size_t num_threads() const { return num_threads_; }
    inline size_t alphabet_size() const { return kmer_extractor_.alphabet.size(); }
    inline std::filesystem::path tmp_dir() const { return tmp_dir_; }
    inline size_t max_disk_space() const { return max_disk_space_; }

    /**
     * Sends sequences accumulated in #batcher_ for processing
     * on the thread pool. */
    void add_batch(std::vector<std::pair<std::string, uint64_t>>&& sequences);

  private:
    void join();

    size_t k_;
    std::unique_ptr<Container> kmers_;

    size_t num_threads_;
    ThreadPool thread_pool_;

    BatchAccumulator<std::pair<std::string, uint64_t>> batcher_;

    std::vector<typename Extractor::TAlphabet> filter_suffix_encoded_;

    bool both_strands_mode_;

    bool canonical_only_;

    std::filesystem::path tmp_dir_;

    size_t buffer_size_;

    /** Maximum disk space in bytes used by #kmers_ */
    size_t max_disk_space_;
};

/** Visible For Testing */
template <typename KMER, class KmerExtractor, class Container>
void extract_kmers(std::function<void(CallString)> generate_reads,
                   size_t k,
                   bool both_strands_mode,
                   Container *kmers,
                   const std::vector<typename KmerExtractor::TAlphabet> &suffix,
                   bool canonical_only = false);

/** Visible For Testing */
template <typename KMER, class KmerExtractor, class Container>
void count_kmers(std::function<void(CallStringCount)> generate_reads,
                 size_t k,
                 bool both_strands_mode,
                 Container *kmers,
                 const std::vector<typename KmerExtractor::TAlphabet> &suffix,
                 bool canonical_only = false);

} // namespace kmer
} // namespace mtg

#endif // __KMER_COLLECTOR_HPP__<|MERGE_RESOLUTION|>--- conflicted
+++ resolved
@@ -57,14 +57,9 @@
                   std::vector<typename Extractor::TAlphabet>&& filter_suffix_encoded = {},
                   size_t num_threads = 1,
                   double memory_preallocated = 0,
-<<<<<<< HEAD
                   const std::filesystem::path &swap_dir = "/tmp/",
-                  size_t max_disk_space = 1e9);
-=======
-                  const std::filesystem::path &tmp_dir = "/tmp/",
                   size_t max_disk_space = 1e9,
                   bool canonical_only = false);
->>>>>>> 5109b893
 
     ~KmerCollector();
 
