--- conflicted
+++ resolved
@@ -15,17 +15,9 @@
 #include "kmer_extractor.hpp"
 #include "kmer_to_int_converter.hpp"
 
-<<<<<<< HEAD
 
 namespace mtg {
 namespace kmer {
-
-using namespace mtg;
-=======
-
-namespace mtg {
-namespace kmer {
->>>>>>> 1088573e
 
 const size_t kLargeBufferSize = 1'000'000;
 const size_t kBufferSize = 100'000;
