#include "kmer_bloom_filter.hpp"

#include <Eigen/StdVector>

#ifndef NDEBUG
#include "common/seq_tools/reverse_complement.hpp"
#endif

#include "common/serialization.hpp"
#include "common/algorithms.hpp"
#include "kmer/kmer_extractor.hpp"

// TODO: switch to KmerExtractor once it supports all alphabets
typedef KmerExtractorBOSS KmerDef;
typedef KmerDef::TAlphabet TAlphabet;

template <typename T>
using AlignedVector = std::vector<T, Eigen::aligned_allocator<T>>;

constexpr uint64_t npos = 0;


template <class KmerBF>
inline void call_kmers(const KmerBF &kmer_bloom,
                       std::string_view sequence,
<<<<<<< HEAD
                       const std::function<void(uint64_t)> &callback) {
=======
                       Callback callback) {
>>>>>>> 36abeeb8
    const auto k = kmer_bloom.get_k();
    if (sequence.size() < k)
        return;

    const auto max_encoded_val = KmerDef::alphabet.size();

    std::vector<TAlphabet> coded(sequence.size());
    std::transform(sequence.begin(), sequence.end(),
                   coded.begin(),
                   [](char c) { return KmerDef::encode(c); });

    auto fwd = kmer_bloom.get_hasher();
    fwd.reset(coded.data());

    if (kmer_bloom.is_canonical_mode()) {
        std::vector<TAlphabet> rc_coded(sequence.size());
        std::transform(coded.begin(), coded.end(),
                       rc_coded.rbegin(),
                       [](TAlphabet c) { return KmerDef::complement(c); });

        auto rev = kmer_bloom.get_hasher();
        rev.reset(rc_coded.data() + rc_coded.size() - k);

        callback(std::min(uint64_t(fwd), uint64_t(rev)));

        for (size_t i = k, j = coded.size() - k - 1; i < coded.size(); ++i, --j) {
            if (coded.at(i) < max_encoded_val) {
                assert(rc_coded.at(j) < max_encoded_val);

                fwd.next(coded.at(i));
                rev.prev(rc_coded.at(j));

                callback(std::min(uint64_t(fwd), uint64_t(rev)));
            } else {
                callback(npos);
            }
        }

    } else {
        callback(fwd);

        for (size_t i = k; i < coded.size(); ++i) {
            if (coded.at(i) < max_encoded_val) {
                fwd.next(coded.at(i));
                callback(fwd);
            } else {
                callback(npos);
            }
        }
    }
}

template <class KmerBF>
inline void call_valid_kmers(const KmerBF &kmer_bloom,
                             std::string_view sequence,
                             const std::function<void(uint64_t)> &callback) {
    const auto k = kmer_bloom.get_k();
    if (sequence.size() < k)
        return;

    const auto max_encoded_val = KmerDef::alphabet.size();

    std::vector<TAlphabet> coded(sequence.size());
    std::transform(sequence.begin(), sequence.end(),
                   coded.begin(),
                   [](char c) { return KmerDef::encode(c); });

    auto invalid = utils::drag_and_mark_segments(coded, max_encoded_val, k);

    auto fwd = kmer_bloom.get_hasher();
    fwd.reset(coded.data());

    if (kmer_bloom.is_canonical_mode()) {
        std::vector<TAlphabet> rc_coded(sequence.size());
        std::transform(coded.begin(), coded.end(),
                       rc_coded.rbegin(),
                       [](TAlphabet c) { return KmerDef::complement(c); });

        auto rev = kmer_bloom.get_hasher();
        rev.reset(rc_coded.data() + rc_coded.size() - k);

        if (!invalid[k - 1])
            callback(std::min(uint64_t(fwd), uint64_t(rev)));

        for (size_t i = k, j = coded.size() - k - 1; i < coded.size(); ++i, --j) {
            if (coded.at(i) < max_encoded_val) {
                assert(rc_coded.at(j) < max_encoded_val);

                fwd.next(coded.at(i));
                rev.prev(rc_coded.at(j));

                assert(invalid[i] || i + 1 >= k);
                if (!invalid[i])
                    callback(std::min(uint64_t(fwd), uint64_t(rev)));
            }
        }

    } else {
        if (!invalid[k - 1])
            callback(fwd);

        for (size_t i = k; i < coded.size(); ++i) {
            if (coded.at(i) < max_encoded_val) {
                fwd.next(coded.at(i));

                assert(invalid[i] || i + 1 >= k);
                if (!invalid[i])
                    callback(fwd);
            }
        }
    }
}

template <class KmerHasher>
void KmerBloomFilter<KmerHasher>
::add_sequence(std::string_view sequence) {
    assert(sequence.size() >= k_);

    AlignedVector<uint64_t> hashes;
    hashes.reserve(sequence.size() - k_ + 1);
    call_valid_kmers(*this, sequence, [&](uint64_t hash) { hashes.push_back(hash); });
    filter_.insert(hashes.data(), hashes.data() + hashes.size());

<<<<<<< HEAD
    // invalid k-mers may be false positives
    assert(sdsl::util::cnt_one_bits(check_kmer_presence(sequence)) >= hashes.size());

=======
    // TODO: insert all hashes in arbitrary order in a single call
    call_kmers(*this, sequence, [&](size_t, auto hash1, auto hash2) {
        filter_.insert(hash1, hash2);
        assert(filter_.check(hash1, hash2));
#ifndef NDEBUG
        counter++;
#endif
    });

    assert(sdsl::util::cnt_one_bits(check_kmer_presence(sequence)) == counter);
>>>>>>> 36abeeb8
#ifndef NDEBUG
    std::string rev_comp(sequence);
    reverse_complement(rev_comp.begin(), rev_comp.end());
    assert(!canonical_mode_
            || sdsl::util::cnt_one_bits(check_kmer_presence(rev_comp)) >= hashes.size());
#endif

}

template <class KmerHasher>
void KmerBloomFilter<KmerHasher>
::add_sequences(const std::function<void(const CallString&)> &generate_sequences) {
    AlignedVector<uint64_t> buffer;
    buffer.reserve(1000000);

    generate_sequences([&](const std::string &sequence) {
        if (sequence.size() < k_)
            return;

        if (buffer.capacity() < buffer.size() + sequence.size() - k_ + 1) {
            filter_.insert(buffer.data(), buffer.data() + buffer.size());
            buffer.clear();
        }

        call_valid_kmers(*this, sequence, [&](uint64_t hash) { buffer.push_back(hash); });
    });

    filter_.insert(buffer.data(), buffer.data() + buffer.size());
}

template <class KmerHasher>
sdsl::bit_vector KmerBloomFilter<KmerHasher>
::check_kmer_presence(std::string_view sequence) const {
    if (sequence.size() < k_)
        return sdsl::bit_vector();

<<<<<<< HEAD
    // aggregate hashes, then batch check
    size_t i = 0;
    AlignedVector<uint64_t> hashes(sequence.size() - k_ + 1);
    call_kmers(*this, sequence, [&](auto hash) { hashes[i++] = hash; });
=======
    sdsl::bit_vector check_vec(sequence.size() - k_ + 1);
    call_kmers(*this, sequence, [&](size_t i, auto hash1, auto hash2) {
        assert(i < check_vec.size());
>>>>>>> 36abeeb8

    assert(i == hashes.size());

    return filter_.check(hashes.data(), hashes.data() + hashes.size());
}

template <class KmerHasher>
void KmerBloomFilter<KmerHasher>
::serialize(std::ostream &out) const {
    if (!out.good())
        throw std::ofstream::failure("Error: trying to dump graph to a bad stream");

    serialize_number(out, k_);
    serialize_number(out, canonical_mode_);
    filter_.serialize(out);
}

template <class KmerHasher>
bool KmerBloomFilter<KmerHasher>
::load(std::istream &in) {
    if (!in.good())
        return false;

    try {
        k_ = load_number(in);
        canonical_mode_ = load_number(in);
        const_cast<KmerHasher&>(hasher_) = KmerHasher(k_);

        return filter_.load(in);
    } catch (...) {
        return false;
    }
}

template class KmerBloomFilter<>;


std::function<bool()> get_missing_kmer_skipper(const KmerBloomFilter<> *bloom_filter,
                                               std::string_view sequence) {
    if (!bloom_filter)
        return []() { return false; };

    if (sequence.size() < bloom_filter->get_k())
        return []() { return true; };

    // use shared_ptr to prevent copying this vector and keep it alive for the
    // returned callback
    auto bloom_check = std::make_shared<sdsl::bit_vector>(
        bloom_filter->check_kmer_presence(sequence)
    );

    assert(bloom_check->size() + bloom_filter->get_k() - 1 == sequence.size());

    auto it = bloom_check->begin();

    // these need to be specified explicitly to ensure that they're copied
    return [it,bloom_check]() mutable {
        assert(it < bloom_check->end());
        bool in_bloom = *it;
        ++it;
        return !in_bloom;
    };
}<|MERGE_RESOLUTION|>--- conflicted
+++ resolved
@@ -20,14 +20,10 @@
 constexpr uint64_t npos = 0;
 
 
-template <class KmerBF>
+template <class KmerBF, class Callback>
 inline void call_kmers(const KmerBF &kmer_bloom,
                        std::string_view sequence,
-<<<<<<< HEAD
-                       const std::function<void(uint64_t)> &callback) {
-=======
                        Callback callback) {
->>>>>>> 36abeeb8
     const auto k = kmer_bloom.get_k();
     if (sequence.size() < k)
         return;
@@ -151,22 +147,9 @@
     call_valid_kmers(*this, sequence, [&](uint64_t hash) { hashes.push_back(hash); });
     filter_.insert(hashes.data(), hashes.data() + hashes.size());
 
-<<<<<<< HEAD
     // invalid k-mers may be false positives
     assert(sdsl::util::cnt_one_bits(check_kmer_presence(sequence)) >= hashes.size());
 
-=======
-    // TODO: insert all hashes in arbitrary order in a single call
-    call_kmers(*this, sequence, [&](size_t, auto hash1, auto hash2) {
-        filter_.insert(hash1, hash2);
-        assert(filter_.check(hash1, hash2));
-#ifndef NDEBUG
-        counter++;
-#endif
-    });
-
-    assert(sdsl::util::cnt_one_bits(check_kmer_presence(sequence)) == counter);
->>>>>>> 36abeeb8
 #ifndef NDEBUG
     std::string rev_comp(sequence);
     reverse_complement(rev_comp.begin(), rev_comp.end());
@@ -203,16 +186,10 @@
     if (sequence.size() < k_)
         return sdsl::bit_vector();
 
-<<<<<<< HEAD
     // aggregate hashes, then batch check
     size_t i = 0;
     AlignedVector<uint64_t> hashes(sequence.size() - k_ + 1);
     call_kmers(*this, sequence, [&](auto hash) { hashes[i++] = hash; });
-=======
-    sdsl::bit_vector check_vec(sequence.size() - k_ + 1);
-    call_kmers(*this, sequence, [&](size_t i, auto hash1, auto hash2) {
-        assert(i < check_vec.size());
->>>>>>> 36abeeb8
 
     assert(i == hashes.size());
 
