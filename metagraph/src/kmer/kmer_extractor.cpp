--- conflicted
+++ resolved
@@ -370,11 +370,7 @@
                 std::fill(begin_segm, begin_segm + dummy_prefix_size, 0);
             }
 
-<<<<<<< HEAD
-            extractor::sequence_to_kmers<KMER>(begin_segm, end_segm + dummy_suffix_size, k, suffix,
-=======
             ::sequence_to_kmers<KMER>(begin_segm, end_segm + dummy_suffix_size, k, suffix,
->>>>>>> 2c96326b
                 [&kmers](auto kmer) { kmers->push_back(kmer); },
                 canonical_mode ? kComplementCode : std::vector<uint8_t>(),
                 []() { return false; }
