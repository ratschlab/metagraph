#ifndef __KMER_EXTRACTOR_HPP__
#define __KMER_EXTRACTOR_HPP__

#include <cstdint>
#include <string>
#include <vector>

#include <sdsl/uint128_t.hpp>
#include <sdsl/uint256_t.hpp>

#include "utils/string_utils.hpp"
#include "utils/vectors.hpp"
#include "kmer.hpp"
#include "kmer_boss.hpp"
#include "alphabets.hpp"


/**
 * Extracts k-mers to be placed in a BOSS table from sequences. Each sequence is
 * prepended with (k-1) $ characters (aka 'dummy prefix') and terminated with a $ to
 * facilitate graph traversal.
 * A sequence may sometimes contain multiple segments separated by a character not in
 * the alphabet (DNA sequences are typically separated by an N, e.g. AAATNGGGC
 * resulting in the segments AAAT and GGGC).
 */
class KmerExtractorBOSS {
  public:

    #if _PROTEIN_GRAPH
    static constexpr size_t bits_per_char = alphabets::kBOSSBitsPerCharProtein;
    #elif _DNA_CASE_SENSITIVE_GRAPH
    static constexpr size_t bits_per_char = alphabets::kBOSSBitsPerCharDNACaseSent;
    #elif _DNA5_GRAPH
    static constexpr size_t bits_per_char = alphabets::kBOSSBitsPerCharDNA5;
    #elif _DNA_GRAPH
    static constexpr size_t bits_per_char = alphabets::kBOSSBitsPerCharDNA;
    #else
    static_assert(false,
        "Define an alphabet: either "
        "_DNA_GRAPH, _DNA5_GRAPH, _PROTEIN_GRAPH, or _DNA_CASE_SENSITIVE_GRAPH."
    );
    #endif

    typedef KMerBOSS<uint64_t, bits_per_char> Kmer64;
    typedef KMerBOSS<sdsl::uint128_t, bits_per_char> Kmer128;
    typedef KMerBOSS<sdsl::uint256_t, bits_per_char> Kmer256;

    // alphabet for k-mer representation
    typedef uint8_t TAlphabet;

    KmerExtractorBOSS();

    /**
     * Break the sequence into kmers and add them to the kmer storage.
     * Adds only valid k-mers.
     */
    template <class KMER>
    static void sequence_to_kmers(const std::string &sequence,
                                  size_t k,
                                  const std::vector<TAlphabet> &suffix,
                                  Vector<KMER> *kmers,
                                  bool canonical_mode = false);

    template <class KMER>
    static std::string kmer_to_sequence(const KMER &kmer, size_t k) {
        return kmer.to_string(k, alphabet);
    }

    // map input character to k-mer character
    static TAlphabet encode(char s);
    static std::vector<TAlphabet> encode(const std::string &sequence);
    // map k-mer character to input character
    static char decode(TAlphabet c);
    static std::string decode(const std::vector<TAlphabet> &sequence);

    static void reverse_complement(std::vector<TAlphabet> *sequence);
    static TAlphabet complement(TAlphabet c);

    /**
     * Generate all valid suffixes of the given length
     * ACGT, ACG$, ..., $$$$ -- valid
     * AC$T, A$$T, ..., $AAA -- invalid
     */
    static std::vector<std::string> generate_suffixes(size_t len);

    static const std::string alphabet;

  private:
    static const TAlphabet *kCharToNucleotide;
    static const std::vector<TAlphabet> kComplementCode;
};


template <const uint8_t BitsPerChar>
class KmerExtractor2BitT {
  public:
    // alphabet for k-mer representation
    typedef uint8_t TAlphabet;

    static constexpr uint8_t bits_per_char = BitsPerChar;
    const std::string alphabet;

    // k-mer
    template <class T>
    using Kmer = KMer<T, bits_per_char>;

    typedef Kmer<uint64_t> Kmer64;
    typedef Kmer<sdsl::uint128_t> Kmer128;
    typedef Kmer<sdsl::uint256_t> Kmer256;

    KmerExtractor2BitT(const char Alphabet[] = alphabets::kAlphabetDNA,
                       const uint8_t CharToCode[128] = alphabets::kCharToDNA,
                       const std::vector<uint8_t> &complement_code = alphabets::kComplementMapDNA);

    /**
<<<<<<< HEAD
     * Break the sequence into kmers and add them to the kmer collector. If  suffix is
     * not empty, only kmers with the given suffix are added.
=======
     * Break the sequence into kmers and add them to the kmer storage.
     * Adds only valid k-mers.
>>>>>>> 3504b4c4
     */
    template <class T>
    void sequence_to_kmers(const std::string &sequence,
                           size_t k,
                           const std::vector<TAlphabet> &suffix,
                           Vector<Kmer<T>> *kmers,
                           bool canonical_mode = false) const;

    /**
     * Extract all k-mers from sequence.
     * Returned pairs are k-mers and flags: `true` for the valid k-mers
     * and `false` for invalid ones.
     */
    template <class KMER>
    Vector<std::pair<KMER, bool>>
    sequence_to_kmers(const std::string &sequence,
                      size_t k,
                      bool canonical_mode = false,
                      const std::vector<TAlphabet> &suffix = {}) const;

    template <class T>
    std::string kmer_to_sequence(const Kmer<T> &kmer, size_t k) const {
        return kmer.to_string(k, alphabet);
    }

    // map input character to k-mer character
    TAlphabet encode(char s) const;
    std::vector<TAlphabet> encode(const std::string &sequence) const;
    // map k-mer character to input character
    char decode(TAlphabet c) const;
    std::string decode(const std::vector<TAlphabet> &sequence) const;

    std::vector<std::string> generate_suffixes(size_t len) const;

  private:
    const TAlphabet *char_to_code_;
    const std::vector<TAlphabet> complement_code_;
};

typedef KmerExtractor2BitT<alphabets::kBitsPerCharDNA> KmerExtractor2Bit;

#endif // __KMER_EXTRACTOR_HPP__<|MERGE_RESOLUTION|>--- conflicted
+++ resolved
@@ -113,13 +113,8 @@
                        const std::vector<uint8_t> &complement_code = alphabets::kComplementMapDNA);
 
     /**
-<<<<<<< HEAD
      * Break the sequence into kmers and add them to the kmer collector. If  suffix is
      * not empty, only kmers with the given suffix are added.
-=======
-     * Break the sequence into kmers and add them to the kmer storage.
-     * Adds only valid k-mers.
->>>>>>> 3504b4c4
      */
     template <class T>
     void sequence_to_kmers(const std::string &sequence,
