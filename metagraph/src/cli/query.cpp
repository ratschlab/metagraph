#include "query.hpp"

#include <ips4o.hpp>
#include <tsl/ordered_set.h>

#include "common/logger.hpp"
#include "common/unix_tools.hpp"
#include "common/hashers/hash.hpp"
#include "common/utils/template_utils.hpp"
#include "common/threads/threading.hpp"
#include "common/vectors/vector_algorithm.hpp"
#include "annotation/representation/annotation_matrix/static_annotators_def.hpp"
#include "graph/alignment/aligner_labeled.hpp"
#include "graph/annotated_graph_algorithm.hpp"
#include "graph/representation/hash/dbg_hash_ordered.hpp"
#include "graph/representation/succinct/dbg_succinct.hpp"
#include "graph/representation/succinct/boss_construct.hpp"
#include "seq_io/sequence_io.hpp"
#include "config/config.hpp"
#include "load/load_graph.hpp"
#include "load/load_annotated_graph.hpp"
#include "cli/align.hpp"


namespace mtg {
namespace cli {

const size_t kRowBatchSize = 100'000;
const bool kPrefilterWithBloom = true;
const char ALIGNED_SEQ_HEADER_FORMAT[] = "{}:{}:{}:{}";

using namespace mtg::annot::binmat;
using namespace mtg::graph;

using mtg::common::logger;
using mtg::graph::boss::BOSS;
using mtg::graph::boss::BOSSConstructor;

typedef typename mtg::graph::DeBruijnGraph::node_index node_index;


QueryExecutor::QueryExecutor(const Config &config,
                             const graph::AnnotatedDBG &anno_graph,
                             std::unique_ptr<graph::align::DBGAlignerConfig>&& aligner_config,
                             ThreadPool &thread_pool)
      : config_(config),
        anno_graph_(anno_graph),
        aligner_config_(std::move(aligner_config)),
        thread_pool_(thread_pool) {
    if (aligner_config_ && aligner_config_->forward_and_reverse_complement)
        throw std::runtime_error("Error: align_both_strands must be off when querying");
}

std::string QueryExecutor::execute_query(const std::string &seq_name,
                                         const std::string &sequence,
                                         bool count_labels,
                                         bool print_signature,
                                         bool suppress_unlabeled,
                                         size_t num_top_labels,
                                         double discovery_fraction,
                                         std::string anno_labels_delimiter,
                                         const AnnotatedDBG &anno_graph) {
    std::string output;
    output.reserve(1'000);

    if (print_signature) {
        auto top_labels
            = anno_graph.get_top_label_signatures(sequence,
                                                  num_top_labels,
                                                  discovery_fraction);

        if (!top_labels.size() && suppress_unlabeled)
            return "";

        output += seq_name;

        for (const auto &[label, kmer_presence_mask] : top_labels) {
            output += fmt::format("\t<{}>:{}:{}:{}", label,
                                  sdsl::util::cnt_one_bits(kmer_presence_mask),
                                  sdsl::util::to_string(kmer_presence_mask),
                                  anno_graph.score_kmer_presence_mask(kmer_presence_mask));
        }

        output += '\n';

    } else if (count_labels) {
        auto top_labels = anno_graph.get_top_labels(sequence,
                                                    num_top_labels,
                                                    discovery_fraction);

        if (!top_labels.size() && suppress_unlabeled)
            return "";

        output += seq_name;

        for (const auto &[label, count] : top_labels) {
            output += "\t<";
            output += label;
            output += ">:";
            output += fmt::format_int(count).c_str();
        }

        output += '\n';

    } else {
        auto labels_discovered = anno_graph.get_labels(sequence, discovery_fraction);

        if (!labels_discovered.size() && suppress_unlabeled)
            return "";

        output += seq_name;
        output += '\t';
        output += utils::join_strings(labels_discovered, anno_labels_delimiter);
        output += '\n';
    }

    return output;
}

void call_suffix_match_sequences(const DBGSuccinct &dbg_succ,
                                 std::string_view contig,
                                 const std::vector<node_index> &nodes_in_full,
                                 const std::function<void(std::string&&,
                                                          node_index)> &callback,
                                 size_t sub_k,
                                 size_t max_num_nodes_per_suffix) {
    assert(sub_k < dbg_succ.get_k());
    assert(nodes_in_full.size() == contig.length() - dbg_succ.get_k() + 1);

    for (size_t prev_match_len = 0, i = 0; i < nodes_in_full.size(); ++i) {
        if (!nodes_in_full[i]) {
            // if prefix[i:i+prev_match_len] was a match on the previous step, then
            // prefix[i+1:i+prev_match_len] of length prev_match_len-1 must be a match on this step
            size_t cur_match_len = prev_match_len ? prev_match_len - 1 : 0;
            // TODO: call first |max_num_nodes_per_suffix| matches
            //       and, if there are too many of them, discard them here
            // TODO: test if this heuristic works and we need to discard large ranges at all
            dbg_succ.call_nodes_with_suffix_matching_longest_prefix(
                std::string_view(&contig[i], dbg_succ.get_k()),
                [&](node_index node, size_t match_len) {
                    assert(match_len >= cur_match_len);
                    cur_match_len = match_len;
                    callback(dbg_succ.get_node_sequence(node), node);
                },
                std::max(sub_k, prev_match_len), // new match must be at least as long as previous
                max_num_nodes_per_suffix
            );
            prev_match_len = cur_match_len;
        } else {
            prev_match_len = dbg_succ.get_k();
        }
    }
}

struct HullPathContext {
    std::string last_kmer;
    node_index last_node;
    size_t depth; // not equal to path.size() if the path is cut off
    size_t fork_count;
};

/**
 * @brief      Construct annotation submatrix with a subset of rows extracted
 *             from the full annotation matrix
 *
 * @param[in]  full_annotation  The full annotation matrix.
 * @param[in]  num_rows         The number of rows in the target submatrix.
 * @param[in]  full_to_small    The mapping between the rows in the full matrix
 *                              and its submatrix.
 * @param[in]  num_threads      The number of threads used.
 *
 * @return     Annotation submatrix in the UniqueRowAnnotator representation
 */
std::unique_ptr<annot::UniqueRowAnnotator>
slice_annotation(const AnnotatedDBG::Annotator &full_annotation,
                 uint64_t num_rows,
                 std::vector<std::pair<uint64_t, uint64_t>>&& full_to_small,
                 size_t num_threads) {
    if (auto *rb = dynamic_cast<const RainbowMatrix *>(&full_annotation.get_matrix())) {
        // shortcut construction for Rainbow<> annotation
        std::vector<uint64_t> row_indexes(full_to_small.size());
        for (size_t i = 0; i < full_to_small.size(); ++i) {
            row_indexes[i] = full_to_small[i].first;
        }

        // get unique rows and set pointers to them in |row_indexes|
        auto unique_rows = rb->get_rows(&row_indexes, num_threads);

        if (unique_rows.size() >= std::numeric_limits<uint32_t>::max()) {
            throw std::runtime_error("There must be less than 2^32 unique rows."
                                     " Reduce the query batch size.");
        }

        // insert one empty row for representing unmatched rows
        unique_rows.emplace_back();
        std::vector<uint32_t> row_ids(num_rows, unique_rows.size() - 1);
        for (size_t i = 0; i < row_indexes.size(); ++i) {
            row_ids[full_to_small[i].second] = row_indexes[i];
        }

        // copy annotations from the full graph to the query graph
        return std::make_unique<annot::UniqueRowAnnotator>(
            std::make_unique<UniqueRowBinmat>(std::move(unique_rows),
                                              std::move(row_ids),
                                              full_annotation.num_labels()),
            full_annotation.get_label_encoder()
        );
    }

    // don't break the topological order for row-diff annotation
    if (!dynamic_cast<const IRowDiff *>(&full_annotation.get_matrix())) {
        ips4o::parallel::sort(full_to_small.begin(), full_to_small.end(),
                              utils::LessFirst(), num_threads);
    }

    using RowSet = tsl::ordered_set<BinaryMatrix::SetBitPositions,
                                    utils::VectorHash,
                                    std::equal_to<BinaryMatrix::SetBitPositions>,
                                    std::allocator<BinaryMatrix::SetBitPositions>,
                                    std::vector<BinaryMatrix::SetBitPositions>,
                                    uint32_t>;
    RowSet unique_rows { BinaryMatrix::SetBitPositions() };
    std::vector<uint32_t> row_rank(num_rows, 0);

    #pragma omp parallel for num_threads(num_threads) schedule(dynamic)
    for (uint64_t batch_begin = 0;
                        batch_begin < full_to_small.size();
                                        batch_begin += kRowBatchSize) {
        const uint64_t batch_end
            = std::min(batch_begin + kRowBatchSize,
                       static_cast<uint64_t>(full_to_small.size()));

        std::vector<uint64_t> row_indexes;
        row_indexes.reserve(batch_end - batch_begin);
        for (uint64_t i = batch_begin; i < batch_end; ++i) {
            assert(full_to_small[i].first < full_annotation.num_objects());

            row_indexes.push_back(full_to_small[i].first);
        }

        auto rows = full_annotation.get_matrix().get_rows(row_indexes);

        assert(rows.size() == batch_end - batch_begin);

        #pragma omp critical
        {
            for (uint64_t i = batch_begin; i < batch_end; ++i) {
                const auto &row = rows[i - batch_begin];
                auto it = unique_rows.emplace(row).first;
                row_rank[full_to_small[i].second] = it - unique_rows.begin();
                if (unique_rows.size() == std::numeric_limits<uint32_t>::max())
                    throw std::runtime_error("There must be less than 2^32 unique rows."
                                             " Reduce the query batch size.");
            }
        }
    }

    auto &annotation_rows = const_cast<std::vector<BinaryMatrix::SetBitPositions>&>(
        unique_rows.values_container()
    );

    // copy annotations from the full graph to the query graph
    return std::make_unique<annot::UniqueRowAnnotator>(
        std::make_unique<UniqueRowBinmat>(std::move(annotation_rows),
                                          std::move(row_rank),
                                          full_annotation.num_labels()),
        full_annotation.get_label_encoder()
    );
}

void add_nodes_with_suffix_matches(const DBGSuccinct &full_dbg,
                                   size_t sub_k,
                                   size_t max_num_nodes_per_suffix,
                                   std::vector<std::pair<std::string, std::vector<node_index>>> *contigs,
                                   bool check_reverse_complement) {
    std::vector<std::pair<std::string, std::vector<node_index>>> contig_buffer;

    #pragma omp parallel for num_threads(get_num_threads()) schedule(dynamic)
    for (size_t i = 0; i < contigs->size(); ++i) {
        const auto &[contig, path] = (*contigs)[i];
        std::vector<std::pair<std::string, node_index>> added_nodes;
        auto callback = [&](std::string&& kmer, node_index node) {
            assert(node == full_dbg.kmer_to_node(kmer));

            if (full_dbg.get_mode() == DeBruijnGraph::CANONICAL)
                full_dbg.map_to_nodes(kmer, [&](node_index cn) { node = cn; });

            added_nodes.emplace_back(std::move(kmer), node);
        };
        call_suffix_match_sequences(full_dbg, contig, path,
                                    callback, sub_k, max_num_nodes_per_suffix);

        if (check_reverse_complement) {
            std::string rev_contig = contig;
            reverse_complement(rev_contig);
            call_suffix_match_sequences(full_dbg, rev_contig,
                                        map_sequence_to_nodes(full_dbg, rev_contig),
                                        callback, sub_k, max_num_nodes_per_suffix);
        }

        #pragma omp critical
        {
            for (size_t j = 0; j < added_nodes.size(); ++j) {
                contig_buffer.emplace_back(
                    std::move(added_nodes[j].first),
                    std::vector<node_index>{ added_nodes[j].second }
                );
            }
        }
    }

    for (auto&& pair : contig_buffer) {
        contigs->emplace_back(std::move(pair));
    }
}

void add_hull_contigs(const DeBruijnGraph &full_dbg,
                      const DeBruijnGraph &batch_graph,
                      size_t max_hull_forks,
                      size_t max_hull_depth,
                      std::vector<std::pair<std::string, std::vector<node_index>>> *contigs) {
    tsl::hopscotch_map<node_index, uint32_t> distance_traversed_until_node;

    std::vector<std::pair<std::string, std::vector<node_index>>> contig_buffer;

    #pragma omp parallel for num_threads(get_num_threads()) schedule(dynamic)
    for (size_t i = 0; i < contigs->size(); ++i) {
        const auto &[contig, path] = (*contigs)[i];
        std::vector<std::pair<std::string, std::vector<node_index>>> added_paths;
        // TODO: combine these two callbacks into one?
        auto callback = [&](std::string_view sequence,
                            const std::vector<node_index> &path) {
            added_paths.emplace_back(sequence, path);
            if (full_dbg.get_mode() == DeBruijnGraph::CANONICAL) {
                added_paths.back().second.resize(0);
                full_dbg.map_to_nodes(sequence,
                    [&](node_index cn) { added_paths.back().second.push_back(cn); }
                );
            }
        };

        auto halt = [&](std::string_view seq,
                        const std::vector<node_index> &path,
                        size_t depth,
                        size_t fork_count) {
            if (fork_count > max_hull_forks || depth >= max_hull_depth) {
                if (path.size() == 1)
                    callback(seq, path);

                return true;
            }

            // if the last node is already in the graph, cut off traversal
            // since this node will be covered in another traversal
            if (batch_graph.find(seq.substr(seq.length() - batch_graph.get_k()))) {
                if (path.size() == 1)
                    callback(seq, path);

                return true;
            }

            // when a node which has already been accessed is visited,
            // only continue traversing if the previous access was in a
            // longer path (i.e., it cut off earlier)
            bool extend;
            // TODO: check the number of forks too (shorter paths may have more forks)
            #pragma omp critical
            {
                auto [it, inserted]
                    = distance_traversed_until_node.emplace(path.back(), depth);

                extend = inserted || depth < it->second;

                if (!inserted && depth < it->second)
                    it.value() = depth;
            }

            if (!extend && path.size() == 1)
                callback(seq, path);

            return !extend;
        };

        for (size_t j = 0; j < path.size(); ++j) {
            if (!path[j]) {
                // If a node is unmatched, start expansion from all the nodes
                // adjacent to it.
                std::string kmer = contig.substr(j, full_dbg.get_k());
                std::string prev_kmer = std::string(1, '$') + kmer;
                prev_kmer.pop_back();

                // forward expansion from the incoming nodes
                batch_graph.call_incoming_kmers(batch_graph.kmer_to_node(kmer),
                    [&](node_index prev_node, char c) {
                        prev_kmer[0] = c;
                        assert(batch_graph.kmer_to_node(prev_kmer) == prev_node);
                        prev_node = full_dbg.kmer_to_node(prev_kmer);
                        if (prev_node)
                            call_hull_sequences(full_dbg, prev_node, callback, halt);
                    }
                );
                if (batch_graph.get_mode() == DeBruijnGraph::CANONICAL) {
                    // In canonical graphs, (incoming to forward) is equivalent
                    // to (outgoing from rev-comp), so the following code invokes
                    // backward expansion.
                    reverse_complement(kmer);
                    prev_kmer = std::string(1, '$') + kmer;
                    prev_kmer.pop_back();
                    batch_graph.call_incoming_kmers(batch_graph.kmer_to_node(kmer),
                        [&](node_index prev_node, char c) {
                            prev_kmer[0] = c;
                            assert(batch_graph.kmer_to_node(prev_kmer) == prev_node);
                            prev_node = full_dbg.kmer_to_node(prev_kmer);
                            if (prev_node)
                                call_hull_sequences(full_dbg, prev_node, callback, halt);
                        }
                    );
                }
                // TODO: For non-canonical graphs, also expand backwards from
                //       the outgoing nodes?
            }
        }

        if (path.back()) {
            std::string last_kmer = contig.substr(contig.length() - full_dbg.get_k(), full_dbg.get_k());
            node_index last_node = batch_graph.kmer_to_node(last_kmer);
            if (!batch_graph.outdegree(last_node)) {
                assert(full_dbg.kmer_to_node(last_kmer) == path.back());
                call_hull_sequences(full_dbg, path.back(), callback, halt);
            }
        }

<<<<<<< HEAD
        if (batch_graph.is_canonical_mode()) {
            std::string last_kmer = contig.substr(0, full_dbg.get_k());
=======
        if (batch_graph.get_mode() == DeBruijnGraph::CANONICAL) {
            last_kmer = contig.substr(0, full_dbg.get_k());
>>>>>>> ef9804fc
            reverse_complement(last_kmer);
            node_index last_node = batch_graph.kmer_to_node(last_kmer);
            if (!batch_graph.outdegree(last_node)) {
                last_node = full_dbg.kmer_to_node(last_kmer);
                if (last_node)
                    call_hull_sequences(full_dbg, last_node, callback, halt);
            }
        }

        #pragma omp critical
        {
            for (auto&& pair : added_paths) {
                assert(pair.second.size() == pair.first.length() - full_dbg.get_k() + 1);
                contig_buffer.emplace_back(std::move(pair));
            }
        }
    }

    for (auto&& pair : contig_buffer) {
        contigs->emplace_back(std::move(pair));
    }
}

template <class Graph, class Contigs>
void add_to_graph(Graph &graph, const Contigs &contigs, size_t k) {
    for (const auto &[contig, nodes_in_full] : contigs) {
        size_t begin = 0;
        size_t end;
        do {
            end = std::find(nodes_in_full.begin() + begin,
                            nodes_in_full.end(),
                            DeBruijnGraph::npos)
                    - nodes_in_full.begin();

            if (begin != end) {
                graph.add_sequence(std::string_view(
                    contig.data() + begin, end - begin + k - 1
                ));
            }
            begin = end + 1;
        } while (end < nodes_in_full.size());
    }
}

/**
 * Construct a de Bruijn graph from the query sequences
 * fetched in |call_sequences|.
 *
 *  Algorithm.
 *
 * 1. Index k-mers from the query sequences in a non-canonical query de Bruijn
 *    graph (with pre-filtering by a Bloom filter, if initialized).
 *    This query graph will be rebuilt as a canonical one in step 2.b), if the
 *    full graph is canonical.
 *
 * 2. Extract contigs from this small de Bruijn graph and map them to the full
 *    graph to map each k-mer to its respective annotation row index.
 *    --> here we map each unique k-mer in sequences only once.
 *
 *    (b, canonical) If the full graph is canonical, rebuild the query graph
 *                   in the canonical mode storing all k-mers found in the full
 *                   graph.
 *
 * 3. Extract annotation for the nodes of the query graph and return.
 */
std::unique_ptr<AnnotatedDBG>
construct_query_graph(const AnnotatedDBG &anno_graph,
                      StringGenerator call_sequences,
                      size_t num_threads,
                      const Config *config) {
    const auto &full_dbg = anno_graph.get_graph();
    const auto &full_annotation = anno_graph.get_annotation();
    const auto *dbg_succ = dynamic_cast<const DBGSuccinct *>(&full_dbg);

    assert(full_dbg.get_mode() != DeBruijnGraph::PRIMARY
            && "primary graphs must be wrapped into canonical");

    size_t sub_k = full_dbg.get_k();
    size_t max_hull_forks = 0;
    size_t max_hull_depth = 0;
    size_t max_num_nodes_per_suffix = 1;
    double max_hull_depth_per_seq_char = 0.0;
    if (config) {
        if (config->alignment_min_seed_length > full_dbg.get_k()) {
            logger->warn("Can't match suffixes longer than k={}."
                         " The value of k={} will be used.",
                         full_dbg.get_k(), full_dbg.get_k());
        }
        if (config->alignment_min_seed_length
                && config->alignment_min_seed_length < full_dbg.get_k()) {
            if (!dbg_succ) {
                logger->error("Matching suffixes of k-mers only supported for DBGSuccinct");
                exit(1);
            }
            sub_k = config->alignment_min_seed_length;
        }

        max_hull_forks = config->max_hull_forks;
        max_hull_depth = config->max_hull_depth;
        max_hull_depth_per_seq_char = config->alignment_max_nodes_per_seq_char;
        max_num_nodes_per_suffix = config->alignment_max_num_seeds_per_locus;
    }

    Timer timer;

    // construct graph storing all k-mers in query
    auto graph_init = std::make_shared<DBGHashOrdered>(full_dbg.get_k());
    size_t max_input_sequence_length = 0;

    logger->trace("[Query graph construction] Building the batch graph...");

    if (kPrefilterWithBloom && dbg_succ && sub_k == full_dbg.get_k()) {
        if (dbg_succ->get_bloom_filter())
            logger->trace(
                    "[Query graph construction] Started indexing k-mers pre-filtered "
                    "with Bloom filter");

        call_sequences([&](const std::string &sequence) {
            // TODO: implement add_sequence with filter for all graph representations
            graph_init->add_sequence(
                sequence,
                get_missing_kmer_skipper(dbg_succ->get_bloom_filter(), sequence)
            );
            if (max_input_sequence_length < sequence.length())
                max_input_sequence_length = sequence.length();
        });
    } else {
        call_sequences([&](const std::string &sequence) {
            graph_init->add_sequence(sequence);
            if (max_input_sequence_length < sequence.length())
                max_input_sequence_length = sequence.length();
        });
    }

    max_hull_depth = std::min(
        max_hull_depth,
        static_cast<size_t>(max_hull_depth_per_seq_char * max_input_sequence_length)
    );

    logger->trace("[Query graph construction] Batch graph contains {} k-mers"
                  " and took {} sec to construct",
                  graph_init->num_nodes(), timer.elapsed());
    timer.reset();

    // pull contigs from query graph
    std::vector<std::pair<std::string, std::vector<node_index>>> contigs;
    std::mutex seq_mutex;
    graph_init->call_sequences([&](const std::string &contig, const auto &) {
                                   std::lock_guard<std::mutex> lock(seq_mutex);
                                   contigs.emplace_back(contig, std::vector<node_index>{});
                               },
                               get_num_threads(),
                               // pull only primary contigs when building canonical query graph
                               full_dbg.get_mode() == DeBruijnGraph::CANONICAL);

    logger->trace("[Query graph construction] Contig extraction took {} sec", timer.elapsed());
    timer.reset();

    logger->trace("[Query graph construction] Mapping k-mers back to full graph...");
    // map from nodes in query graph to full graph
    #pragma omp parallel for num_threads(get_num_threads())
    for (size_t i = 0; i < contigs.size(); ++i) {
        contigs[i].second.reserve(contigs[i].first.length() - graph_init->get_k() + 1);
        full_dbg.map_to_nodes(contigs[i].first,
                              [&](node_index node) { contigs[i].second.push_back(node); });
    }
    logger->trace("[Query graph construction] Contigs mapped to the full graph in {} sec",
                  timer.elapsed());
    timer.reset();

    size_t original_size = contigs.size();

    // add nodes with suffix matches to the query
    if (sub_k < full_dbg.get_k()) {
        assert(dbg_succ);
        logger->trace("[Query graph construction] Adding k-mers with matching "
                      "suffixes of length {}...", sub_k);
        timer.reset();

        add_nodes_with_suffix_matches(*dbg_succ, sub_k, max_num_nodes_per_suffix,
                                      &contigs, full_dbg.get_mode() == DeBruijnGraph::CANONICAL);

        logger->trace("[Query graph construction] Found {} suffix-matching k-mers, took {} sec",
                      contigs.size() - original_size, timer.elapsed());
    }

    if (max_hull_forks) {
        logger->trace("[Query graph augmentation] Computing query graph hull...");
        logger->trace("[Query graph augmentation] max traversal distance: {}, max fork count: {}",
                      max_hull_depth, max_hull_forks);
        timer.reset();

        // add k-mers with sub_k-suffix matches
        for (size_t i = original_size; i < contigs.size(); ++i) {
            graph_init->add_sequence(contigs[i].first);
        }

        size_t hull_contigs_begin = contigs.size();

        add_hull_contigs(full_dbg, *graph_init, max_hull_forks, max_hull_depth, &contigs);

        logger->trace("[Query graph augmentation] Augmented the batch graph with {} contigs in {} sec",
                      contigs.size() - hull_contigs_begin, timer.elapsed());
    }

    graph_init.reset();

    logger->trace("[Query graph construction] Building the query graph...");
    timer.reset();
    std::shared_ptr<DeBruijnGraph> graph;

    // restrict nodes to those in the full graph
    if (sub_k < full_dbg.get_k()) {
        BOSSConstructor constructor(full_dbg.get_k() - 1,
                                    full_dbg.get_mode() == DeBruijnGraph::CANONICAL,
                                    0, "", num_threads);
        add_to_graph(constructor, contigs, full_dbg.get_k());

        graph = std::make_shared<DBGSuccinct>(new BOSS(&constructor), full_dbg.get_mode());

    } else {
        graph = std::make_shared<DBGHashOrdered>(full_dbg.get_k(), full_dbg.get_mode());
        add_to_graph(*graph, contigs, full_dbg.get_k());
    }

    logger->trace("[Query graph construction] Query graph contains {} k-mers"
                  " and took {} sec to construct",
                  graph->num_nodes(), timer.elapsed());
    timer.reset();

    logger->trace("[Query graph construction] Mapping the contigs back to the query graph...");

    std::vector<std::pair<uint64_t, uint64_t>> from_full_to_small;

    #pragma omp parallel for num_threads(num_threads)
    for (size_t i = 0; i < contigs.size(); ++i) {
        const std::string &contig = contigs[i].first;
        const std::vector<node_index> &nodes_in_full = contigs[i].second;

        std::vector<uint64_t> path(nodes_in_full.size());
        size_t j = 0;
        // nodes in the query graph hull may overlap
        graph->map_to_nodes(contig, [&](node_index node) {
            path[j++] = node;
        });
        assert(j == nodes_in_full.size());

        #pragma omp critical
        {
            for (size_t j = 0; j < path.size(); ++j) {
                if (nodes_in_full[j]) {
                    assert(path[j]);
                    from_full_to_small.emplace_back(nodes_in_full[j], path[j]);
                }
            }
        }
    }

    logger->trace("[Query graph construction] Mapping between graphs constructed in {} sec",
                  timer.elapsed());

    contigs = decltype(contigs)();

    for (auto &[first, second] : from_full_to_small) {
        assert(first && second);
        first = AnnotatedDBG::graph_to_anno_index(first);
        second = AnnotatedDBG::graph_to_anno_index(second);
    }

    logger->trace("[Query graph construction] Slicing {} rows out of full annotation...",
                  from_full_to_small.size());

    // initialize fast query annotation
    // copy annotations from the full graph to the query graph
    auto annotation = slice_annotation(full_annotation,
                                       graph->max_index(),
                                       std::move(from_full_to_small),
                                       num_threads);

    logger->trace("[Query graph construction] Query annotation with {} labels"
                  " and {} set bits constructed in {} sec",
                  annotation->num_labels(), annotation->num_relations(), timer.elapsed());
    timer.reset();

    // build annotated graph from the query graph and copied annotations
    return std::make_unique<AnnotatedDBG>(graph, std::move(annotation));
}


int query_graph(Config *config) {
    assert(config);

    const auto &files = config->fnames;

    assert(config->infbase_annotators.size() == 1);

    std::shared_ptr<DeBruijnGraph> graph = load_critical_dbg(config->infbase);

    std::unique_ptr<AnnotatedDBG> anno_graph = initialize_annotated_dbg(graph, *config);

    ThreadPool thread_pool(std::max(1u, get_num_threads()) - 1, 1000);

    Timer timer;

    std::unique_ptr<align::DBGAlignerConfig> aligner_config;
    if (config->align_sequences) {
        assert(config->alignment_num_alternative_paths == 1u
                && "only the best alignment is used in query");

        aligner_config.reset(new align::DBGAlignerConfig(
            initialize_aligner_config(graph->get_k(), *config)
        ));
    }

    QueryExecutor executor(*config, *anno_graph, std::move(aligner_config), thread_pool);

    // iterate over input files
    for (const auto &file : files) {
        Timer curr_timer;

        executor.query_fasta(file, [](const std::string &result) { std::cout << result; });
        logger->trace("File '{}' was processed in {} sec, total time: {}", file,
                      curr_timer.elapsed(), timer.elapsed());
    }

    return 0;
}

void align_sequence(std::string &name, std::string &seq,
                    const AnnotatedDBG &anno_graph,
                    const align::DBGAlignerConfig &aligner_config) {
    const auto &graph = anno_graph.get_graph();
    auto alignments
        = build_aligner<align::LabeledDBGAligner>(anno_graph, aligner_config)->align(seq);

    assert(alignments.size() <= 1 && "Only the best alignment is needed");

    if (alignments.size()) {
        auto &match = alignments[0];
        // sequence for querying -- the best alignment
        if (match.get_offset()) {
            seq = graph.get_node_sequence(match[0]).substr(0, match.get_offset())
                    + match.get_sequence();
        } else {
            seq = const_cast<std::string&&>(match.get_sequence());
        }

        name = fmt::format(ALIGNED_SEQ_HEADER_FORMAT, name, seq,
                           match.get_score(), match.get_cigar().to_string());

    } else {
        // no alignment was found
        // the original sequence will be queried
        name = fmt::format(ALIGNED_SEQ_HEADER_FORMAT, name, seq,
                           0, fmt::format("{}S", seq.length()));
    }
}

std::string query_sequence(size_t id, std::string name, std::string seq,
                           const AnnotatedDBG &anno_graph,
                           const Config &config,
                           const align::DBGAlignerConfig *aligner_config) {
    if (aligner_config) {
        align_sequence(name, seq, anno_graph, *aligner_config);
    }

    return QueryExecutor::execute_query(fmt::format_int(id).str() + '\t' + name, seq,
                                        config.count_labels, config.print_signature,
                                        config.suppress_unlabeled, config.num_top_labels,
                                        config.discovery_fraction, config.anno_labels_delimiter,
                                        anno_graph);
}

void QueryExecutor::query_fasta(const string &file,
                                const std::function<void(const std::string &)> &callback) {
    logger->trace("Parsing sequences from file '{}'", file);

    seq_io::FastaParser fasta_parser(file, config_.forward_and_reverse);

    if (config_.fast) {
        // Construct a query graph and query against it
        batched_query_fasta(fasta_parser, callback);
        return;
    }

    // Query sequences independently

    size_t seq_count = 0;

    for (const seq_io::kseq_t &kseq : fasta_parser) {
        thread_pool_.enqueue([&](const auto&... args) {
            callback(query_sequence(args..., anno_graph_,
                                    config_, aligner_config_.get()));
        }, seq_count++, std::string(kseq.name.s), std::string(kseq.seq.s));
    }

    // wait while all threads finish processing the current file
    thread_pool_.join();
}

void QueryExecutor
::batched_query_fasta(seq_io::FastaParser &fasta_parser,
                      const std::function<void(const std::string &)> &callback) {
    auto it = fasta_parser.begin();
    auto end = fasta_parser.end();

    const uint64_t batch_size = config_.query_batch_size_in_bytes;

    std::atomic<size_t> seq_count = 0;

    while (it != end) {
        Timer batch_timer;

        uint64_t num_bytes_read = 0;
        // A generator that can be called multiple times until all sequences
        // are called.
        std::vector<std::pair<std::string, std::string>> seq_batch;
        num_bytes_read = 0;
        for ( ; it != end && num_bytes_read <= batch_size; ++it) {
            seq_batch.emplace_back(it->name.s, it->seq.s);
            num_bytes_read += it->seq.l;
        }

        if (aligner_config_ && !config_.batch_align) {
            logger->trace("Aligning sequences from batch against the full graph...");
            batch_timer.reset();

            #pragma omp parallel for num_threads(get_num_threads()) schedule(dynamic)
            for (size_t i = 0; i < seq_batch.size(); ++i) {
                align_sequence(seq_batch[i].first, seq_batch[i].second,
                               anno_graph_, *aligner_config_);
            }
            logger->trace("Sequences alignment took {} sec", batch_timer.elapsed());
            batch_timer.reset();
        }

        auto query_graph = construct_query_graph(
            anno_graph_,
            [&](auto callback) {
                for (const auto &[name, seq] : seq_batch) {
                    callback(seq);
                }
            },
            get_num_threads(),
            aligner_config_ && config_.batch_align ? &config_ : NULL
        );

        logger->trace("Query graph constructed for batch of sequences"
                      " with {} bases from '{}' in {} sec",
                      num_bytes_read, fasta_parser.get_filename(), batch_timer.elapsed());
        batch_timer.reset();

        #pragma omp parallel for num_threads(get_num_threads()) schedule(dynamic)
        for (size_t i = 0; i < seq_batch.size(); ++i) {
            callback(query_sequence(seq_count++, seq_batch[i].first, seq_batch[i].second,
                                    *query_graph, config_,
                                    config_.batch_align ? aligner_config_.get() : NULL));
        }

        logger->trace("Batch of {} bytes from '{}' queried in {} sec", num_bytes_read,
                      fasta_parser.get_filename(), batch_timer.elapsed());
    }
}

} // namespace cli
} // namespace mtg<|MERGE_RESOLUTION|>--- conflicted
+++ resolved
@@ -430,13 +430,8 @@
             }
         }
 
-<<<<<<< HEAD
-        if (batch_graph.is_canonical_mode()) {
+        if (batch_graph.get_mode() == DeBruijnGraph::CANONICAL) {
             std::string last_kmer = contig.substr(0, full_dbg.get_k());
-=======
-        if (batch_graph.get_mode() == DeBruijnGraph::CANONICAL) {
-            last_kmer = contig.substr(0, full_dbg.get_k());
->>>>>>> ef9804fc
             reverse_complement(last_kmer);
             node_index last_node = batch_graph.kmer_to_node(last_kmer);
             if (!batch_graph.outdegree(last_node)) {
