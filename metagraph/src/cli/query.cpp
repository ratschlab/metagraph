#include "query.hpp"

#include <mutex>

#include <ips4o.hpp>
#include <tsl/ordered_set.h>

#include "common/logger.hpp"
#include "common/unix_tools.hpp"
#include "common/hashers/hash.hpp"
#include "common/utils/template_utils.hpp"
#include "common/threads/threading.hpp"
#include "common/vectors/vector_algorithm.hpp"
#include "annotation/representation/annotation_matrix/static_annotators_def.hpp"
#include "graph/alignment/dbg_aligner.hpp"
#include "graph/representation/hash/dbg_hash_ordered.hpp"
#include "graph/representation/succinct/dbg_succinct.hpp"
#include "graph/representation/succinct/boss_construct.hpp"
<<<<<<< HEAD
#include "graph/graph_extensions/unitigs.hpp"
=======
#include "graph/graph_extensions/node_rc.hpp"
>>>>>>> 2663e700
#include "seq_io/sequence_io.hpp"
#include "config/config.hpp"
#include "load/load_graph.hpp"
#include "load/load_annotated_graph.hpp"
#include "cli/align.hpp"


namespace mtg {
namespace cli {

const size_t kRowBatchSize = 100'000;
const bool kPrefilterWithBloom = true;
const char ALIGNED_SEQ_HEADER_FORMAT[] = "{}:{}:{}:{}";

using namespace mtg::annot::binmat;
using namespace mtg::annot::matrix;
using namespace mtg::graph;

using mtg::common::logger;
using mtg::graph::boss::BOSS;
using mtg::graph::boss::BOSSConstructor;

typedef typename mtg::graph::DeBruijnGraph::node_index node_index;


// Format a range of coordinates (start, first_coord, last_coord) to a string representation
std::string get_range(const std::tuple<uint64_t, uint64_t, uint64_t> &range) {
    const auto &[pos, first, last] = range;
    if (first == last) {
        return fmt::format("{}-{}", pos, first);
    } else {
        return fmt::format("{}-{}-{}", pos, first, last);
    }
}

/**
 * Given a vector of kmer label matched coordinates, collapse continuous ranges of coordinates
 * to start-end tuples.
 *
 * @param coords    the vector of tuples as stored in a SeqSearchResult
 *                  originally returned from AnnotatedDBG::get_kmer_coordinates
 * @return vector of 'begin-end' range string representations
 */
std::vector<std::string>
collapse_coord_ranges(const std::vector<SmallVector<uint64_t>> &tuples) {
    // Build output
    std::vector<std::string> range_strings;

    // Keep track of the ranges: start position, first coord, last coord
    std::vector<std::tuple<uint64_t, uint64_t, uint64_t>> ranges;
    std::vector<std::tuple<uint64_t, uint64_t, uint64_t>> next_ranges;

    for (size_t i = 0; i < tuples.size(); ++i) {
        const auto &coords = tuples[i];
        assert(std::is_sorted(coords.begin(), coords.end()));

        size_t j = 0;
        next_ranges.resize(0);

        for (uint64_t coord : coords) {
            while (j < ranges.size() && std::get<2>(ranges[j]) + 1 < coord) {
                // end of range
                range_strings.push_back(get_range(ranges[j++]));
            }

            if (j < ranges.size() && std::get<2>(ranges[j]) + 1 == coord) {
                // extend range
                next_ranges.push_back(ranges[j++]);
                std::get<2>(next_ranges.back())++;
            } else {
                // start new range
                next_ranges.emplace_back(i, coord, coord);
            }
        }
        while (j < ranges.size()) {
            range_strings.push_back(get_range(ranges[j++]));
        }

        ranges.swap(next_ranges);
    }

    for (const auto &range : ranges) {
        range_strings.push_back(get_range(range));
    }

    return range_strings;
}


/**
 * Convert string values into proper JSON values with types (i.e., 'nan' -> null,
 * strings representing numbers -> numbers).
 *
 * @param v value string
 * @return  Json::Value representing value string v
 */
Json::Value adjust_for_types(const std::string &v) {
    if (v == "nan")
        return Json::nullValue;

    try {
        return Json::Value(std::stof(v));
    } catch(...) {}

    return Json::Value(v);
}


/**
 * Given a label string in the format '<sample_name>(;<property_name>=<property_value>)*'
 * return a JSON representation of the label with its properties.
 *
 * @param label     label as a string
 * @return JSON object in the format of
 *  {
 *      "sample": <sample_name>,
 *      "properties": {
 *          <property_name>: <property_value>,
 *          ...
 *      }
 *  }
 */
Json::Value get_label_as_json(const std::string &label) {
    Json::Value label_root;

    // Split by ';' TODO: check this and see why substring was necessary
    std::vector<std::string> label_parts = utils::split_string(label, ";");

    // First field is always the sample
    label_root["sample"] = label_parts[0];

    // Fill properties if existant
    Json::Value properties = Json::objectValue;
    for (size_t i = 1; i < label_parts.size(); ++i) {
        std::vector<std::string> key_value = utils::split_string(label_parts[i], "=");
        if (key_value.size() != 2) {
            logger->error("Can't read key-value pair in part {} of label {}", label_parts[i], label);
            throw std::runtime_error("Label formatting error");
        }
        properties[key_value[0]] = adjust_for_types(key_value[1]);
    }

    if (properties.size() > 0) {
        label_root["properties"] = properties;
    }

    return label_root;
}


Json::Value SeqSearchResult::to_json(bool verbose_output,
                                     const graph::AnnotatedDBG &anno_graph) const {
    Json::Value root;

    // Add seq information
    root[SEQ_DESCRIPTION_JSON_FIELD] = sequence_.name;

    // Add alignment information if there is any
    if (alignment_) {
        // Recover alignment sequence sequence string
        root[SEQUENCE_JSON_FIELD] = Json::Value(sequence_.sequence);

        // Alignment metrics
        root[SCORE_JSON_FIELD] = Json::Value(alignment_->score);
        root[MAX_SCORE_JSON_FIELD] = Json::Value(alignment_->max_score);
        root[CIGAR_JSON_FIELD] = Json::Value(alignment_->cigar);
        root[ORIENTATION_JSON_FIELD] = Json::Value(alignment_->orientation);
    }

    // Add discovered labels and extra results
    root["results"] = Json::Value(Json::arrayValue);

    // Different action depending on the result type
    if (const auto *v = std::get_if<LabelVec>(&result_)) {
        // Standard labels only
        for (const auto &label : *v) {
            root["results"].append(get_label_as_json(label));
        }
    } else if (const auto *v = std::get_if<LabelCountVec>(&result_)) {
        // Labels with count data
        for (const auto &[label, count] : *v) {
            Json::Value &label_obj = root["results"].append(get_label_as_json(label));
            label_obj[KMER_COUNT_FIELD] = static_cast<Json::Int64>(count);
        }
    } else if (const auto *v = std::get_if<LabelSigVec>(&result_)) {
        // Count signatures
        for (const auto &[label, kmer_presence_mask] : *v) {
            Json::Value &label_obj = root["results"].append(get_label_as_json(label));
            // Store the presence mask and score in a separate object
            Json::Value &sig_obj = (label_obj[SIGNATURE_FIELD] = Json::objectValue);
            sig_obj["presence_mask"] = Json::Value(sdsl::util::to_string(kmer_presence_mask));
            sig_obj["score"] = Json::Value(anno_graph.score_kmer_presence_mask(kmer_presence_mask));
            // Add kmer_counts calculated using bitmask
            label_obj[KMER_COUNT_FIELD] = Json::Value(sdsl::util::cnt_one_bits(kmer_presence_mask));
        }
    } else if (const auto *v = std::get_if<LabelCountAbundancesVec>(&result_)) {
        // k-mer counts (or quantiles)
        for (const auto &[label, count, abundances] : *v) {
            assert(abundances.size());
            Json::Value &label_obj = root["results"].append(get_label_as_json(label));
            label_obj[KMER_COUNT_FIELD] = static_cast<Json::Int64>(count);
            Json::Value &counts_array = (label_obj[KMER_ABUNDANCE_FIELD] = Json::arrayValue);
            if (verbose_output) {
                for (size_t c : abundances) {
                    counts_array.append(static_cast<Json::Int64>(c));
                }
            } else {
                std::pair<size_t, size_t> last(0, abundances.at(0));
                for (size_t i = 1; i <= abundances.size(); ++i) {
                    if (i < abundances.size() && abundances[i] == last.second)
                        continue; // extend run

                    // end of run
                    if (last.second) {
                        if (i == last.first + 1) {
                            counts_array.append(fmt::format("{}={}", last.first, last.second));
                        } else {
                            counts_array.append(fmt::format("{}-{}={}", last.first, i - 1, last.second));
                        }
                    }

                    // start new run
                    if (i < abundances.size()) {
                        last.first = i;
                        last.second = abundances[i];
                    }
                }
            }
        }
    } else {
        // Kmer coordinates
        for (const auto &[label, count, tuples] : std::get<LabelCountCoordsVec>(result_)) {
            Json::Value &label_obj = root["results"].append(get_label_as_json(label));
            label_obj[KMER_COUNT_FIELD] = static_cast<Json::Int64>(count);
            Json::Value &coord_array = (label_obj[KMER_COORDINATE_FIELD] = Json::arrayValue);

            // Each tuple is represented as a folly::SmallVector<uint64_t> instance
            if (verbose_output) {
                for (const auto &coords : tuples) {
                    coord_array.append(fmt::format("{}", fmt::join(coords, ",")));
                }
            } else {
                for (const auto &range : collapse_coord_ranges(tuples)) {
                    coord_array.append(range);
                }
            }
        }
    }

    return root;
}


std::string SeqSearchResult::to_string(const std::string delimiter,
                                       bool suppress_unlabeled,
                                       bool verbose_output,
                                       const graph::AnnotatedDBG &anno_graph) const {
    // Return the size of the result type vector using std::visit (ducktyping variant)
    // If empty and unlabeled sequences are supressed then return empty string
    if (suppress_unlabeled && !std::visit([] (auto&& vec) { return vec.size(); }, result_))
        return "";

    std::string output;

    // Print sequence ID and name
    if (alignment_) {
        // Get modified name if sequence has an alignment result
        const std::string &mod_seq_name
            = fmt::format(ALIGNED_SEQ_HEADER_FORMAT, sequence_.name, sequence_.sequence,
                                   alignment_->score, alignment_->cigar);
        output = fmt::format("{}\t{}", sequence_.id, mod_seq_name);
    } else {
        output = fmt::format("{}\t{}", sequence_.id, sequence_.name);
    }

    // ... with diff result output depending on the type of result being stored.
    if (const auto *v = std::get_if<LabelVec>(&result_)) {
        // Standard labels only
        output += fmt::format("\t{}", utils::join_strings(*v, delimiter));

    } else if (const auto *v = std::get_if<LabelCountVec>(&result_)) {
        // Labels with count data
        for (const auto &[label, count] : *v) {
            output += fmt::format("\t<{}>:{}", label, count);
        }
    } else if (const auto *v = std::get_if<LabelSigVec>(&result_)) {
        // Count signatures
        for (const auto &[label, kmer_presence_mask] : *v) {
            output += fmt::format("\t<{}>:{}:{}:{}", label,
                                  sdsl::util::cnt_one_bits(kmer_presence_mask),
                                  sdsl::util::to_string(kmer_presence_mask),
                                  anno_graph.score_kmer_presence_mask(kmer_presence_mask));
        }
    } else if (const auto *v = std::get_if<LabelCountAbundancesVec>(&result_)) {
        // k-mer counts (or quantiles)
        for (const auto &[label, count, abundances] : *v) {
            output += "\t<" + label + ">";
            if (verbose_output) {
                output += fmt::format(":{}", fmt::join(abundances, ":"));
            } else {
                std::pair<size_t, size_t> last(0, abundances.at(0));
                for (size_t i = 1; i <= abundances.size(); ++i) {
                    if (i < abundances.size() && abundances[i] == last.second)
                        continue; // extend run

                    // end of run
                    if (last.second) {
                        if (i == last.first + 1) {
                            output += fmt::format(":{}={}", last.first, last.second);
                        } else {
                            output += fmt::format(":{}-{}={}", last.first, i - 1, last.second);
                        }
                    }

                    // start new run
                    if (i < abundances.size()) {
                        last.first = i;
                        last.second = abundances[i];
                    }
                }
            }
        }
    } else {
        // Kmer coordinates
        for (const auto &[label, count, tuples] : std::get<LabelCountCoordsVec>(result_)) {
            output += "\t<" + label + ">";

            if (verbose_output) {
                for (const auto &coords : tuples) {
                    output += fmt::format(":{}", fmt::join(coords, ","));
                }
            } else {
                output += fmt::format(":{}", fmt::join(collapse_coord_ranges(tuples), ":"));
            }
        }
    }

    return output;
}


SeqSearchResult QueryExecutor::execute_query(QuerySequence&& sequence,
                                             bool count_labels,
                                             bool print_signature,
                                             size_t num_top_labels,
                                             double discovery_fraction,
                                             double presence_fraction,
                                             const graph::AnnotatedDBG &anno_graph,
                                             bool with_kmer_counts,
                                             const std::vector<double> &count_quantiles,
                                             bool query_counts,
                                             bool query_coords) {
    // Perform a different action depending on the type (specified by config flags)
    SeqSearchResult::result_type result;

    if (print_signature) {
        // Get labels with presence/absence signatures
        result = anno_graph.get_top_label_signatures(sequence.sequence,
                                                     num_top_labels,
                                                     discovery_fraction,
                                                     presence_fraction);
    } else if (query_coords) {
        // Get labels with k-mer coordinates
        result = anno_graph.get_kmer_coordinates(sequence.sequence,
                                                 num_top_labels,
                                                 discovery_fraction,
                                                 presence_fraction);
    } else if (query_counts) {
        // Get labels with k-mer counts
        result = anno_graph.get_kmer_counts(sequence.sequence,
                                            num_top_labels,
                                            discovery_fraction,
                                            presence_fraction);
    } else if (count_quantiles.size()) {
        // Get labels with count quantiles
        result = anno_graph.get_label_count_quantiles(sequence.sequence,
                                                      num_top_labels,
                                                      discovery_fraction,
                                                      presence_fraction,
                                                      count_quantiles);
    } else if (count_labels || with_kmer_counts) {
        // Get labels with label counts / kmer counts
        result = anno_graph.get_top_labels(sequence.sequence,
                                           num_top_labels,
                                           discovery_fraction,
                                           presence_fraction,
                                           with_kmer_counts);
    } else {
        // Default, just get labels
        result = anno_graph.get_labels(sequence.sequence,
                                       discovery_fraction,
                                       presence_fraction);
    }

    // Create seq search instance and move sequence into it
    return SeqSearchResult(std::move(sequence), std::move(result));
}

void call_suffix_match_sequences(const DBGSuccinct &dbg_succ,
                                 std::string_view contig,
                                 const std::vector<node_index> &nodes_in_full,
                                 const std::function<void(std::string&&,
                                                          node_index)> &callback,
                                 size_t sub_k,
                                 size_t max_num_nodes_per_suffix) {
    assert(sub_k < dbg_succ.get_k());
    assert(nodes_in_full.size() == contig.length() - dbg_succ.get_k() + 1);

    for (size_t prev_match_len = 0, i = 0; i < nodes_in_full.size(); ++i) {
        if (!nodes_in_full[i]) {
            // if prefix[i:i+prev_match_len] was a match on the previous step, then
            // prefix[i+1:i+prev_match_len] of length prev_match_len-1 must be a match on this step
            size_t cur_match_len = prev_match_len ? prev_match_len - 1 : 0;
            // TODO: call first |max_num_nodes_per_suffix| matches
            //       and, if there are too many of them, discard them here
            // TODO: test if this heuristic works and we need to discard large ranges at all
            dbg_succ.call_nodes_with_suffix_matching_longest_prefix(
                std::string_view(&contig[i], dbg_succ.get_k()),
                [&](node_index node, size_t match_len) {
                    assert(match_len >= cur_match_len);
                    cur_match_len = match_len;
                    callback(dbg_succ.get_node_sequence(node), node);
                },
                std::max(sub_k, prev_match_len), // new match must be at least as long as previous
                max_num_nodes_per_suffix
            );
            prev_match_len = cur_match_len;
        } else {
            prev_match_len = dbg_succ.get_k();
        }
    }
}

struct HullPathContext {
    std::string last_kmer;
    node_index last_node;
    size_t depth; // not equal to path.size() if the path is cut off
    size_t fork_count;
};

// Expand the query graph by traversing around its nodes which are forks in the
// full graph.
// |continue_traversal| is given a node and the distrance traversed so far and
// returns whether traversal should continue.
template <class ContigCallback>
void call_hull_sequences(const DeBruijnGraph &full_dbg,
                         std::string kmer,
                         const ContigCallback &callback,
                         const std::function<bool(std::string_view seq,
                                                  node_index last_node,
                                                  size_t depth,
                                                  size_t fork_count)> &continue_traversal) {
    // DFS from branching points
    node_index node = full_dbg.kmer_to_node(kmer);
    if (!node)
        return;

    kmer.erase(kmer.begin());
    kmer.push_back('$');
    std::vector<HullPathContext> paths_to_extend;
    full_dbg.call_outgoing_kmers(node, [&](node_index next_node, char c) {
        if (c == '$')
            return;

        kmer.back() = c;
        assert(full_dbg.kmer_to_node(kmer) == next_node);
        if (continue_traversal(kmer, next_node, 1, 0)) {
            paths_to_extend.emplace_back(HullPathContext{
                .last_kmer = kmer,
                .last_node = next_node,
                .depth = 1,
                .fork_count = 0
            });
        } else {
            callback(kmer, std::vector<node_index>{ next_node });
        }
    });

    while (paths_to_extend.size()) {
        HullPathContext hull_path = std::move(paths_to_extend.back());
        paths_to_extend.pop_back();

        std::string &seq = hull_path.last_kmer;
        std::vector<node_index> path = { hull_path.last_node };
        size_t depth = hull_path.depth;
        size_t fork_count = hull_path.fork_count;

        assert(path.size() == seq.length() - full_dbg.get_k() + 1);

        bool extend = true;
        while (extend && full_dbg.has_single_outgoing(path.back())) {
            full_dbg.call_outgoing_kmers(path.back(), [&](auto node, char c) {
                if (c == '$')
                    return;

                path.push_back(node);
                seq.push_back(c);
            });
            depth++;
            extend = continue_traversal(seq, path.back(), depth, fork_count);
        }

        assert(path.size() == seq.length() - full_dbg.get_k() + 1);
        assert(path == map_to_nodes_sequentially(full_dbg, seq));

        callback(seq, path);

        if (!extend)
            continue;

        // a fork or a sink has been reached before the path has reached max depth
        assert(!full_dbg.has_single_outgoing(path.back()));

        node = path.back();
        path.resize(0);
        seq.erase(seq.begin(), seq.end() - full_dbg.get_k() + 1);
        seq.push_back('$');

        // schedule further traversals
        full_dbg.call_outgoing_kmers(node, [&](node_index next_node, char c) {
            if (c == '$')
                return;

            seq.back() = c;
            assert(full_dbg.kmer_to_node(seq) == next_node);
            if (continue_traversal(seq, next_node, depth + 1, fork_count + 1)) {
                paths_to_extend.emplace_back(HullPathContext{
                    .last_kmer = seq,
                    .last_node = next_node,
                    .depth = depth + 1,
                    .fork_count = fork_count + 1
                });
            } else {
                callback(seq, std::vector<node_index>{ next_node });
            }
        });
    }
}

template <typename T>
annot::LabelEncoder<> reencode_labels(const annot::LabelEncoder<> &encoder,
                                      std::vector<T> *rows) {
    assert(rows);
    annot::LabelEncoder<std::string> new_encoder;
    tsl::hopscotch_map<size_t, size_t> old_to_new;
    for (auto &row : *rows) {
        for (auto &v : row) {
            auto &j = utils::get_first(v);
            auto [it, inserted] = old_to_new.emplace(j, new_encoder.size());
            if (inserted)
                new_encoder.insert_and_encode(encoder.decode(j));

            assert(encoder.decode(j) == new_encoder.decode(it->second));
            j = it->second;
        }
    }
    return new_encoder;
}

/**
 * @brief      Construct annotation submatrix with a subset of rows extracted
 *             from the full annotation matrix
 *
 * @param[in]  full_annotation  The full annotation matrix.
 * @param[in]  num_rows         The number of rows in the target submatrix.
 * @param[in]  full_to_small    The mapping between the rows in the full matrix
 *                              and its submatrix.
 * @param[in]  num_threads      The number of threads used.
 *
 * @return     Annotation submatrix
 */
std::unique_ptr<AnnotatedDBG::Annotator>
slice_annotation(const AnnotatedDBG::Annotator &full_annotation,
                 uint64_t num_rows,
                 std::vector<std::pair<uint64_t, uint64_t>>&& full_to_small,
                 size_t num_threads) {
    if (auto *rb = dynamic_cast<const RainbowMatrix *>(&full_annotation.get_matrix())) {
        // shortcut construction for Rainbow<> annotation
        std::vector<uint64_t> row_indexes(full_to_small.size());
        for (size_t i = 0; i < full_to_small.size(); ++i) {
            row_indexes[i] = full_to_small[i].first;
        }

        // get unique rows and set pointers to them in |row_indexes|
        auto unique_rows = rb->get_rows(&row_indexes, num_threads);

        if (unique_rows.size() >= std::numeric_limits<uint32_t>::max()) {
            throw std::runtime_error("There must be less than 2^32 unique rows."
                                     " Reduce the query batch size.");
        }

        // insert one empty row for representing unmatched rows
        unique_rows.emplace_back();
        std::vector<uint32_t> row_ids(num_rows, unique_rows.size() - 1);
        for (size_t i = 0; i < row_indexes.size(); ++i) {
            row_ids[full_to_small[i].second] = row_indexes[i];
        }

        auto label_encoder = reencode_labels(full_annotation.get_label_encoder(), &unique_rows);

        // copy annotations from the full graph to the query graph
        return std::make_unique<annot::UniqueRowAnnotator>(
            std::make_unique<UniqueRowBinmat>(std::move(unique_rows),
                                              std::move(row_ids),
                                              label_encoder.size()),
            std::move(label_encoder)
        );
    }

    // don't break the topological order for row-diff annotation
    if (!dynamic_cast<const IRowDiff *>(&full_annotation.get_matrix())) {
        ips4o::parallel::sort(full_to_small.begin(), full_to_small.end(),
                              utils::LessFirst(), num_threads);
    }

    if (const auto *mat = dynamic_cast<const IntMatrix *>(&full_annotation.get_matrix())) {
        std::vector<uint64_t> row_indexes;
        row_indexes.reserve(full_to_small.size());
        for (const auto &[in_full, _] : full_to_small) {
            assert(in_full < full_annotation.num_objects());
            row_indexes.push_back(in_full);
        }

        auto slice = mat->get_row_values(row_indexes);

        auto label_encoder = reencode_labels(full_annotation.get_label_encoder(), &slice);

        Vector<CSRMatrix::RowValues> rows(num_rows);

        for (uint64_t i = 0; i < slice.size(); ++i) {
            rows[full_to_small[i].second] = std::move(slice[i]);
        }

        // copy annotations from the full graph to the query graph
        return std::make_unique<annot::IntRowAnnotator>(
            std::make_unique<CSRMatrix>(std::move(rows), label_encoder.size()),
            std::move(label_encoder)
        );
    }

    using RowSet = tsl::ordered_set<BinaryMatrix::SetBitPositions,
                                    utils::VectorHash,
                                    std::equal_to<BinaryMatrix::SetBitPositions>,
                                    std::allocator<BinaryMatrix::SetBitPositions>,
                                    std::vector<BinaryMatrix::SetBitPositions>,
                                    uint32_t>;
    RowSet unique_rows { BinaryMatrix::SetBitPositions() };
    std::vector<uint32_t> row_rank(num_rows, 0);

    #pragma omp parallel for num_threads(num_threads) schedule(dynamic)
    for (uint64_t batch_begin = 0;
                        batch_begin < full_to_small.size();
                                        batch_begin += kRowBatchSize) {
        const uint64_t batch_end
            = std::min(batch_begin + kRowBatchSize,
                       static_cast<uint64_t>(full_to_small.size()));

        std::vector<uint64_t> row_indexes;
        row_indexes.reserve(batch_end - batch_begin);
        for (uint64_t i = batch_begin; i < batch_end; ++i) {
            assert(full_to_small[i].first < full_annotation.num_objects());

            row_indexes.push_back(full_to_small[i].first);
        }

        auto rows = full_annotation.get_matrix().get_rows(row_indexes);

        assert(rows.size() == batch_end - batch_begin);

        #pragma omp critical
        {
            for (uint64_t i = batch_begin; i < batch_end; ++i) {
                const auto &row = rows[i - batch_begin];
                auto it = unique_rows.emplace(row).first;
                row_rank[full_to_small[i].second] = it - unique_rows.begin();
                if (unique_rows.size() == std::numeric_limits<uint32_t>::max())
                    throw std::runtime_error("There must be less than 2^32 unique rows."
                                             " Reduce the query batch size.");
            }
        }
    }

    auto &annotation_rows = const_cast<std::vector<BinaryMatrix::SetBitPositions>&>(
        unique_rows.values_container()
    );

    auto label_encoder = reencode_labels(full_annotation.get_label_encoder(), &annotation_rows);

    // copy annotations from the full graph to the query graph
    return std::make_unique<annot::UniqueRowAnnotator>(
        std::make_unique<UniqueRowBinmat>(std::move(annotation_rows),
                                          std::move(row_rank),
                                          label_encoder.size()),
        std::move(label_encoder)
    );
}

void add_nodes_with_suffix_matches(const DBGSuccinct &full_dbg,
                                   size_t sub_k,
                                   size_t max_num_nodes_per_suffix,
                                   std::vector<std::pair<std::string, std::vector<node_index>>> *contigs,
                                   bool check_reverse_complement) {
    std::vector<std::pair<std::string, std::vector<node_index>>> contig_buffer;

    #pragma omp parallel for num_threads(get_num_threads()) schedule(dynamic)
    for (size_t i = 0; i < contigs->size(); ++i) {
        const auto &[contig, path] = (*contigs)[i];
        std::vector<std::pair<std::string, node_index>> added_nodes;
        auto callback = [&](std::string&& kmer, node_index node) {
            assert(node == full_dbg.kmer_to_node(kmer));

            if (full_dbg.get_mode() == DeBruijnGraph::CANONICAL)
                full_dbg.map_to_nodes(kmer, [&](node_index cn) { node = cn; });

            added_nodes.emplace_back(std::move(kmer), node);
        };
        call_suffix_match_sequences(full_dbg, contig, path,
                                    callback, sub_k, max_num_nodes_per_suffix);

        if (check_reverse_complement) {
            std::string rev_contig = contig;
            reverse_complement(rev_contig);
            call_suffix_match_sequences(full_dbg, rev_contig,
                                        map_to_nodes_sequentially(full_dbg, rev_contig),
                                        callback, sub_k, max_num_nodes_per_suffix);
        }

        #pragma omp critical
        {
            for (size_t j = 0; j < added_nodes.size(); ++j) {
                contig_buffer.emplace_back(
                    std::move(added_nodes[j].first),
                    std::vector<node_index>{ added_nodes[j].second }
                );
            }
        }
    }

    for (auto&& pair : contig_buffer) {
        contigs->emplace_back(std::move(pair));
    }
}

void add_hull_contigs(const DeBruijnGraph &full_dbg,
                      const DeBruijnGraph &batch_graph,
                      size_t max_hull_forks,
                      size_t max_hull_depth,
                      std::vector<std::pair<std::string, std::vector<node_index>>> *contigs) {
    tsl::hopscotch_map<node_index, uint32_t> distance_traversed_until_node;

    std::mutex mu;
    std::vector<std::pair<std::string, std::vector<node_index>>> contig_buffer;

    #pragma omp parallel for num_threads(get_num_threads()) schedule(dynamic)
    for (size_t i = 0; i < contigs->size(); ++i) {
        const auto &[contig, path] = (*contigs)[i];
        std::vector<std::pair<std::string, std::vector<node_index>>> added_paths;
        // TODO: combine these two callbacks into one?
        auto callback = [&](const std::string &sequence,
                            const std::vector<node_index> &path) {
            added_paths.emplace_back(sequence, path);
            if (full_dbg.get_mode() == DeBruijnGraph::CANONICAL) {
                added_paths.back().second.resize(0);
                full_dbg.map_to_nodes(sequence,
                    [&](node_index cn) { added_paths.back().second.push_back(cn); }
                );
            }
        };
        auto continue_traversal = [&](std::string_view seq,
                                      node_index last_node,
                                      size_t depth,
                                      size_t fork_count) {
            if (fork_count > max_hull_forks || depth >= max_hull_depth)
                return false;

            // if the last node is already in the graph, cut off traversal
            // since this node will be covered in another traversal
            if (batch_graph.find(seq.substr(seq.length() - batch_graph.get_k()))) {
                return false;
            }

            // when a node which has already been accessed is visited,
            // only continue traversing if the previous access was in a
            // longer path (i.e., it cut off earlier)

            // TODO: check the number of forks too (shorter paths may have more forks)
            std::lock_guard<std::mutex> lock(mu);

            auto [it, inserted]
                = distance_traversed_until_node.emplace(last_node, depth);

            bool extend = inserted || depth < it->second;

            if (!inserted && depth < it->second)
                it.value() = depth;

            return extend;
        };

        for (size_t j = 0; j < path.size(); ++j) {
            if (!path[j]) {
                // If a node is unmatched, start expansion from all the nodes
                // adjacent to it.
                std::string kmer = contig.substr(j, full_dbg.get_k());
                // forward expansion from the incoming nodes
                batch_graph.adjacent_incoming_nodes(batch_graph.kmer_to_node(kmer),
                    [&](node_index next) {
                        call_hull_sequences(full_dbg, batch_graph.get_node_sequence(next),
                                            callback, continue_traversal);
                    }
                );
                if (batch_graph.get_mode() == DeBruijnGraph::CANONICAL) {
                    // In canonical graphs, (incoming to forward) is equivalent
                    // to (outgoing from rev-comp), so the following code invokes
                    // backward expansion.
                    reverse_complement(kmer);
                    batch_graph.adjacent_incoming_nodes(batch_graph.kmer_to_node(kmer),
                        [&](node_index next) {
                            call_hull_sequences(full_dbg, batch_graph.get_node_sequence(next),
                                                callback, continue_traversal);
                        }
                    );
                }
                // TODO: For non-canonical graphs, also expand backwards from
                //       the outgoing nodes?
            }
        }

        std::string last_kmer = contig.substr(contig.length() - full_dbg.get_k(), full_dbg.get_k());
        if (!batch_graph.outdegree(batch_graph.kmer_to_node(last_kmer)))
            call_hull_sequences(full_dbg, last_kmer, callback, continue_traversal);

        if (batch_graph.get_mode() == DeBruijnGraph::CANONICAL) {
            last_kmer = contig.substr(0, full_dbg.get_k());
            reverse_complement(last_kmer);
            if (!batch_graph.outdegree(batch_graph.kmer_to_node(last_kmer)))
                call_hull_sequences(full_dbg, last_kmer, callback, continue_traversal);
        }

        #pragma omp critical
        {
            for (auto&& pair : added_paths) {
                assert(pair.second.size() == pair.first.length() - full_dbg.get_k() + 1);
                contig_buffer.emplace_back(std::move(pair));
            }
        }
    }

    for (auto&& pair : contig_buffer) {
        contigs->emplace_back(std::move(pair));
    }
}

template <class Graph, class Contigs>
void add_to_graph(Graph &graph, const Contigs &contigs, size_t k) {
    for (const auto &[contig, nodes_in_full] : contigs) {
        size_t begin = 0;
        size_t end;
        do {
            end = std::find(nodes_in_full.begin() + begin,
                            nodes_in_full.end(),
                            DeBruijnGraph::npos)
                    - nodes_in_full.begin();

            if (begin != end)
                graph.add_sequence(std::string_view(contig.data() + begin, end - begin + k - 1));

            begin = end + 1;
        } while (end < nodes_in_full.size());
    }
}

/**
 * Construct a de Bruijn graph from the query sequences
 * fetched in |call_sequences|.
 *
 *  Algorithm.
 *
 * 1. Index k-mers from the query sequences in a non-canonical query de Bruijn
 *    graph (with pre-filtering by a Bloom filter, if initialized).
 *    This query graph will be rebuilt as a canonical one in step 2.b), if the
 *    full graph is canonical.
 *
 * 2. Extract contigs from this small de Bruijn graph and map them to the full
 *    graph to map each k-mer to its respective annotation row index.
 *    --> here we map each unique k-mer in sequences only once.
 *
 *    (b, canonical) If the full graph is canonical, rebuild the query graph
 *                   in the canonical mode storing all k-mers found in the full
 *                   graph.
 *
 * 3. Extract annotation for the nodes of the query graph and return.
 */
std::unique_ptr<AnnotatedDBG>
construct_query_graph(const AnnotatedDBG &anno_graph,
                      StringGenerator call_sequences,
                      size_t num_threads,
                      const Config *config) {
    const auto &full_dbg = anno_graph.get_graph();
    const auto &full_annotation = anno_graph.get_annotator();
    const auto *dbg_succ = dynamic_cast<const DBGSuccinct *>(&full_dbg);

    assert(full_dbg.get_mode() != DeBruijnGraph::PRIMARY
            && "primary graphs must be wrapped into canonical");

    size_t sub_k = full_dbg.get_k();
    size_t max_hull_forks = 0;
    size_t max_hull_depth = 0;
    size_t max_num_nodes_per_suffix = 1;
    double max_hull_depth_per_seq_char = 0.0;
    if (config) {
        if (config->alignment_min_seed_length > full_dbg.get_k()) {
            logger->warn("Can't match suffixes longer than k={}."
                         " The value of k={} will be used.",
                         full_dbg.get_k(), full_dbg.get_k());
        }
        if (config->alignment_min_seed_length
                && config->alignment_min_seed_length < full_dbg.get_k()) {
            if (!dbg_succ) {
                logger->error("Matching suffixes of k-mers only supported for DBGSuccinct");
                exit(1);
            }
            sub_k = config->alignment_min_seed_length;
        }

        max_hull_forks = config->max_hull_forks;
        max_hull_depth = config->max_hull_depth;
        max_hull_depth_per_seq_char = config->alignment_max_nodes_per_seq_char;
        max_num_nodes_per_suffix = config->alignment_max_num_seeds_per_locus;
    }

    Timer timer;

    // construct graph storing all k-mers in query
    auto graph_init = std::make_shared<DBGHashOrdered>(full_dbg.get_k());
    size_t max_input_sequence_length = 0;

    logger->trace("[Query graph construction] Building the batch graph...");

    if (kPrefilterWithBloom && dbg_succ && sub_k == full_dbg.get_k()) {
        if (dbg_succ->get_bloom_filter())
            logger->trace(
                    "[Query graph construction] Started indexing k-mers pre-filtered "
                    "with Bloom filter");

        call_sequences([&](const std::string &sequence) {
            // TODO: implement add_sequence with filter for all graph representations
            graph_init->add_sequence(
                sequence,
                get_missing_kmer_skipper(dbg_succ->get_bloom_filter(), sequence)
            );
            if (max_input_sequence_length < sequence.length())
                max_input_sequence_length = sequence.length();
        });
    } else {
        call_sequences([&](const std::string &sequence) {
            graph_init->add_sequence(sequence);
            if (max_input_sequence_length < sequence.length())
                max_input_sequence_length = sequence.length();
        });
    }

    max_hull_depth = std::min(
        max_hull_depth,
        static_cast<size_t>(max_hull_depth_per_seq_char * max_input_sequence_length)
    );

    logger->trace("[Query graph construction] Batch graph contains {} k-mers"
                  " and took {} sec to construct",
                  graph_init->num_nodes(), timer.elapsed());
    timer.reset();

    // pull contigs from query graph
    std::vector<std::pair<std::string, std::vector<node_index>>> contigs;
    std::mutex seq_mutex;
    graph_init->call_sequences([&](const std::string &contig, const auto &) {
                                   std::lock_guard<std::mutex> lock(seq_mutex);
                                   contigs.emplace_back(contig, std::vector<node_index>{});
                               },
                               get_num_threads(),
                               // pull only primary contigs when building canonical query graph
                               full_dbg.get_mode() == DeBruijnGraph::CANONICAL);

    logger->trace("[Query graph construction] Contig extraction took {} sec", timer.elapsed());
    timer.reset();

    logger->trace("[Query graph construction] Mapping k-mers back to full graph...");
    // map from nodes in query graph to full graph
    #pragma omp parallel for num_threads(get_num_threads())
    for (size_t i = 0; i < contigs.size(); ++i) {
        contigs[i].second.reserve(contigs[i].first.length() - graph_init->get_k() + 1);
        full_dbg.map_to_nodes(contigs[i].first,
                              [&](node_index node) { contigs[i].second.push_back(node); });
    }
    logger->trace("[Query graph construction] Contigs mapped to the full graph in {} sec",
                  timer.elapsed());
    timer.reset();

    size_t original_size = contigs.size();

    // add nodes with suffix matches to the query
    if (sub_k < full_dbg.get_k()) {
        assert(dbg_succ);
        logger->trace("[Query graph construction] Adding k-mers with matching "
                      "suffixes of length {}...", sub_k);
        timer.reset();

        add_nodes_with_suffix_matches(*dbg_succ, sub_k, max_num_nodes_per_suffix,
                                      &contigs, full_dbg.get_mode() == DeBruijnGraph::CANONICAL);

        logger->trace("[Query graph construction] Found {} suffix-matching k-mers, took {} sec",
                      contigs.size() - original_size, timer.elapsed());
    }

    if (max_hull_forks) {
        logger->trace("[Query graph augmentation] Computing query graph hull...");
        logger->trace("[Query graph augmentation] max traversal distance: {}, max fork count: {}",
                      max_hull_depth, max_hull_forks);
        timer.reset();

        // add k-mers with sub_k-suffix matches
        for (size_t i = original_size; i < contigs.size(); ++i) {
            graph_init->add_sequence(contigs[i].first);
        }

        size_t hull_contigs_begin = contigs.size();

        add_hull_contigs(full_dbg, *graph_init, max_hull_forks, max_hull_depth, &contigs);

        logger->trace("[Query graph augmentation] Augmented the batch graph with {} contigs in {} sec",
                      contigs.size() - hull_contigs_begin, timer.elapsed());
    }

    graph_init.reset();

    logger->trace("[Query graph construction] Building the query graph...");
    timer.reset();
    std::shared_ptr<DeBruijnGraph> graph;

    // restrict nodes to those in the full graph
    if (sub_k < full_dbg.get_k()) {
        BOSSConstructor constructor(full_dbg.get_k() - 1,
                                    full_dbg.get_mode() == DeBruijnGraph::CANONICAL,
                                    0, "", num_threads);
        add_to_graph(constructor, contigs, full_dbg.get_k());

        graph = std::make_shared<DBGSuccinct>(new BOSS(&constructor), full_dbg.get_mode());

    } else {
        graph = std::make_shared<DBGHashOrdered>(full_dbg.get_k(), full_dbg.get_mode());
        add_to_graph(*graph, contigs, full_dbg.get_k());
    }

    logger->trace("[Query graph construction] Query graph contains {} k-mers"
                  " and took {} sec to construct",
                  graph->num_nodes(), timer.elapsed());
    timer.reset();

    logger->trace("[Query graph construction] Mapping the contigs back to the query graph...");

    std::vector<std::pair<uint64_t, uint64_t>> from_full_to_small;

    #pragma omp parallel for num_threads(num_threads)
    for (size_t i = 0; i < contigs.size(); ++i) {
        const std::string &contig = contigs[i].first;
        const std::vector<node_index> &nodes_in_full = contigs[i].second;

        std::vector<uint64_t> path(nodes_in_full.size());
        size_t j = 0;
        // nodes in the query graph hull may overlap
        graph->map_to_nodes(contig, [&](node_index node) {
            path[j++] = node;
        });
        assert(j == nodes_in_full.size());

        #pragma omp critical
        {
            for (size_t j = 0; j < path.size(); ++j) {
                if (nodes_in_full[j]) {
                    assert(path[j]);
                    from_full_to_small.emplace_back(nodes_in_full[j], path[j]);
                }
            }
        }
    }

    logger->trace("[Query graph construction] Mapping between graphs constructed in {} sec",
                  timer.elapsed());

    contigs = decltype(contigs)();

    for (auto &[first, second] : from_full_to_small) {
        assert(first && second);
        first = AnnotatedDBG::graph_to_anno_index(first);
        second = AnnotatedDBG::graph_to_anno_index(second);
    }

    logger->trace("[Query graph construction] Slicing {} rows out of full annotation...",
                  from_full_to_small.size());

    // initialize fast query annotation
    // copy annotations from the full graph to the query graph
    auto annotation = slice_annotation(full_annotation,
                                       graph->max_index(),
                                       std::move(from_full_to_small),
                                       num_threads);

    logger->trace("[Query graph construction] Query annotation with {} labels"
                  " and {} set bits constructed in {} sec",
                  annotation->num_labels(), annotation->num_relations(), timer.elapsed());
    timer.reset();

    // build annotated graph from the query graph and copied annotations
    return std::make_unique<AnnotatedDBG>(graph, std::move(annotation));
}


int query_graph(Config *config) {
    assert(config);

    const auto &files = config->fnames;

    assert(config->infbase_annotators.size() == 1);

    std::shared_ptr<DeBruijnGraph> graph = load_critical_dbg(config->infbase);
    std::shared_ptr<align::Unitigs> graph_unitigs;
    if (auto dbg_succ = std::dynamic_pointer_cast<DBGSuccinct>(graph)) {
        graph_unitigs = std::make_shared<align::Unitigs>(*dbg_succ);
        if (graph_unitigs->load(config->infbase)) {
            logger->trace("Loaded the unitig index");
        } else {
            graph_unitigs.reset();
            logger->warn("Unitig index missing or failed to load. "
                         "Alignment speed will be significantly slower. "
                         "Use metagraph transform to generate a unitig index.");
        }
    }

    if (auto dbg_succ = std::dynamic_pointer_cast<DBGSuccinct>(graph)) {
        if (config->align_sequences && dbg_succ->get_mode() == DeBruijnGraph::PRIMARY) {
            auto node_rc = std::make_shared<NodeRC>(*dbg_succ);
            if (node_rc->load(config->infbase)) {
                logger->trace("Loaded the adj-rc index (adjacent to reverse-complement nodes)");
                dbg_succ->add_extension(node_rc);
            } else {
                logger->warn("adj-rc index missing or failed to load. "
                             "Alignment speed will be significantly slower. "
                             "Run `metagraph transform --adj-rc ...` to generate the adj-rc index.");
            }
        }
    }

    std::unique_ptr<AnnotatedDBG> anno_graph = initialize_annotated_dbg(graph, *config);
    if (graph_unitigs)
        const_cast<DeBruijnGraph&>(anno_graph->get_graph()).add_extension(graph_unitigs);

    ThreadPool thread_pool(std::max(1u, get_num_threads()) - 1, 1000);

    Timer timer;

    std::unique_ptr<align::DBGAlignerConfig> aligner_config;
    if (config->align_sequences) {
        assert(config->alignment_num_alternative_paths == 1u
                && "only the best alignment is used in query");

        aligner_config.reset(new align::DBGAlignerConfig(
            initialize_aligner_config(*config, *graph)
        ));
    }

    QueryExecutor executor(*config, *anno_graph, std::move(aligner_config), thread_pool);

    // iterate over input files
    for (const auto &file : files) {
        Timer curr_timer;

        // Callback, which captures the config pointer and a const reference to the anno_graph
        // instance pointed to by our unique_ptr...
        executor.query_fasta(file,
                             [config, &anno_graph = std::as_const(*anno_graph)]
                             (const SeqSearchResult &result) {
            if (config->output_json) {
                std::cout << result.to_json(config->verbose_output
                                              || !(config->query_counts || config->query_coords),
                                            anno_graph) << "\n";
            } else {
                std::cout << result.to_string(config->anno_labels_delimiter,
                                              config->suppress_unlabeled,
                                              config->verbose_output
                                                || !(config->query_counts || config->query_coords),
                                              anno_graph) << "\n";
            }
        });
        logger->trace("File '{}' was processed in {} sec, total time: {}", file,
                      curr_timer.elapsed(), timer.elapsed());
    }

    return 0;
}


/**
 * Align a sequence to the annotated DBG before querying. Modify the sequence in place and return
 * alignment information (score and cigar string).
 *
 * @param seq               pointer to sequence string (which will be modified if alignment found)
 * @param anno_graph        reference to annotated DBG we align to
 * @param aligner_config    alignment config
 *
 * @return Alignment struct instance with score and cigar string
 */
Alignment align_sequence(std::string *seq,
                         const AnnotatedDBG &anno_graph,
                         const align::DBGAlignerConfig &aligner_config) {
    const DeBruijnGraph &graph = anno_graph.get_graph();
    align::DBGAligner aligner(graph, aligner_config);
    const align::DBGAlignerConfig &revised_config = aligner.get_config();
    align::DBGAlignerConfig::score_t max_score = revised_config.match_score(*seq)
        + revised_config.left_end_bonus + revised_config.right_end_bonus;
    auto alignments = aligner.align(*seq);

    assert(alignments.size() <= 1 && "Only the best alignment is needed");

    if (alignments.size()) {
        auto &match = alignments[0];
        // modify sequence for querying with the best alignment
        if (match.get_offset()) {
            *seq = graph.get_node_sequence(match.get_nodes()[0]).substr(0, match.get_offset())
                  + std::string(match.get_sequence());
        } else {
            *seq = match.get_sequence();
        }

        return { match.get_score(), max_score, match.get_cigar().to_string(), match.get_orientation() };
    } else {
<<<<<<< HEAD
        size_t seq_length = seq->length();
        *seq = "";
        return { 0, fmt::format("{}S", seq_length), false };
=======
        return { 0, max_score, fmt::format("{}S", seq->length()), false };
>>>>>>> 2663e700
    }
}


SeqSearchResult query_sequence(QuerySequence&& sequence,
                               const AnnotatedDBG &anno_graph,
                               const Config &config,
                               const align::DBGAlignerConfig *aligner_config) {
    // Align sequence and modify sequence struct to store alignment results
    std::optional<Alignment> alignment;
    if (aligner_config)
        alignment = align_sequence(&sequence.sequence, anno_graph, *aligner_config);

    // Get sequence search result by executing query
    SeqSearchResult result = QueryExecutor::execute_query(std::move(sequence),
            config.count_labels, config.print_signature,
            config.num_top_labels, config.discovery_fraction,
            config.presence_fraction, anno_graph,
            config.count_kmers, config.count_quantiles,
            config.query_counts, config.query_coords);

    if (aligner_config)
        result.get_alignment() = alignment;

    return result;
}


void QueryExecutor::query_fasta(const string &file,
                                const std::function<void(const SeqSearchResult &)> &callback) {
    logger->trace("Parsing sequences from file '{}'", file);

    seq_io::FastaParser fasta_parser(file, config_.forward_and_reverse);

    // Only query_coords/count_kmers if using coord/count aware index.
    if (this->config_.query_coords && !(dynamic_cast<const annot::matrix::MultiIntMatrix *>(
            &this->anno_graph_.get_annotator().get_matrix()))) {
        logger->error("Annotation does not support k-mer coordinate queries. "
                      "First transform this annotation to include coordinate data "
                      "(e.g., {}, {}, {}, {}).",
                      Config::annotype_to_string(Config::ColumnCoord),
                      Config::annotype_to_string(Config::BRWTCoord),
                      Config::annotype_to_string(Config::RowDiffCoord),
                      Config::annotype_to_string(Config::RowDiffBRWTCoord));
        exit(1);
    }

    if (this->config_.count_kmers && !(dynamic_cast<const annot::matrix::IntMatrix *>(
            &this->anno_graph_.get_annotator().get_matrix()))) {
        logger->error("Annotation does not support k-mer count queries. "
                      "First transform this annotation to include count data "
                      "(e.g., {} or {}).",
                      Config::annotype_to_string(Config::IntBRWT),
                      Config::annotype_to_string(Config::IntRowDiffBRWT));
        exit(1);
    }

    if (config_.fast) {
        // TODO: Implement batch mode for query_coords queries
        if (config_.query_coords) {
            logger->error("Querying coordinates in batch mode is currently not supported");
            exit(1);
        }
        // Construct a query graph and query against it
        batched_query_fasta(fasta_parser, callback);
        return;
    }

    // Query sequences independently
    size_t seq_count = 0;

    for (const seq_io::kseq_t &kseq : fasta_parser) {
        thread_pool_.enqueue([&](QuerySequence &sequence) {
            // Callback with the SeqSearchResult
            callback(query_sequence(std::move(sequence), anno_graph_,
                                    config_, aligner_config_.get()));
        }, QuerySequence { seq_count++, std::string(kseq.name.s), std::string(kseq.seq.s) });
    }

    // wait while all threads finish processing the current file
    thread_pool_.join();
}

void
QueryExecutor::batched_query_fasta(seq_io::FastaParser &fasta_parser,
                                   const std::function<void(const SeqSearchResult &)> &callback) {
    auto it = fasta_parser.begin();
    auto end = fasta_parser.end();

    const uint64_t batch_size = config_.query_batch_size_in_bytes;

    size_t seq_count = 0;

    while (it != end) {
        Timer batch_timer;

        uint64_t num_bytes_read = 0;

        // A generator that can be called multiple times until all sequences
        // are called
        std::vector<QuerySequence> seq_batch;
        std::vector<Alignment> alignments_batch;
        num_bytes_read = 0;

        for ( ; it != end && num_bytes_read <= batch_size; ++it) {
            seq_batch.push_back(QuerySequence { seq_count++, it->name.s, it->seq.s });
            num_bytes_read += it->seq.l;
        }

        // Align sequences ahead of time on full graph if we don't have batch_align
        if (aligner_config_ && !config_.batch_align) {
            alignments_batch.resize(seq_batch.size());
            logger->trace("Aligning sequences from batch against the full graph...");
            batch_timer.reset();

            #pragma omp parallel for num_threads(get_num_threads()) schedule(dynamic)
            for (size_t i = 0; i < seq_batch.size(); ++i) {
                // Set alignment for this seq_batch
                alignments_batch[i] = align_sequence(&seq_batch[i].sequence,
                                                     anno_graph_, *aligner_config_);
            }
            logger->trace("Sequences alignment took {} sec", batch_timer.elapsed());
            batch_timer.reset();
        }

        // Construct the query graph for this batch
        auto query_graph = construct_query_graph(
            anno_graph_,
            [&](auto callback) {
                for (const auto &seq : seq_batch) {
                    callback(seq.sequence);
                }
            },
            get_num_threads(),
            aligner_config_ && config_.batch_align ? &config_ : NULL
        );

        logger->trace("Query graph constructed for batch of sequences"
                      " with {} bases from '{}' in {} sec",
                      num_bytes_read, fasta_parser.get_filename(), batch_timer.elapsed());
        batch_timer.reset();

        #pragma omp parallel for num_threads(get_num_threads()) schedule(dynamic)
        for (size_t i = 0; i < seq_batch.size(); ++i) {
            SeqSearchResult search_result
                = query_sequence(std::move(seq_batch[i]), *query_graph, config_,
                                 config_.batch_align ? aligner_config_.get() : NULL);

            if (alignments_batch.size())
                search_result.get_alignment() = std::move(alignments_batch[i]);

            callback(search_result);
        }

        logger->trace("Batch of {} bytes from '{}' queried in {} sec", num_bytes_read,
                      fasta_parser.get_filename(), batch_timer.elapsed());
    }
}

} // namespace cli
} // namespace mtg<|MERGE_RESOLUTION|>--- conflicted
+++ resolved
@@ -16,11 +16,8 @@
 #include "graph/representation/hash/dbg_hash_ordered.hpp"
 #include "graph/representation/succinct/dbg_succinct.hpp"
 #include "graph/representation/succinct/boss_construct.hpp"
-<<<<<<< HEAD
 #include "graph/graph_extensions/unitigs.hpp"
-=======
 #include "graph/graph_extensions/node_rc.hpp"
->>>>>>> 2663e700
 #include "seq_io/sequence_io.hpp"
 #include "config/config.hpp"
 #include "load/load_graph.hpp"
@@ -1256,13 +1253,7 @@
 
         return { match.get_score(), max_score, match.get_cigar().to_string(), match.get_orientation() };
     } else {
-<<<<<<< HEAD
-        size_t seq_length = seq->length();
-        *seq = "";
-        return { 0, fmt::format("{}S", seq_length), false };
-=======
         return { 0, max_score, fmt::format("{}S", seq->length()), false };
->>>>>>> 2663e700
     }
 }
 
