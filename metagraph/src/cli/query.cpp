#include "query.hpp"

#include <ips4o.hpp>
#include <fmt/format.h>
#include <tsl/ordered_set.h>

#include "common/logger.hpp"
#include "common/unix_tools.hpp"
#include "common/hash/hash.hpp"
#include "common/utils/template_utils.hpp"
#include "common/threads/threading.hpp"
#include "common/vectors/vector_algorithm.hpp"
#include "annotation/representation/annotation_matrix/static_annotators_def.hpp"
#include "graph/alignment/dbg_aligner.hpp"
#include "graph/representation/hash/dbg_hash_ordered.hpp"
#include "graph/representation/succinct/dbg_succinct.hpp"
#include "seq_io/sequence_io.hpp"
#include "config/config.hpp"
#include "load/load_graph.hpp"
#include "load/load_annotated_graph.hpp"
#include "align.hpp"


namespace mtg {
namespace cli {

const size_t kRowBatchSize = 100'000;
const bool kPrefilterWithBloom = true;
const char ALIGNED_SEQ_HEADER_FORMAT[] = "{}:{}:{}:{}";

using mtg::common::logger;


std::string QueryExecutor::execute_query(const std::string &seq_name,
                                         const std::string &sequence,
                                         bool count_labels,
                                         bool print_signature,
                                         bool suppress_unlabeled,
                                         size_t num_top_labels,
                                         double discovery_fraction,
                                         std::string anno_labels_delimiter,
                                         const AnnotatedDBG &anno_graph) {
    std::string output;
    output.reserve(1'000);

    if (print_signature) {
        auto top_labels
            = anno_graph.get_top_label_signatures(sequence,
                                                  num_top_labels,
                                                  discovery_fraction);

        if (!top_labels.size() && suppress_unlabeled)
            return "";

        output += seq_name;

        for (const auto &[label, kmer_presence_mask] : top_labels) {
            output += fmt::format("\t<{}>:{}:{}:{}", label,
                                  sdsl::util::cnt_one_bits(kmer_presence_mask),
                                  sdsl::util::to_string(kmer_presence_mask),
                                  anno_graph.score_kmer_presence_mask(kmer_presence_mask));
        }

        output += '\n';

    } else if (count_labels) {
        auto top_labels = anno_graph.get_top_labels(sequence,
                                                    num_top_labels,
                                                    discovery_fraction);

        if (!top_labels.size() && suppress_unlabeled)
            return "";

        output += seq_name;

        for (const auto &[label, count] : top_labels) {
            output += "\t<";
            output += label;
            output += ">:";
            output += fmt::format_int(count).c_str();
        }

        output += '\n';

    } else {
        auto labels_discovered = anno_graph.get_labels(sequence, discovery_fraction);

        if (!labels_discovered.size() && suppress_unlabeled)
            return "";

        output += seq_name;
        output += '\t';
        output += utils::join_strings(labels_discovered, anno_labels_delimiter);
        output += '\n';
    }

    return output;
}

/**
 * @brief      Construct annotation submatrix with a subset of rows extracted
 *             from the full annotation matrix
 *
 * @param[in]  full_annotation  The full annotation matrix.
 * @param[in]  index_in_full    Indexes of rows in the full annotation matrix.
 *                              index_in_full[i] = -1 means that the i-th row in
 *                              the submatrix is empty.
 * @param[in]  num_threads      The number of threads used.
 *
 * @return     Annotation submatrix in the UniqueRowAnnotator representation
 */
std::unique_ptr<annotate::UniqueRowAnnotator>
slice_annotation(const AnnotatedDBG::Annotator &full_annotation,
                 const std::vector<uint64_t> &index_in_full,
                 size_t num_threads) {
    const uint64_t npos = -1;

    if (auto *rb = dynamic_cast<const RainbowMatrix *>(&full_annotation.get_matrix())) {
        // shortcut construction for Rainbow<> annotation
        std::vector<uint64_t> row_indexes;
        row_indexes.reserve(index_in_full.size());
        for (uint64_t i : index_in_full) {
            if (i != npos) {
                row_indexes.push_back(i);
            } else {
                row_indexes.push_back(0);
            }
        }

        // get unique rows and set pointers to them in |row_indexes|
        auto unique_rows = rb->get_rows(&row_indexes, num_threads);

        if (unique_rows.size() >= std::numeric_limits<uint32_t>::max()) {
            throw std::runtime_error("There must be less than 2^32 unique rows."
                                     " Reduce the query batch size.");
        }

        // if the 0-th row is not empty, we must insert an empty unique row
        // and reassign those indexes pointing to npos in |index_in_full|.
        if (rb->get_row(0).size()) {
            logger->trace("Add empty row");
            unique_rows.emplace_back();
            for (uint64_t i = 0; i < index_in_full.size(); ++i) {
                if (index_in_full[i] == npos) {
                    row_indexes[i] = unique_rows.size() - 1;
                }
            }
        }

        // copy annotations from the full graph to the query graph
        return std::make_unique<annotate::UniqueRowAnnotator>(
            std::make_unique<UniqueRowBinmat>(std::move(unique_rows),
                                              std::vector<uint32_t>(row_indexes.begin(),
                                                                    row_indexes.end()),
                                              full_annotation.num_labels()),
            full_annotation.get_label_encoder()
        );
    }

    std::vector<std::pair<uint64_t, uint64_t>> from_full_to_small;

    for (uint64_t i = 0; i < index_in_full.size(); ++i) {
        if (index_in_full[i] != npos)
            from_full_to_small.emplace_back(index_in_full[i], i);
    }

    ips4o::parallel::sort(from_full_to_small.begin(), from_full_to_small.end(),
                          utils::LessFirst(), num_threads);

    using RowSet = tsl::ordered_set<BinaryMatrix::SetBitPositions,
                                    utils::VectorHash,
                                    std::equal_to<BinaryMatrix::SetBitPositions>,
                                    std::allocator<BinaryMatrix::SetBitPositions>,
                                    std::vector<BinaryMatrix::SetBitPositions>,
                                    uint32_t>;
    RowSet unique_rows { BinaryMatrix::SetBitPositions() };
    std::vector<uint32_t> row_rank(index_in_full.size(), 0);

    #pragma omp parallel for num_threads(num_threads) schedule(dynamic)
    for (uint64_t batch_begin = 0;
                        batch_begin < from_full_to_small.size();
                                        batch_begin += kRowBatchSize) {
        const uint64_t batch_end
            = std::min(batch_begin + kRowBatchSize,
                       static_cast<uint64_t>(from_full_to_small.size()));

        std::vector<uint64_t> row_indexes;
        row_indexes.reserve(batch_end - batch_begin);
        for (uint64_t i = batch_begin; i < batch_end; ++i) {
            assert(from_full_to_small[i].first < full_annotation.num_objects());

            row_indexes.push_back(from_full_to_small[i].first);
        }

        auto rows = full_annotation.get_matrix().get_rows(row_indexes);

        assert(rows.size() == batch_end - batch_begin);

        #pragma omp critical
        {
            for (uint64_t i = batch_begin; i < batch_end; ++i) {
                const auto &row = rows[i - batch_begin];
                auto it = unique_rows.emplace(row).first;
                row_rank[from_full_to_small[i].second] = it - unique_rows.begin();
                if (unique_rows.size() == std::numeric_limits<uint32_t>::max())
                    throw std::runtime_error("There must be less than 2^32 unique rows."
                                             " Reduce the query batch size.");
            }
        }
    }

    auto &annotation_rows = const_cast<std::vector<BinaryMatrix::SetBitPositions>&>(
        unique_rows.values_container()
    );

    // copy annotations from the full graph to the query graph
    return std::make_unique<annotate::UniqueRowAnnotator>(
        std::make_unique<UniqueRowBinmat>(std::move(annotation_rows),
                                          std::move(row_rank),
                                          full_annotation.num_labels()),
        full_annotation.get_label_encoder()
    );
}

/**
 * Construct a de Bruijn graph from the query sequences
 * fetched in |call_sequences|.
 *
 *  Algorithm.
 *
 * 1. Index k-mers from the query sequences in a non-canonical query de Bruijn
 *    graph (with pre-filtering by a Bloom filter, if initialized).
 *    This query graph will be rebuilt as a canonical one in step 2.b), if the
 *    full graph is canonical.
 *
 * 2. Extract contigs from this small de Bruijn graph and map them to the full
 *    graph to map each k-mer to its respective annotation row index.
 *    --> here we map each unique k-mer in sequences only once.
 *
 *    (b, canonical) If the full graph is canonical, rebuild the query graph
 *                   in the canonical mode storing all k-mers found in the full
 *                   graph.
 *
 * 3. If |discovery_fraction| is greater than zero, map all query sequences to
 *    the query graph and filter out those having too few k-mer matches.
 *    Then, remove from the query graph those k-mers occurring only in query
 *    sequences that have been filtered out.
 *
 * 4. Extract annotation for the nodes of the query graph and return.
 */
std::unique_ptr<AnnotatedDBG>
construct_query_graph(const AnnotatedDBG &anno_graph,
                      StringGenerator call_sequences,
                      double discovery_fraction,
                      size_t num_threads,
                      bool canonical) {
    const auto &full_dbg = anno_graph.get_graph();
    const auto &full_annotation = anno_graph.get_annotation();

    canonical |= full_dbg.is_canonical_mode();

    Timer timer;

    // construct graph storing all k-mers in query
    auto graph_init = std::make_shared<DBGHashOrdered>(full_dbg.get_k(), false);

    const auto *dbg_succ = dynamic_cast<const DBGSuccinct *>(&full_dbg);
    if (kPrefilterWithBloom && dbg_succ) {
        if (dbg_succ->get_bloom_filter())
            logger->trace(
                    "[Query graph construction] Started indexing k-mers pre-filtered "
                    "with Bloom filter");

        call_sequences([&](const std::string &sequence) {
            // TODO: implement add_sequence with filter for all graph representations
            graph_init->add_sequence(
                sequence,
                get_missing_kmer_skipper(dbg_succ->get_bloom_filter(), sequence)
            );
        });
    } else {
        call_sequences([&](const std::string &sequence) {
            graph_init->add_sequence(sequence);
        });
    }

    std::shared_ptr<DeBruijnGraph> graph = std::move(graph_init);

    logger->trace("[Query graph construction] k-mer indexing took {} sec", timer.elapsed());
    timer.reset();

    // pull contigs from query graph
    std::vector<std::pair<std::string, std::vector<DeBruijnGraph::node_index>>> contigs;
    std::mutex seq_mutex;
    graph->call_sequences([&](auto&&... contig_args) {
                              std::lock_guard<std::mutex> lock(seq_mutex);
                              contigs.emplace_back(std::move(contig_args)...);
                          },
                          get_num_threads(),
<<<<<<< HEAD
                          full_dbg.is_canonical_mode());
=======
                          canonical);  // pull only primary contigs when building canonical query graph
>>>>>>> 78fd7ceb

    logger->trace("[Query graph construction] Contig extraction took {} sec", timer.elapsed());
    timer.reset();

    // map contigs onto the full graph
    std::vector<uint64_t> index_in_full_graph;

    if (canonical) {
        #pragma omp parallel for num_threads(num_threads) schedule(dynamic, 10)
        for (size_t i = 0; i < contigs.size(); ++i) {
            std::string &contig = contigs[i].first;
            auto &nodes_in_full = contigs[i].second;

            if (full_dbg.is_canonical_mode()) {
                size_t j = 0;
                full_dbg.map_to_nodes(contig,
                    [&](auto node_in_full) { nodes_in_full[j++] = node_in_full; }
                );
            } else {
                size_t j = 0;
                // TODO: if a k-mer is found, don't search its reverse-complement
                // TODO: add `primary/canonical` mode to DBGSuccinct?
                full_dbg.map_to_nodes_sequentially(contig,
                    [&](auto node_in_full) { nodes_in_full[j++] = node_in_full; }
                );
                reverse_complement(contig.begin(), contig.end());
                full_dbg.map_to_nodes_sequentially(contig,
                    [&](auto node_in_full) {
                        --j;
                        if (node_in_full)
                            nodes_in_full[j] = node_in_full;
                    }
                );
                reverse_complement(contig.begin(), contig.end());
                assert(j == 0);
            }
        }

        logger->trace("[Query graph construction] Contigs mapped to graph in {} sec", timer.elapsed());
        timer.reset();

        // construct canonical graph storing all k-mers found in the full graph
        graph_init = std::make_shared<DBGHashOrdered>(full_dbg.get_k(), true);

        for (size_t i = 0; i < contigs.size(); ++i) {
            const std::string &contig = contigs[i].first;
            const auto &nodes_in_full = contigs[i].second;
            size_t j = 0;
            graph_init->add_sequence(contig, [&]() { return nodes_in_full[j++] == 0; });
        }

        graph = std::move(graph_init);

        logger->trace("[Query graph construction] k-mers reindexed in canonical mode in {} sec",
                      timer.elapsed());
        timer.reset();

        index_in_full_graph.assign(graph->max_index() + 1, 0);

        #pragma omp parallel for num_threads(num_threads) schedule(dynamic, 10)
        for (size_t i = 0; i < contigs.size(); ++i) {
            const std::string &contig = contigs[i].first;
            const auto &nodes_in_full = contigs[i].second;

            size_t j = 0;
            graph->map_to_nodes(contig, [&](auto node) {
                index_in_full_graph[node] = nodes_in_full[j++];
            });
            assert(j == nodes_in_full.size());
        }

        logger->trace("[Query graph construction] Mapping between graphs constructed in {} sec",
                      timer.elapsed());
        timer.reset();

    } else {
        index_in_full_graph.assign(graph->max_index() + 1, 0);

        #pragma omp parallel for num_threads(num_threads) schedule(dynamic, 10)
        for (size_t i = 0; i < contigs.size(); ++i) {
            const std::string &contig = contigs[i].first;
            const auto &path = contigs[i].second;

            size_t j = 0;
            full_dbg.map_to_nodes(contig, [&](auto node_in_full) {
                index_in_full_graph[path[j++]] = node_in_full;
            });
            assert(j == path.size());
        }

        logger->trace("[Query graph construction] Contigs mapped to graph in {} sec", timer.elapsed());
        timer.reset();
    }

    contigs = decltype(contigs)();

    assert(!index_in_full_graph.at(0));

    if (discovery_fraction > 0) {
        sdsl::bit_vector mask(graph->max_index() + 1, false);

        call_sequences([&](const std::string &sequence) {
            if (sequence.length() < graph->get_k())
                return;

            const size_t num_kmers = sequence.length() - graph->get_k() + 1;
            const size_t max_kmers_missing = num_kmers * (1 - discovery_fraction);
            const size_t min_kmers_discovered = num_kmers - max_kmers_missing;
            size_t num_kmers_discovered = 0;
            size_t num_kmers_missing = 0;

            std::vector<DeBruijnGraph::node_index> nodes;
            nodes.reserve(num_kmers);

            graph->map_to_nodes(sequence,
                [&](auto node) {
                    if (index_in_full_graph[node]) {
                        num_kmers_discovered++;
                        nodes.push_back(node);
                    } else {
                        num_kmers_missing++;
                    }
                },
                [&]() { return num_kmers_missing > max_kmers_missing
                                || num_kmers_discovered >= min_kmers_discovered; }
            );

            if (num_kmers_missing <= max_kmers_missing) {
                for (auto node : nodes) {
                    mask[node] = true;
                }
            }
        });

        // correcting the mask
        call_zeros(mask, [&](auto i) { index_in_full_graph[i] = 0; });

        graph = std::make_shared<MaskedDeBruijnGraph>(
            graph,
            std::make_unique<bit_vector_stat>(std::move(mask))
        );

        logger->trace("[Query graph construction] Reduced k-mer dictionary in {} sec",
                      timer.elapsed());
        timer.reset();
    }

    // convert to annotation indexes: remove 0 and shift
    for (size_t i = 1; i < index_in_full_graph.size(); ++i) {
        if (index_in_full_graph[i]) {
            index_in_full_graph[i - 1]
                = AnnotatedDBG::graph_to_anno_index(index_in_full_graph[i]);
        } else {
            index_in_full_graph[i - 1] = -1;  // npos
        }
    }
    index_in_full_graph.pop_back();

    // initialize fast query annotation
    // copy annotations from the full graph to the query graph
    auto annotation = slice_annotation(full_annotation,
                                       index_in_full_graph,
                                       num_threads);

    logger->trace("[Query graph construction] Query annotation constructed in {} sec",
                  timer.elapsed());
    timer.reset();

    // build annotated graph from the query graph and copied annotations
    return std::make_unique<AnnotatedDBG>(graph, std::move(annotation));
}


std::string get_alignment_header_and_swap_query(const std::string &name,
                                                std::string *query_seq,
                                                QueryAlignment<> *matches) {
    std::string header;

    if (matches->size()) {
        // sequence for querying -- the best alignment
        *query_seq = const_cast<std::string&&>((*matches)[0].get_sequence());
        header = fmt::format(ALIGNED_SEQ_HEADER_FORMAT,
                             name, *query_seq, (*matches)[0].get_score(),
                             (*matches)[0].get_cigar().to_string());

    } else {
        // no alignment was found
        // the original sequence `query_seq` will be queried
        header = fmt::format(ALIGNED_SEQ_HEADER_FORMAT,
                             name, *query_seq, 0,
                             fmt::format("{}S", query_seq->length()));
    }

    return header;
}


int query_graph(Config *config) {
    assert(config);

    const auto &files = config->fnames;

    assert(config->infbase_annotators.size() == 1);

    auto graph = load_critical_dbg(config->infbase);
    auto anno_graph = initialize_annotated_dbg(graph, *config);

    ThreadPool thread_pool(std::max(1u, get_num_threads()) - 1, 1000);

    Timer timer;

    std::unique_ptr<IDBGAligner> aligner;
    if (config->align_sequences) {
        assert(config->alignment_num_alternative_paths == 1u
                && "only the best alignment is used in query");

        aligner = build_aligner(*graph, *config);
    }

    QueryExecutor executor(*config, *anno_graph, aligner.get(), thread_pool);

    // iterate over input files
    for (const auto &file : files) {
        Timer curr_timer;

        executor.query_fasta(file, [](const std::string &result) { std::cout << result; });
        logger->trace("File '{}' was processed in {} sec, total time: {}", file,
                      curr_timer.elapsed(), timer.elapsed());
    }

    return 0;
}

inline std::string query_sequence(size_t id,
                                  const std::string &name,
                                  const std::string &seq,
                                  const AnnotatedDBG &anno_graph,
                                  const Config &config) {
    return QueryExecutor::execute_query(fmt::format_int(id).str() + '\t' + name, seq,
                                        config.count_labels, config.print_signature,
                                        config.suppress_unlabeled, config.num_top_labels,
                                        config.discovery_fraction, config.anno_labels_delimiter,
                                        anno_graph);
}

void QueryExecutor::query_fasta(const string &file,
                                const std::function<void(const std::string &)> &callback) {
    logger->trace("Parsing sequences from file '{}'", file);

    seq_io::FastaParser fasta_parser(file, config_.forward_and_reverse);

    if (config_.fast) {
        // Construct a query graph and query against it
        batched_query_fasta(fasta_parser, callback);
        return;
    }

    // Query sequences independently

    size_t seq_count = 0;

    for (const seq_io::kseq_t &kseq : fasta_parser) {
        thread_pool_.enqueue(
            [&](size_t id, const std::string &name, std::string &seq) {
                if (!aligner_) {
                    callback(query_sequence(id, name, seq, anno_graph_, config_));
                    return;
                }

                // query the alignment matches against the annotator
                auto matches = aligner_->align(seq);

                std::string seq_header
                    = get_alignment_header_and_swap_query(name, &seq, &matches);

                callback(query_sequence(id, seq_header, seq, anno_graph_, config_));
            },
            seq_count++,
            std::string(kseq.name.s),
            std::string(kseq.seq.s)
        );
    }

    // wait while all threads finish processing the current file
    thread_pool_.join();
}

void QueryExecutor
::batched_query_fasta(seq_io::FastaParser &fasta_parser,
                      const std::function<void(const std::string &)> &callback) {
    auto begin = fasta_parser.begin();
    auto end = fasta_parser.end();

    const uint64_t batch_size = config_.query_batch_size_in_bytes;
    seq_io::FastaParser::iterator it;

    size_t seq_count = 0;
    while (begin != end) {
        Timer batch_timer;

        std::vector<std::tuple<size_t, std::string, std::string>> named_alignments;
        uint64_t num_bytes_read = 0;

        StringGenerator generate_batch = [&](auto call_sequence) {
            num_bytes_read = 0;

            if (!aligner_) {
                // basic query regime
                // the query graph is constructed directly from the input sequences
                for (it = begin; it != end && num_bytes_read <= batch_size; ++it) {
                    call_sequence(it->seq.s);
                    num_bytes_read += it->seq.l;
                }
                return;
            }
            // Query with alignment to graph

            // Check if this isn't the first invocation,
            // if the sequences have already been aligned and
            // if the results are stored in |named_alignments|.
            if (named_alignments.size()) {
                for (const auto &[id, name, seq] : named_alignments) {
                    call_sequence(seq);
                }
                return;
            }

            std::mutex sequence_mutex;
            for ( ; begin != end && num_bytes_read <= batch_size; ++begin) {
                thread_pool_.enqueue(
                    [&](size_t id, const std::string &name, std::string &seq) {
                        // Align the sequence, then add the best match
                        // in the graph to the query graph.
                        auto matches = aligner_->align(seq);

                        std::string seq_header
                            = get_alignment_header_and_swap_query(name, &seq, &matches);

                        std::lock_guard<std::mutex> lock(sequence_mutex);

                        named_alignments.emplace_back(id, std::move(seq_header),
                                                      std::move(seq));

                        call_sequence(std::get<2>(named_alignments.back()));
                    },
                    seq_count++,
                    std::string(begin->name.s),
                    std::string(begin->seq.s)
                );

                num_bytes_read += begin->seq.l;
            }
            thread_pool_.join();
        };

        auto query_graph = construct_query_graph(
            anno_graph_,
            generate_batch,
            config_.count_labels ? 0 : config_.discovery_fraction,
            get_num_threads(),
            anno_graph_.get_graph().is_canonical_mode() || config_.canonical
        );

        logger->trace("Query graph constructed for batch of {} bytes from '{}' in {} sec",
                      num_bytes_read, fasta_parser.get_filename(), batch_timer.elapsed());

        batch_timer.reset();

        if (!aligner_) {
            for ( ; begin != it; ++begin) {
                assert(begin != end);

                thread_pool_.enqueue(
                    [&](size_t id, const std::string &name, const std::string &seq) {
                        callback(query_sequence(id, name, seq, *query_graph, config_));
                    },
                    seq_count++, std::string(begin->name.s),
                    std::string(begin->seq.s)
                );
            }
        } else {
            for (auto&& [id, name, seq] : named_alignments) {
                thread_pool_.enqueue(
                    [&](size_t id, const std::string &name, const std::string &seq) {
                        callback(query_sequence(id, name, seq, *query_graph, config_));
                    },
                    id, std::move(name), std::move(seq)
                );
            }
        }

        thread_pool_.join();
        logger->trace("Batch of {} bytes from '{}' queried in {} sec", num_bytes_read,
                      fasta_parser.get_filename(), batch_timer.elapsed());
    }
}

} // namespace cli
} // namespace mtg<|MERGE_RESOLUTION|>--- conflicted
+++ resolved
@@ -297,11 +297,7 @@
                               contigs.emplace_back(std::move(contig_args)...);
                           },
                           get_num_threads(),
-<<<<<<< HEAD
-                          full_dbg.is_canonical_mode());
-=======
                           canonical);  // pull only primary contigs when building canonical query graph
->>>>>>> 78fd7ceb
 
     logger->trace("[Query graph construction] Contig extraction took {} sec", timer.elapsed());
     timer.reset();
