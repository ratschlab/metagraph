--- conflicted
+++ resolved
@@ -15,11 +15,8 @@
 #include "graph/representation/canonical_dbg.hpp"
 #include "graph/representation/hash/dbg_hash_ordered.hpp"
 #include "graph/representation/succinct/dbg_succinct.hpp"
-<<<<<<< HEAD
 #include "graph/representation/succinct/boss_construct.hpp"
-=======
 #include "graph/representation/canonical_dbg.hpp"
->>>>>>> d56833bc
 #include "seq_io/sequence_io.hpp"
 #include "config/config.hpp"
 #include "load/load_graph.hpp"
@@ -829,25 +826,17 @@
         assert(config->alignment_num_alternative_paths == 1u
                 && "only the best alignment is used in query");
 
-<<<<<<< HEAD
         aligner_config.reset(new align::DBGAlignerConfig(
             initialize_aligner_config(*graph, *config)
         ));
-=======
+
         if (!graph->is_canonical_mode() && config->canonical) {
             // wrap the primary graph into a canonical one
             graph.reset(new CanonicalDBG(graph, true));
-            aligner = build_aligner(*graph, *config);
+            aligner = build_aligner(*graph, *aligner_config);
         } else {
-            aligner = build_aligner(*graph, *config);
-        }
-
-        // the fwd_and_reverse argument in the aligner config returns the best of
-        // the forward and reverse complement alignments, rather than both.
-        // so, we want to prevent it from doing this
-        auto &aligner_config = const_cast<align::DBGAlignerConfig&>(aligner->get_config());
-        aligner_config.forward_and_reverse_complement = false;
->>>>>>> d56833bc
+            aligner = build_aligner(*graph, *aligner_config);
+        }
     }
 
     QueryExecutor executor(*config, *anno_graph, std::move(aligner_config), thread_pool);
