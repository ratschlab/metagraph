--- conflicted
+++ resolved
@@ -11,13 +11,10 @@
 #include "load/load_graph.hpp"
 #include "load/load_annotated_graph.hpp"
 
-<<<<<<< HEAD
-=======
 
 namespace mtg {
 namespace cli {
 
->>>>>>> 1088573e
 using namespace mtg::seq_io;
 using mtg::common::logger;
 
