#include "assemble.hpp"

#include "common/logger.hpp"
#include "common/unix_tools.hpp"
#include "seq_io/sequence_io.hpp"
#include "config/config.hpp"
#include "load/load_graph.hpp"
#include "load/load_annotated_graph.hpp"

<<<<<<< HEAD
using namespace mtg;
=======

namespace mtg {
namespace cli {

>>>>>>> 1088573e
using mtg::common::logger;


int assemble(Config *config) {
    assert(config);

    const auto &files = config->fnames;

    assert(files.size() == 1);
    assert(config->outfbase.size());

    Timer timer;
    logger->trace("Graph loading...");

    auto graph = load_critical_dbg(files.at(0));

    logger->trace("Graph loaded in {} sec", timer.elapsed());

    std::unique_ptr<AnnotatedDBG> anno_graph;
    if (config->infbase_annotators.size()) {
        anno_graph = initialize_annotated_dbg(graph, *config);

        logger->trace("Masking graph...");

        graph = mask_graph(*anno_graph, config);

        logger->trace("Masked in {} sec", timer.elapsed());
    }

    logger->trace("Extracting sequences from graph...");

    timer.reset();

    if (config->to_gfa) {
        if (!config->unitigs) {
            logger->error("Flag '--unitigs' must be set for GFA output");
            exit(1);
        }

        logger->trace("Writing graph to GFA...");

        std::ofstream gfa_file(utils::remove_suffix(config->outfbase, ".gfa") + ".gfa");
        std::mutex str_mutex;

        gfa_file << "H\tVN:Z:1.0" << std::endl;
        graph->call_unitigs(
            [&](const auto &unitig, const auto &path) {
                std::ostringstream ostr;
                ostr << "S\t" << path.back() << "\t" << unitig << "\n";
                graph->adjacent_incoming_nodes(path.front(), [&](uint64_t node) {
                    ostr << "L\t" << node << "\t+\t" << path.back() << "\t+\t0M\n";
                });
                std::lock_guard<std::mutex> lock(str_mutex);
                gfa_file << ostr.str();
            },
            get_num_threads(),
            config->min_tip_size
        );
    }

    seq_io::FastaWriter writer(config->outfbase, config->header,
                               config->enumerate_out_sequences,
                               get_num_threads() > 1);
<<<<<<< HEAD
=======
    std::mutex write_mutex;
>>>>>>> 1088573e

    if (config->unitigs || config->min_tip_size > 1) {
        graph->call_unitigs([&](const auto &unitig, auto&&) {
                                std::lock_guard<std::mutex> lock(write_mutex);
                                writer.write(unitig);
                            },
                            get_num_threads(),
                            config->min_tip_size,
                            config->kmers_in_single_form);
    } else {
        graph->call_sequences([&](const auto &contig, auto&&) {
                                  std::lock_guard<std::mutex> lock(write_mutex);
                                  writer.write(contig);
                              },
                              get_num_threads(),
                              config->kmers_in_single_form);
    }

    logger->trace("Sequences extracted in {} sec", timer.elapsed());

    return 0;
}

} // namespace cli
} // namespace mtg<|MERGE_RESOLUTION|>--- conflicted
+++ resolved
@@ -7,14 +7,10 @@
 #include "load/load_graph.hpp"
 #include "load/load_annotated_graph.hpp"
 
-<<<<<<< HEAD
-using namespace mtg;
-=======
 
 namespace mtg {
 namespace cli {
 
->>>>>>> 1088573e
 using mtg::common::logger;
 
 
@@ -78,10 +74,7 @@
     seq_io::FastaWriter writer(config->outfbase, config->header,
                                config->enumerate_out_sequences,
                                get_num_threads() > 1);
-<<<<<<< HEAD
-=======
     std::mutex write_mutex;
->>>>>>> 1088573e
 
     if (config->unitigs || config->min_tip_size > 1) {
         graph->call_unitigs([&](const auto &unitig, auto&&) {
