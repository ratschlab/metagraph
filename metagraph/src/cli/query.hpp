#ifndef __QUERY_GRAPH_HPP__
#define __QUERY_GRAPH_HPP__

#include <cstdlib>
#include <functional>
#include <memory>
#include <string>
#include <vector>
#include <utility>
#include <variant>
#include <optional>
<<<<<<< HEAD

#include <json/json.h>
#include <sdsl/int_vector.hpp>

#include "common/vector.hpp"
#include "graph/alignment/aligner_alignment.hpp"

=======
#include <json/json.h>
#include <sdsl/int_vector.hpp>
#include "common/vector.hpp"
#include "graph/alignment/aligner_alignment.hpp"
>>>>>>> 5948d48b

class ThreadPool;

namespace mtg {

namespace seq_io {
    class FastaParser;
}

namespace graph {
    class AnnotatedDBG;
    namespace align {
        class DBGAlignerConfig;
    }
}


namespace cli {

class Config;

using StringGenerator = std::function<void(std::function<void(const std::string &)>)>;

/**
 * Construct a query graph and augment it with neighboring paths around it
 * if `config` is specified.
 * @param anno_graph annotated de Bruijn graph (the index)
 * @param call_sequences generate sequences to be queried against anno_graph
 * @param num_threads number of threads to use
 * @param canonical if true, the returned query graph is a canonical graph
 * @param config a pointer to a Config to determine parameters of the hull
 */
std::unique_ptr<graph::AnnotatedDBG>
construct_query_graph(const graph::AnnotatedDBG &anno_graph,
                      StringGenerator call_sequences,
                      size_t num_threads,
                      const Config *config = nullptr);


/**
 * Simple struct to wrap a query sequence.
 */
struct QuerySequence {
    /**
     * Simple struct to wrap alignment results for a query sequence
     */
    struct Alignment {
        graph::align::DBGAlignerConfig::score_t score;  // Alignment score
        std::string cigar;                              // Cigar string

        Alignment(graph::align::DBGAlignerConfig::score_t score, std::string&& cigar)
<<<<<<< HEAD
          : score(score), cigar(std::move(cigar)) {}
=======
            : score(score), cigar(std::move(cigar)) {};
>>>>>>> 5948d48b
    };

    size_t id;                          // Sequence ID
    std::string name;                   // Sequence name
    std::string sequence;               // Sequence string representation
    std::optional<Alignment> alignment; // Optional wrapper for alignment struct

    /**
     * Simple constructor for QuerySequence which moves sequence into struct.
     * Sets alignment to std::nullopt
     */
    QuerySequence(size_t id, const std::string &name, const std::string &sequence)
<<<<<<< HEAD
      : id(id), name(name), sequence(std::move(sequence)) {
=======
        : id(id), name(name), sequence(std::move(sequence)) {
>>>>>>> 5948d48b
        alignment = std::nullopt;
    }
};


/**
 * Search result for an individual sequence. Stores the search result in one of several possible
 * vector types (kmer counts, label counts, quantiles, coordinates, signatures) represented
 * as a typesafe union std::variant.
 *
 * Note that this is an intermediate storage class and does not (1) store the actual sequence
 * nor (2) perform any of the search itself.
 */
class SeqSearchResult {
<<<<<<< HEAD
  public:
    typedef std::string Label;
    typedef std::vector<Label> LabelVec;
    typedef std::vector<std::pair<Label, size_t>> LabelCountVec;
    typedef std::vector<std::pair<Label, sdsl::bit_vector>> LabelSigVec;
    typedef std::vector<std::pair<Label, std::vector<size_t>>> LabelQuantileVec;
    typedef std::vector<std::pair<Label, std::vector<SmallVector<uint64_t>>>> LabelCoordVec;

    typedef std::variant<LabelVec,
                         LabelCountVec,
                         LabelSigVec,
                         LabelQuantileVec,
                         LabelCoordVec> result_type;
=======

public:

    typedef std::string label;
    typedef std::vector<label> label_vec;
    typedef std::vector<std::pair<label, size_t>> label_count_vec;
    typedef std::vector<std::pair<label, sdsl::bit_vector>> label_sig_vec;
    typedef std::vector<std::pair<label, std::vector<size_t>>> label_quantile_vec;
    typedef std::vector<std::pair<label, std::vector<SmallVector<uint64_t>>>> label_coord_vec;

    typedef std::variant<
            label_vec,
            label_count_vec,
            label_sig_vec,
            label_quantile_vec,
            label_coord_vec
            > result_type;
>>>>>>> 5948d48b

    /**
     * Construct an instance of SeqSearchResult by providing QuerySequence instance describing
     * sequence and result from that query on an annotated DBG. Will move both into this instance.
     *
     * @param sequence  rvalue reference to QuerySequence (WILL BE MOVED)
     * @param result    rvalue reference to result_type (WILL BE MOVED)
     */
    SeqSearchResult(QuerySequence&& sequence, result_type&& result)
<<<<<<< HEAD
          : sequence(std::move(sequence)),
            result(std::move(result)) {}
=======
            : sequence(std::move(sequence)),
            result(std::move(result)) {};
>>>>>>> 5948d48b

    /** Const reference getters */
    const QuerySequence& get_sequence() const { return sequence; }
    const result_type& get_result() const { return result; }

    /**
     * Returns a Json object representing the individual query result for the
     * represented sequence.
     *
     * @param counts_kmers      should counts be labeled kmer (t) or label (f) counts?
     * @param anno_graph        reference to annotated dbg for kmer presence mask scoring
     * @param expand_coords     do not collapse continuous ranges of coords (query_coords)
     * @return  Json::Value instance representing sequence result
     */
    Json::Value to_json(bool expand_coords,
                        const graph::AnnotatedDBG &anno_graph) const;

    /**
     * Returns a string representing the individual query result for the represented sequence.
     * Follows the format '<seq_name>\t<label>:<info>\t<label>:<info>\t ...'
     *
     * Done this way to allow for some output related config (as opposed to ostream override)
     *
     * @param delimiter             the delimiter between labels for that sequence
     * @param suppress_unlabeled    do not print seq_name if sequence is unlabeled
     * @param expand_coords         do not collapse continuous ranges of coords (query_coords)
     * @param anno_graph            reference to annotated dbg for kmer presence mask scoring
     */
    std::string to_string(std::string delimiter,
                          bool suppress_unlabeled,
                          bool expand_coords,
                          const graph::AnnotatedDBG &anno_graph) const;

<<<<<<< HEAD
  private:
=======
private:

>>>>>>> 5948d48b
    QuerySequence sequence;     // query sequence this result represents
    result_type result;         // result vector of labels and additional info

};


class QueryExecutor {

public:

    QueryExecutor(const Config &config,
                  const graph::AnnotatedDBG &anno_graph,
                  std::unique_ptr<graph::align::DBGAlignerConfig>&& aligner_config,
<<<<<<< HEAD
                  ThreadPool &thread_pool)
                : config_(config), anno_graph_(anno_graph),
                  aligner_config_(std::move(aligner_config)),
                  thread_pool_(thread_pool) {}
=======
                  ThreadPool &thread_pool) :
                  config_(config), anno_graph_(anno_graph),
                  aligner_config_(std::move(aligner_config)),
                  thread_pool_(thread_pool) {};
>>>>>>> 5948d48b

    /**
     * Query sequences from a FASTA file on the stored QueryExecutor::anno_graph.
     *
     * Provide a callback which receives a reference to a SeqSearchResult instance which the
     * callback function should use as desired (typically generate a string/JSON output).
     *
     * @param file_path     path to FASTA file
     * @param callback      callback function
     */
    void query_fasta(const std::string &file_path,
                     const std::function<void(const SeqSearchResult &)> &callback);

    static SeqSearchResult execute_query(QuerySequence&& sequence,
                                         bool count_labels,
                                         bool print_signature,
                                         size_t num_top_labels,
                                         double discovery_fraction,
                                         double presence_fraction,
                                         const graph::AnnotatedDBG &anno_graph,
                                         bool with_kmer_counts = false,
                                         const std::vector<double> &count_quantiles = {},
                                         bool query_coords = false);

<<<<<<< HEAD
  private:
=======
private:

>>>>>>> 5948d48b
    const Config &config_;
    const graph::AnnotatedDBG &anno_graph_;
    std::unique_ptr<graph::align::DBGAlignerConfig> aligner_config_;
    ThreadPool &thread_pool_;

    void batched_query_fasta(mtg::seq_io::FastaParser &fasta_parser,
                             const std::function<void(const SeqSearchResult &)> &callback);

};


int query_graph(Config *config);

} // namespace cli
} // namespace mtg

#endif // __QUERY_GRAPH_HPP__<|MERGE_RESOLUTION|>--- conflicted
+++ resolved
@@ -9,20 +9,12 @@
 #include <utility>
 #include <variant>
 #include <optional>
-<<<<<<< HEAD
 
 #include <json/json.h>
 #include <sdsl/int_vector.hpp>
 
 #include "common/vector.hpp"
 #include "graph/alignment/aligner_alignment.hpp"
-
-=======
-#include <json/json.h>
-#include <sdsl/int_vector.hpp>
-#include "common/vector.hpp"
-#include "graph/alignment/aligner_alignment.hpp"
->>>>>>> 5948d48b
 
 class ThreadPool;
 
@@ -74,11 +66,7 @@
         std::string cigar;                              // Cigar string
 
         Alignment(graph::align::DBGAlignerConfig::score_t score, std::string&& cigar)
-<<<<<<< HEAD
           : score(score), cigar(std::move(cigar)) {}
-=======
-            : score(score), cigar(std::move(cigar)) {};
->>>>>>> 5948d48b
     };
 
     size_t id;                          // Sequence ID
@@ -91,11 +79,7 @@
      * Sets alignment to std::nullopt
      */
     QuerySequence(size_t id, const std::string &name, const std::string &sequence)
-<<<<<<< HEAD
       : id(id), name(name), sequence(std::move(sequence)) {
-=======
-        : id(id), name(name), sequence(std::move(sequence)) {
->>>>>>> 5948d48b
         alignment = std::nullopt;
     }
 };
@@ -110,7 +94,6 @@
  * nor (2) perform any of the search itself.
  */
 class SeqSearchResult {
-<<<<<<< HEAD
   public:
     typedef std::string Label;
     typedef std::vector<Label> LabelVec;
@@ -124,25 +107,6 @@
                          LabelSigVec,
                          LabelQuantileVec,
                          LabelCoordVec> result_type;
-=======
-
-public:
-
-    typedef std::string label;
-    typedef std::vector<label> label_vec;
-    typedef std::vector<std::pair<label, size_t>> label_count_vec;
-    typedef std::vector<std::pair<label, sdsl::bit_vector>> label_sig_vec;
-    typedef std::vector<std::pair<label, std::vector<size_t>>> label_quantile_vec;
-    typedef std::vector<std::pair<label, std::vector<SmallVector<uint64_t>>>> label_coord_vec;
-
-    typedef std::variant<
-            label_vec,
-            label_count_vec,
-            label_sig_vec,
-            label_quantile_vec,
-            label_coord_vec
-            > result_type;
->>>>>>> 5948d48b
 
     /**
      * Construct an instance of SeqSearchResult by providing QuerySequence instance describing
@@ -152,13 +116,8 @@
      * @param result    rvalue reference to result_type (WILL BE MOVED)
      */
     SeqSearchResult(QuerySequence&& sequence, result_type&& result)
-<<<<<<< HEAD
           : sequence(std::move(sequence)),
             result(std::move(result)) {}
-=======
-            : sequence(std::move(sequence)),
-            result(std::move(result)) {};
->>>>>>> 5948d48b
 
     /** Const reference getters */
     const QuerySequence& get_sequence() const { return sequence; }
@@ -192,12 +151,7 @@
                           bool expand_coords,
                           const graph::AnnotatedDBG &anno_graph) const;
 
-<<<<<<< HEAD
   private:
-=======
-private:
-
->>>>>>> 5948d48b
     QuerySequence sequence;     // query sequence this result represents
     result_type result;         // result vector of labels and additional info
 
@@ -205,23 +159,14 @@
 
 
 class QueryExecutor {
-
-public:
-
+  public:
     QueryExecutor(const Config &config,
                   const graph::AnnotatedDBG &anno_graph,
                   std::unique_ptr<graph::align::DBGAlignerConfig>&& aligner_config,
-<<<<<<< HEAD
                   ThreadPool &thread_pool)
                 : config_(config), anno_graph_(anno_graph),
                   aligner_config_(std::move(aligner_config)),
                   thread_pool_(thread_pool) {}
-=======
-                  ThreadPool &thread_pool) :
-                  config_(config), anno_graph_(anno_graph),
-                  aligner_config_(std::move(aligner_config)),
-                  thread_pool_(thread_pool) {};
->>>>>>> 5948d48b
 
     /**
      * Query sequences from a FASTA file on the stored QueryExecutor::anno_graph.
@@ -246,12 +191,7 @@
                                          const std::vector<double> &count_quantiles = {},
                                          bool query_coords = false);
 
-<<<<<<< HEAD
   private:
-=======
-private:
-
->>>>>>> 5948d48b
     const Config &config_;
     const graph::AnnotatedDBG &anno_graph_;
     std::unique_ptr<graph::align::DBGAlignerConfig> aligner_config_;
