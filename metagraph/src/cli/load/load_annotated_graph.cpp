#include "load_annotated_graph.hpp"

#include "annotation/binary_matrix/multi_brwt/brwt.hpp"
#include "annotation/binary_matrix/column_sparse/column_major.hpp"
#include "annotation/binary_matrix/row_diff/row_diff.hpp"
#include "annotation/binary_matrix/row_sparse/row_sparse.hpp"
#include "annotation/representation/column_compressed/annotate_column_compressed.hpp"
#include "graph/representation/canonical_dbg.hpp"
#include "graph/annotated_dbg.hpp"
#include "common/logger.hpp"
#include "cli/config/config.hpp"
#include "load_graph.hpp"
#include "load_annotation.hpp"


namespace mtg {
namespace cli {

using namespace mtg::graph;
using mtg::common::logger;


std::unique_ptr<AnnotatedDBG> initialize_annotated_dbg(std::shared_ptr<DeBruijnGraph> graph,
                                                       const Config &config) {
<<<<<<< HEAD
    assert(graph.get() == &graph->get_base_graph());
=======
>>>>>>> 628c1bce
    uint64_t max_index = graph->max_index();
    const auto *dbg_graph = dynamic_cast<const DBGSuccinct*>(graph.get());

    if (graph->get_mode() == DeBruijnGraph::PRIMARY) {
        graph = std::make_shared<CanonicalDBG>(graph);
        logger->trace("Primary graph was wrapped into canonical");
    }

    auto annotation_temp = config.infbase_annotators.size()
            ? initialize_annotation(config.infbase_annotators.at(0), config, 0)
            : initialize_annotation(config.anno_type, config, max_index);

    if (config.infbase_annotators.size()) {
        bool loaded = false;
        if (auto *cc = dynamic_cast<annot::ColumnCompressed<>*>(annotation_temp.get())) {
            loaded = cc->merge_load(config.infbase_annotators);
        } else {
            if (config.infbase_annotators.size() > 1) {
                logger->warn("Cannot merge annotations of this type. Only the first"
                             " file {} will be loaded.", config.infbase_annotators.at(0));
            }
            loaded = annotation_temp->load(config.infbase_annotators.at(0));
        }
        if (!loaded) {
            logger->error("Cannot load annotations for graph {}, file corrupted",
                          config.infbase);
            exit(1);
        }

        // row_diff annotation is special, as it must know the graph structure
        using namespace annot::binmat;
        BinaryMatrix &matrix = const_cast<BinaryMatrix &>(annotation_temp->get_matrix());
        if (IRowDiff *row_diff = dynamic_cast<IRowDiff*>(&matrix)) {
<<<<<<< HEAD
            if (dbg_graph) {
                row_diff->set_graph(dbg_graph);

                if (auto *row_diff_column = dynamic_cast<RowDiff<ColumnMajor> *>(&matrix)) {
                    row_diff_column->load_anchor(config.infbase + kRowDiffAnchorExt);
                    row_diff_column->load_fork_succ(config.infbase + kRowDiffForkSuccExt);
                }
            } else {
=======
            if (!dbg_graph) {
>>>>>>> 628c1bce
                logger->error("Only succinct de Bruijn graph representations"
                              " are supported for row-diff annotations");
                std::exit(1);
            }
        }
    }

    // load graph
    auto anno_graph
            = std::make_unique<AnnotatedDBG>(std::move(graph), std::move(annotation_temp));

    if (!anno_graph->check_compatibility()) {
        logger->error("Graph and annotation are not compatible");
        exit(1);
    }

    return anno_graph;
}

std::unique_ptr<AnnotatedDBG> initialize_annotated_dbg(const Config &config) {
    return initialize_annotated_dbg(load_critical_dbg(config.infbase), config);
}


} // namespace cli
} // namespace mtg<|MERGE_RESOLUTION|>--- conflicted
+++ resolved
@@ -22,10 +22,8 @@
 
 std::unique_ptr<AnnotatedDBG> initialize_annotated_dbg(std::shared_ptr<DeBruijnGraph> graph,
                                                        const Config &config) {
-<<<<<<< HEAD
     assert(graph.get() == &graph->get_base_graph());
-=======
->>>>>>> 628c1bce
+
     uint64_t max_index = graph->max_index();
     const auto *dbg_graph = dynamic_cast<const DBGSuccinct*>(graph.get());
 
@@ -59,21 +57,15 @@
         using namespace annot::binmat;
         BinaryMatrix &matrix = const_cast<BinaryMatrix &>(annotation_temp->get_matrix());
         if (IRowDiff *row_diff = dynamic_cast<IRowDiff*>(&matrix)) {
-<<<<<<< HEAD
-            if (dbg_graph) {
-                row_diff->set_graph(dbg_graph);
-
-                if (auto *row_diff_column = dynamic_cast<RowDiff<ColumnMajor> *>(&matrix)) {
-                    row_diff_column->load_anchor(config.infbase + kRowDiffAnchorExt);
-                    row_diff_column->load_fork_succ(config.infbase + kRowDiffForkSuccExt);
-                }
-            } else {
-=======
             if (!dbg_graph) {
->>>>>>> 628c1bce
                 logger->error("Only succinct de Bruijn graph representations"
                               " are supported for row-diff annotations");
                 std::exit(1);
+            }
+
+            if (auto *row_diff_column = dynamic_cast<RowDiff<ColumnMajor> *>(&matrix)) {
+                row_diff_column->load_anchor(config.infbase + kRowDiffAnchorExt);
+                row_diff_column->load_fork_succ(config.infbase + kRowDiffForkSuccExt);
             }
         }
     }
