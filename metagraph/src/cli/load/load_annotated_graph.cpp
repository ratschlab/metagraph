--- conflicted
+++ resolved
@@ -25,12 +25,8 @@
                                                        size_t max_chunks_open) {
     uint64_t max_index = graph->max_index();
 
-<<<<<<< HEAD
+    auto base_graph = graph;
     if (graph->get_mode() == DeBruijnGraph::PRIMARY && config.identity != Config::ASSEMBLE) {
-=======
-    auto base_graph = graph;
-    if (graph->get_mode() == DeBruijnGraph::PRIMARY) {
->>>>>>> e8e1c51c
         graph = std::make_shared<CanonicalDBG>(graph);
         logger->trace("Primary graph wrapped into canonical");
     }
