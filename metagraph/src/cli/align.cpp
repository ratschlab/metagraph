--- conflicted
+++ resolved
@@ -10,14 +10,10 @@
 #include "config/config.hpp"
 #include "load/load_graph.hpp"
 
-<<<<<<< HEAD
-using namespace mtg;
-=======
 
 namespace mtg {
 namespace cli {
 
->>>>>>> 1088573e
 using mtg::seq_io::kseq_t;
 using mtg::common::logger;
 
