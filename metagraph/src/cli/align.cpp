--- conflicted
+++ resolved
@@ -350,10 +350,6 @@
         graph = primary_to_canonical(graph);
 
     if (config->map_sequences) {
-<<<<<<< HEAD
-        const auto *dbg_succ = dynamic_cast<const DBGSuccinct*>(&graph->get_base_graph());
-=======
->>>>>>> 78680ec1
         if (!config->alignment_length) {
             config->alignment_length = graph->get_k();
         } else if (config->alignment_length > graph->get_k()) {
