--- conflicted
+++ resolved
@@ -166,19 +166,12 @@
     // TODO: multithreaded
     std::ignore = std::tie(thread_pool, print_mutex);
 
-<<<<<<< HEAD
     const DBGSuccinct *dbg = dynamic_cast<const DBGSuccinct*>(&graph);
-
-    std::ostream *out = config.outfbase.size()
-        ? new std::ofstream(config.outfbase)
-        : &std::cout;
-=======
     std::unique_ptr<std::ofstream> ofile;
     if (config.outfbase.size())
         ofile = std::make_unique<std::ofstream>(config.outfbase);
 
     std::ostream *out = ofile ? ofile.get() : &std::cout;
->>>>>>> 58120b03
 
     Timer data_reading_timer;
 
