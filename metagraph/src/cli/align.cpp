--- conflicted
+++ resolved
@@ -424,14 +424,9 @@
                     std::shared_ptr<DeBruijnGraph>{}, graph.get()
                 );
 
-<<<<<<< HEAD
                 // the graph should only be cached if the base graph is in PRIMARY mode,
                 // or if it's not CANONICAL and backwards traversal will be required
                 aln_graph = make_cached_graph(graph, *config);
-=======
-                if (auto *canonical = dynamic_cast<CanonicalDBG*>(aln_graph.get()))
-                    aln_graph = std::make_shared<CanonicalDBG>(*canonical);
->>>>>>> c99388cb
 
                 auto aligner = build_aligner(*aln_graph, aligner_config);
 
