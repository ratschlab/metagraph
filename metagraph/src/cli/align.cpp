#include "align.hpp"

#include "common/logger.hpp"
#include "common/unix_tools.hpp"
#include "common/threads/threading.hpp"
#include "graph/representation/succinct/dbg_succinct.hpp"
#include "graph/representation/canonical_dbg.hpp"
#include "graph/alignment/dbg_aligner.hpp"
#include "graph/alignment/aligner_methods.hpp"
#include "seq_io/sequence_io.hpp"
#include "config/config.hpp"
#include "load/load_graph.hpp"

#include <tsl/ordered_set.h>

namespace mtg {
namespace cli {

using namespace mtg::graph;
using namespace mtg::graph::align;

using mtg::seq_io::kseq_t;
using mtg::common::logger;


DBGAlignerConfig initialize_aligner_config(size_t k, const Config &config) {
    assert(config.alignment_num_alternative_paths);

    DBGAlignerConfig aligner_config;

    aligner_config.queue_size = config.alignment_queue_size;
    aligner_config.bandwidth = config.alignment_vertical_bandwidth;
    aligner_config.num_alternative_paths = config.alignment_num_alternative_paths;
    aligner_config.min_seed_length = config.alignment_min_seed_length;
    aligner_config.max_seed_length = config.alignment_max_seed_length;
    aligner_config.max_num_seeds_per_locus = config.alignment_max_num_seeds_per_locus;
    aligner_config.max_nodes_per_seq_char = config.alignment_max_nodes_per_seq_char;
    aligner_config.max_ram_per_alignment = config.alignment_max_ram;
    aligner_config.min_cell_score = config.alignment_min_cell_score;
    aligner_config.min_path_score = config.alignment_min_path_score;
    aligner_config.xdrop = config.alignment_xdrop;
    aligner_config.min_exact_match = config.alignment_min_exact_match;
    aligner_config.gap_opening_penalty = -config.alignment_gap_opening_penalty;
    aligner_config.gap_extension_penalty = -config.alignment_gap_extension_penalty;
    aligner_config.forward_and_reverse_complement = config.align_both_strands;
    aligner_config.alignment_edit_distance = config.alignment_edit_distance;
    aligner_config.alignment_match_score = config.alignment_match_score;
    aligner_config.alignment_mm_transition_score = config.alignment_mm_transition_score;
    aligner_config.alignment_mm_transversion_score = config.alignment_mm_transversion_score;
    aligner_config.chain_alignments = config.alignment_chain_alignments;

    if (!aligner_config.min_seed_length)
        aligner_config.min_seed_length = k;

    if (!aligner_config.max_seed_length)
        aligner_config.max_seed_length = k;

    logger->trace("Alignment settings:");
    logger->trace("\t Alignments to report: {}", aligner_config.num_alternative_paths);
    logger->trace("\t Priority queue size: {}", aligner_config.queue_size);
    logger->trace("\t Min seed length: {}", aligner_config.min_seed_length);
    logger->trace("\t Max seed length: {}", aligner_config.max_seed_length);
    logger->trace("\t Max num seeds per locus: {}", aligner_config.max_num_seeds_per_locus);
    logger->trace("\t Max num nodes per sequence char: {}", aligner_config.max_nodes_per_seq_char);
    logger->trace("\t Max RAM per alignment: {}", aligner_config.max_ram_per_alignment);
    logger->trace("\t Gap opening penalty: {}", int64_t(aligner_config.gap_opening_penalty));
    logger->trace("\t Gap extension penalty: {}", int64_t(aligner_config.gap_extension_penalty));
    logger->trace("\t Min DP table cell score: {}", int64_t(aligner_config.min_cell_score));
    logger->trace("\t Min alignment score: {}", aligner_config.min_path_score);
    logger->trace("\t Bandwidth: {}", aligner_config.bandwidth);
    logger->trace("\t X drop-off: {}", aligner_config.xdrop);
<<<<<<< HEAD
    logger->trace("\t Exact k-mer match fraction: {}", aligner_config.exact_kmer_match_fraction);
    logger->trace("\t Chain alignments: {}", aligner_config.chain_alignments);
=======
    logger->trace("\t Exact nucleotide match threshold: {}", aligner_config.min_exact_match);
>>>>>>> 49e0b0c0

    logger->trace("\t Scoring matrix: {}", config.alignment_edit_distance ? "unit costs" : "matrix");
    if (!config.alignment_edit_distance) {
        logger->trace("\t\t Match score: {}", int64_t(config.alignment_match_score));
        logger->trace("\t\t (DNA) Transition score: {}",
                      int64_t(config.alignment_mm_transition_score));
        logger->trace("\t\t (DNA) Transversion score: {}",
                      int64_t(config.alignment_mm_transversion_score));
    }

    aligner_config.set_scoring_matrix();

    return aligner_config;
}

std::unique_ptr<IDBGAligner> build_aligner(const DeBruijnGraph &graph, const Config &config) {
    assert(!config.canonical || graph.is_canonical_mode());

    return build_aligner(graph, initialize_aligner_config(graph.get_k(), config));
}

std::unique_ptr<IDBGAligner> build_aligner(const DeBruijnGraph &graph,
                                           const DBGAlignerConfig &aligner_config) {
    assert(aligner_config.min_seed_length <= aligner_config.max_seed_length);

    size_t k = graph.get_k();

    if (aligner_config.min_seed_length < k) {
        // seeds are ranges of nodes matching a suffix
        if (!dynamic_cast<const DBGSuccinct*>(&graph)) {
            logger->error("SuffixSeeder can be used only with succinct graph representation");
            exit(1);
        }

        // Use the seeder that seeds to node suffixes
        if (aligner_config.max_seed_length == k) {
            return std::make_unique<DBGAligner<SuffixSeeder<ExactSeeder<>>>>(
                graph, aligner_config
            );
        } else {
            return std::make_unique<DBGAligner<SuffixSeeder<UniMEMSeeder<>>>>(
                graph, aligner_config
            );
        }

    } else if (aligner_config.max_seed_length == k) {
        assert(aligner_config.min_seed_length == k);

        // seeds are single k-mers
        return std::make_unique<DBGAligner<>>(graph, aligner_config);

    } else {
        // seeds are maximal matches within unitigs (uni-MEMs)
        return std::make_unique<DBGAligner<UniMEMSeeder<>>>(graph, aligner_config);
    }
}

void map_sequences_in_file(const std::string &file,
                           const DeBruijnGraph &graph,
                           std::shared_ptr<DBGSuccinct> dbg,
                           const Config &config,
                           const Timer &timer,
                           ThreadPool *thread_pool = nullptr,
                           std::mutex *print_mutex = nullptr) {
    // TODO: multithreaded
    std::ignore = std::tie(thread_pool, print_mutex);

    std::ostream *out = config.outfbase.size()
        ? new std::ofstream(config.outfbase)
        : &std::cout;

    Timer data_reading_timer;

    seq_io::read_fasta_file_critical(file, [&](kseq_t *read_stream) {
        logger->trace("Sequence: {}", read_stream->seq.s);

        if (config.query_presence
                && config.alignment_length == graph.get_k()) {

            bool found = graph.find(read_stream->seq.s,
                                    config.discovery_fraction);

            if (!config.filter_present) {
                *out << found << "\n";

            } else if (found) {
                *out << ">" << read_stream->name.s << "\n"
                            << read_stream->seq.s << "\n";
            }

            return;
        }

        assert(config.alignment_length <= graph.get_k());

        std::vector<DeBruijnGraph::node_index> graphindices;
        if (config.alignment_length == graph.get_k()) {
            graph.map_to_nodes(read_stream->seq.s,
                               [&](const auto &node) {
                                   graphindices.emplace_back(node);
                               });
        } else if (config.query_presence || config.count_kmers) {
            // TODO: make more efficient
            // TODO: canonicalization
            for (size_t i = 0; i + graph.get_k() <= read_stream->seq.l; ++i) {
                dbg->call_nodes_with_suffix_matching_longest_prefix(
                    std::string_view(read_stream->seq.s + i, config.alignment_length),
                    [&](auto node, auto) {
                        if (graphindices.empty())
                            graphindices.emplace_back(node);
                    },
                    config.alignment_length
                );
            }
        }

        size_t num_discovered = std::count_if(graphindices.begin(), graphindices.end(),
                                              [](const auto &x) { return x > 0; });

        const size_t num_kmers = graphindices.size();

        if (config.query_presence) {
            const size_t min_kmers_discovered =
                num_kmers - num_kmers * (1 - config.discovery_fraction);
            if (config.filter_present) {
                if (num_discovered >= min_kmers_discovered)
                    *out << ">" << read_stream->name.s << "\n"
                                << read_stream->seq.s << "\n";
            } else {
                *out << (num_discovered >= min_kmers_discovered) << "\n";
            }
            return;
        }

        if (config.count_kmers) {
            std::sort(graphindices.begin(), graphindices.end());
            size_t num_unique_matching_kmers = std::inner_product(
                graphindices.begin() + 1, graphindices.end(),
                graphindices.begin(),
                size_t(graphindices.front() != DeBruijnGraph::npos),
                std::plus<size_t>(),
                [](DeBruijnGraph::node_index next, DeBruijnGraph::node_index prev) {
                    return next != DeBruijnGraph::npos && next != prev;
                }
            );
            *out << read_stream->name.s << "\t"
                 << num_discovered << "/" << num_kmers << "/"
                 << num_unique_matching_kmers << "\n";
            return;
        }

        if (config.alignment_length == graph.get_k()) {
            for (size_t i = 0; i < graphindices.size(); ++i) {
                assert(i + config.alignment_length <= read_stream->seq.l);
                *out << std::string_view(read_stream->seq.s + i, config.alignment_length)
                     << ": " << graphindices[i] << "\n";
            }
        } else {
            // map input subsequences to multiple nodes
            for (size_t i = 0; i + graph.get_k() <= read_stream->seq.l; ++i) {
                // TODO: make more efficient
                std::string_view subseq(read_stream->seq.s + i, config.alignment_length);

                dbg->call_nodes_with_suffix_matching_longest_prefix(
                    subseq,
                    [&](auto node, auto) {
                        *out << subseq << ": " << node << "\n";
                    },
                    config.alignment_length
                );
            }
        }

    }, config.forward_and_reverse);

    logger->trace("File '{}' processed in {} sec, current mem usage: {} MiB, total time {} sec",
                  file, data_reading_timer.elapsed(), get_curr_RSS() >> 20, timer.elapsed());

    if (config.outfbase.size())
        delete out;
}

std::string sequence_to_gfa_path(const std::string &seq,
                                 const size_t seq_id,
                                 const std::shared_ptr<DeBruijnGraph> &graph,
                                 const tsl::ordered_set<uint64_t> &is_unitig_end_node,
                                 const Config *config) {
    auto path_nodes = map_sequence_to_nodes(*graph, seq);

    std::string nodes_on_path;
    std::string cigars_on_path;
    const size_t overlap = graph->get_k() - 1;

    for (size_t i = 0; i < path_nodes.size() - 1; ++i) {
        if (config->output_compacted && !is_unitig_end_node.count(path_nodes[i])) {
            continue;
        }
        nodes_on_path += fmt::format("{}+,", path_nodes[i]);
        cigars_on_path += fmt::format("{}M,", overlap);
    }
    uint64_t last_node_to_print = path_nodes.back();
    // We need to print the id of the last unitig even in the case that
    // this unitig is not completely covered by the query sequence.
    while (config->output_compacted && !is_unitig_end_node.count(last_node_to_print)) {
        uint64_t unique_next_node;
        graph->adjacent_outgoing_nodes(
            last_node_to_print,
            [&](uint64_t node) { unique_next_node = node; }
        );
        last_node_to_print = unique_next_node;
    }
    nodes_on_path += fmt::format("{}+,", last_node_to_print);

    // Remove right trailing comma.
    nodes_on_path.pop_back();
    if (cigars_on_path.size()) {
        cigars_on_path.pop_back();
    }
    return fmt::format("P\t{}\t{}\t{}\n", seq_id, nodes_on_path, cigars_on_path);
}

void gfa_map_files(const Config *config,
                   const std::vector<std::string> &files,
                   const std::shared_ptr<DeBruijnGraph> graph) {
    logger->trace("Starting GFA mapping:");

    tsl::ordered_set<uint64_t> is_unitig_end_node;

    graph->call_unitigs(
        [&](const auto &, const auto &path) {
            is_unitig_end_node.insert(path.back());
        },
        get_num_threads()
    );

    std::ofstream gfa_file(utils::remove_suffix(config->outfbase, ".gfa", ".path") + ".path.gfa");

    std::mutex print_mutex;
    for (const std::string &file : files) {
        logger->trace("Loading sequences from FASTA file '{}' to append gfa paths.", file);

        std::vector<string> seq_queries;
        seq_io::FastaParser fasta_parser(file, false);
        for (const seq_io::kseq_t &kseq : fasta_parser) {
            seq_queries.push_back(kseq.seq.s);
        }
        #pragma omp parallel for num_threads(get_num_threads()) schedule(dynamic) shared(gfa_file)
        for (size_t i = 0; i < seq_queries.size(); ++i) {
            std::string path_string_gfa = sequence_to_gfa_path(
                    seq_queries[i],
                    i + 1,
                    graph,
                    is_unitig_end_node,
                    config
            );
            std::lock_guard<std::mutex> lock(print_mutex);
            gfa_file << path_string_gfa;
        }
    }
}

std::string format_alignment(std::string_view header,
                             const DBGAligner<>::DBGQueryAlignment &paths,
                             const DeBruijnGraph &graph,
                             const Config &config) {
    std::string sout;
    if (!config.output_json) {
        sout += fmt::format("{}\t{}", header, paths.get_query());
        if (paths.empty()) {
            sout += fmt::format("\t*\t*\t{}\t*\t*\t*", config.alignment_min_path_score);
        } else {
            for (const auto &path : paths) {
                sout += fmt::format("\t{}", path);
            }
        }

        sout += "\n";
    } else {
        Json::StreamWriterBuilder builder;
        builder["indentation"] = "";

        bool secondary = false;
        for (const auto &path : paths) {
            Json::Value json_line = path.to_json(paths.get_query(path.get_orientation()),
                                                 graph, secondary, header);

            sout += fmt::format("{}\n", Json::writeString(builder, json_line));
            secondary = true;
        }

        if (paths.empty()) {
            Json::Value json_line = DBGAligner<>::DBGAlignment().to_json(
                paths.get_query(), graph, secondary, header
            );

            sout += fmt::format("{}\n", Json::writeString(builder, json_line));
        }
    }

    return sout;
}

int align_to_graph(Config *config) {
    assert(config);

    const auto &files = config->fnames;

    assert(config->infbase.size());

    // initialize aligner
    auto graph = load_critical_dbg(config->infbase);

    if (utils::ends_with(config->outfbase, ".gfa")) {
        gfa_map_files(config, files, graph);
        return 0;
    }

    auto dbg = std::dynamic_pointer_cast<DBGSuccinct>(graph);

    // This speeds up mapping, and allows for node suffix matching
    if (dbg)
        dbg->reset_mask();

    Timer timer;
    ThreadPool thread_pool(get_num_threads());
    std::mutex print_mutex;

    if (config->map_sequences) {
        if (!config->alignment_length) {
            config->alignment_length = graph->get_k();
        } else if (config->alignment_length > graph->get_k()) {
            logger->warn("Mapping to k-mers longer than k is not supported");
            config->alignment_length = graph->get_k();
        }

        if ((!dbg || std::dynamic_pointer_cast<const CanonicalDBG>(graph))
                && config->alignment_length != graph->get_k()) {
            logger->error("Matching k-mers shorter than k only "
                          "supported for DBGSuccinct without --canonical flag");
            exit(1);
        }

        logger->trace("Map sequences against the de Bruijn graph with k={}",
                      graph->get_k());
        logger->trace("Length of mapped k-mers: {}", config->alignment_length);

        for (const auto &file : files) {
            logger->trace("Map sequences from file '{}'", file);

            map_sequences_in_file(file,
                                  *graph,
                                  dbg,
                                  *config,
                                  timer,
                                  &thread_pool,
                                  &print_mutex);
        }

        thread_pool.join();

        return 0;
    }

    DBGAlignerConfig aligner_config = initialize_aligner_config(graph->get_k(), *config);

    if (config->canonical && !graph->is_canonical_mode()
            && aligner_config.min_seed_length < graph->get_k()) {
        logger->error("Seeds of length < k not supported with --canonical flag");
        exit(1);
    }

    for (const auto &file : files) {
        logger->trace("Align sequences from file '{}'", file);
        seq_io::FastaParser fasta_parser(file, config->forward_and_reverse);

        Timer data_reading_timer;

        std::ostream *out = config->outfbase.size()
            ? new std::ofstream(config->outfbase)
            : &std::cout;

<<<<<<< HEAD
        seq_io::read_fasta_file_critical(file, [&](kseq_t *read_stream) {
            thread_pool.enqueue([&](const std::string &query, const std::string &header) {
                auto paths = aligner->align(query);

                std::lock_guard<std::mutex> lock(print_mutex);
                if (!config->output_json) {
                    *out << header << "\t" << paths.get_query();
                    if (paths.empty()) {
                        *out << "\t*\t*\t" << config->alignment_min_path_score
                             << "\t*\t*\t*";
                    } else {
                        size_t total_score = 0;
                        for (const auto &path : paths) {
                            total_score += path.get_score();
                            *out << "\t" << path;
                        }

                        if (config->alignment_chain_alignments)
                            *out << "\t" << total_score;
                    }

                    *out << "\n";
                } else {
                    Json::StreamWriterBuilder builder;
                    builder["indentation"] = "";

                    bool secondary = false;
                    for (const auto &path : paths) {
                        const auto& path_query = path.get_orientation()
                            ? paths.get_query_reverse_complement()
                            : paths.get_query();

                        *out << Json::writeString(builder,
                                                  path.to_json(path_query,
                                                               *graph,
                                                               secondary,
                                                               header)) << "\n";
=======
        const uint64_t batch_size = config->query_batch_size_in_bytes;

        auto it = fasta_parser.begin();
        auto end = fasta_parser.end();

        size_t num_batches = 0;

        while (it != end) {
            uint64_t num_bytes_read = 0;

            // Read a batch to pass on to a thread
            typedef std::vector<std::pair<std::string, std::string>> SeqBatch;
            SeqBatch seq_batch;
            num_bytes_read = 0;
            for ( ; it != end && num_bytes_read <= batch_size; ++it) {
                std::string header
                    = config->fasta_anno_comment_delim != Config::UNINITIALIZED_STR
                        && it->comment.l
                            ? utils::join_strings({ it->name.s, it->comment.s },
                                                  config->fasta_anno_comment_delim,
                                                  true)
                            : std::string(it->name.s);
                seq_batch.emplace_back(std::move(header), it->seq.s);
                num_bytes_read += it->seq.l;
            }
>>>>>>> 49e0b0c0

            auto process_batch = [&](SeqBatch batch, uint64_t size) {
                auto aln_graph = graph;
                if (config->canonical && !graph->is_canonical_mode())
                    aln_graph = std::make_shared<CanonicalDBG>(aln_graph, size);

                auto aligner = build_aligner(*aln_graph, aligner_config);

                aligner->align_batch(batch, [&](std::string_view header, auto&& paths) {
                    std::string sout = format_alignment(
                        header, paths, *aln_graph, *config
                    );

                    std::lock_guard<std::mutex> lock(print_mutex);
                    *out << sout;
                });
            };

            ++num_batches;

            uint64_t mbatch_size = it == end && num_batches < get_num_threads()
                ? num_bytes_read / std::max(get_num_threads() - num_batches,
                                            static_cast<size_t>(1))
                : 0;

            if (mbatch_size) {
                // split remaining batch
                logger->trace("Splitting final batch into minibatches");

                auto it = seq_batch.begin();
                auto b_end = seq_batch.end();
                uint64_t num_minibatches = 0;
                while (it != b_end) {
                    uint64_t cur_minibatch_read = 0;
                    auto last_mv_it = std::make_move_iterator(it);
                    for ( ; it != b_end && cur_minibatch_read < mbatch_size; ++it) {
                        cur_minibatch_read += it->second.size();
                    }

                    thread_pool.enqueue(process_batch,
                                        SeqBatch(last_mv_it, std::make_move_iterator(it)),
                                        mbatch_size);
                    ++num_minibatches;
                }

                logger->trace("Num minibatches: {}, minibatch size: {} KiB",
                              num_minibatches, mbatch_size >> 10);
            } else {
                thread_pool.enqueue(process_batch, std::move(seq_batch), batch_size);
            }
        };

        thread_pool.join();

        logger->trace("File '{}' processed in {} sec, "
                      "num batches: {}, batch size: {} KiB, "
                      "current mem usage: {} MiB, total time {} sec",
                      file, data_reading_timer.elapsed(), num_batches, batch_size >> 10,
                      get_curr_RSS() >> 20, timer.elapsed());

        if (config->outfbase.size())
            delete out;
    }

    return 0;
}

} // namespace cli
} // namespace mtg<|MERGE_RESOLUTION|>--- conflicted
+++ resolved
@@ -69,12 +69,8 @@
     logger->trace("\t Min alignment score: {}", aligner_config.min_path_score);
     logger->trace("\t Bandwidth: {}", aligner_config.bandwidth);
     logger->trace("\t X drop-off: {}", aligner_config.xdrop);
-<<<<<<< HEAD
-    logger->trace("\t Exact k-mer match fraction: {}", aligner_config.exact_kmer_match_fraction);
+    logger->trace("\t Exact nucleotide match threshold: {}", aligner_config.min_exact_match);
     logger->trace("\t Chain alignments: {}", aligner_config.chain_alignments);
-=======
-    logger->trace("\t Exact nucleotide match threshold: {}", aligner_config.min_exact_match);
->>>>>>> 49e0b0c0
 
     logger->trace("\t Scoring matrix: {}", config.alignment_edit_distance ? "unit costs" : "matrix");
     if (!config.alignment_edit_distance) {
@@ -337,19 +333,24 @@
 }
 
 std::string format_alignment(std::string_view header,
-                             const DBGAligner<>::DBGQueryAlignment &paths,
+                             const IDBGAligner::DBGQueryAlignment &paths,
                              const DeBruijnGraph &graph,
                              const Config &config) {
     std::string sout;
     if (!config.output_json) {
+        IDBGAligner::score_t total_score = 0;
         sout += fmt::format("{}\t{}", header, paths.get_query());
         if (paths.empty()) {
             sout += fmt::format("\t*\t*\t{}\t*\t*\t*", config.alignment_min_path_score);
         } else {
             for (const auto &path : paths) {
+                total_score += path.get_score();
                 sout += fmt::format("\t{}", path);
             }
         }
+
+        if (config.alignment_chain_alignments)
+            sout += fmt::format("\t{}", total_score);
 
         sout += "\n";
     } else {
@@ -366,7 +367,7 @@
         }
 
         if (paths.empty()) {
-            Json::Value json_line = DBGAligner<>::DBGAlignment().to_json(
+            Json::Value json_line = IDBGAligner::DBGAlignment().to_json(
                 paths.get_query(), graph, secondary, header
             );
 
@@ -456,45 +457,6 @@
             ? new std::ofstream(config->outfbase)
             : &std::cout;
 
-<<<<<<< HEAD
-        seq_io::read_fasta_file_critical(file, [&](kseq_t *read_stream) {
-            thread_pool.enqueue([&](const std::string &query, const std::string &header) {
-                auto paths = aligner->align(query);
-
-                std::lock_guard<std::mutex> lock(print_mutex);
-                if (!config->output_json) {
-                    *out << header << "\t" << paths.get_query();
-                    if (paths.empty()) {
-                        *out << "\t*\t*\t" << config->alignment_min_path_score
-                             << "\t*\t*\t*";
-                    } else {
-                        size_t total_score = 0;
-                        for (const auto &path : paths) {
-                            total_score += path.get_score();
-                            *out << "\t" << path;
-                        }
-
-                        if (config->alignment_chain_alignments)
-                            *out << "\t" << total_score;
-                    }
-
-                    *out << "\n";
-                } else {
-                    Json::StreamWriterBuilder builder;
-                    builder["indentation"] = "";
-
-                    bool secondary = false;
-                    for (const auto &path : paths) {
-                        const auto& path_query = path.get_orientation()
-                            ? paths.get_query_reverse_complement()
-                            : paths.get_query();
-
-                        *out << Json::writeString(builder,
-                                                  path.to_json(path_query,
-                                                               *graph,
-                                                               secondary,
-                                                               header)) << "\n";
-=======
         const uint64_t batch_size = config->query_batch_size_in_bytes;
 
         auto it = fasta_parser.begin();
@@ -520,7 +482,6 @@
                 seq_batch.emplace_back(std::move(header), it->seq.s);
                 num_bytes_read += it->seq.l;
             }
->>>>>>> 49e0b0c0
 
             auto process_batch = [&](SeqBatch batch, uint64_t size) {
                 auto aln_graph = graph;
