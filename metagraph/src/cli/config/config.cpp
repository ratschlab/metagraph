#include "config.hpp"

#include <cstring>
#include <iostream>
#include <unordered_set>
#include <filesystem>

#include "common/threads/threading.hpp"
#include "common/utils/string_utils.hpp"
#include "common/utils/file_utils.hpp"
#include "seq_io/formats.hpp"
#include "kmer/kmer_extractor.hpp"


namespace mtg {
namespace cli {

using mtg::graph::boss::BOSS;
using mtg::graph::DeBruijnGraph;


const size_t Config::kDefaultIndexSuffixLen
    = 20 / std::log2(kmer::KmerExtractor2Bit().alphabet.size());

void print_welcome_message() {
    fprintf(stderr, "#############################\n");
    fprintf(stderr, "### Welcome to MetaGraph! ###\n");
    fprintf(stderr, "#############################\n\n");
}

Config::Config(int argc, char *argv[]) {
    // provide help overview if no identity was given
    if (argc == 1) {
        print_usage(argv[0]);
        exit(-1);
    }

    // parse identity from first command line argument
    if (!strcmp(argv[1], "build")) {
        identity = BUILD;
    } else if (!strcmp(argv[1], "clean")) {
        identity = CLEAN;
    } else if (!strcmp(argv[1], "merge")) {
        identity = MERGE;
    } else if (!strcmp(argv[1], "extend")) {
        identity = EXTEND;
    } else if (!strcmp(argv[1], "concatenate")) {
        identity = CONCATENATE;
        clear_dummy = true;
    } else if (!strcmp(argv[1], "compare")) {
        identity = COMPARE;
    } else if (!strcmp(argv[1], "align")) {
        identity = ALIGN;
    } else if (!strcmp(argv[1], "stats")) {
        identity = STATS;
    } else if (!strcmp(argv[1], "annotate")) {
        identity = ANNOTATE;
    } else if (!strcmp(argv[1], "coordinate")) {
        identity = ANNOTATE_COORDINATES;
    } else if (!strcmp(argv[1], "merge_anno")) {
        identity = MERGE_ANNOTATIONS;
    } else if (!strcmp(argv[1], "query")) {
        identity = QUERY;
    } else if (!strcmp(argv[1], "server_query")) {
        identity = SERVER_QUERY;
    } else if (!strcmp(argv[1], "transform")) {
        identity = TRANSFORM;
    } else if (!strcmp(argv[1], "transform_anno")) {
        identity = TRANSFORM_ANNOTATION;
        tmp_dir = "OUTFBASE_TEMP_DIR";
    } else if (!strcmp(argv[1], "assemble")) {
        identity = ASSEMBLE;
    } else if (!strcmp(argv[1], "relax_brwt")) {
        identity = RELAX_BRWT;
    } else if (!strcmp(argv[1], "--version")) {
        std::cout << "Version: " VERSION << std::endl;
        exit(0);
    } else if (!strcmp(argv[1], "--advanced")) {
        advanced = true;
        print_welcome_message();
        print_usage(argv[0]);
        exit(0);
    } else if (!strcmp(argv[1], "-h") || !strcmp(argv[1], "--help")) {
        print_welcome_message();
        print_usage(argv[0]);
        exit(0);
    } else {
        print_usage(argv[0]);
        exit(-1);
    }

    // provide help screen for chosen identity
    if (argc == 2) {
        print_usage(argv[0], identity);
        exit(-1);
    }

    const auto get_value = [&](int i) {
        assert(i > 0);
        assert(i < argc);

        if (i + 1 == argc) {
            std::cerr << "Error: no value provided for option "
                      << argv[i] << std::endl;
            print_usage(argv[0], identity);
            exit(-1);
        }
        return argv[i + 1];
    };

    bool print_usage_and_exit = false;
    bool xdrop_override = false;

    // parse remaining command line items
    for (int i = 2; i < argc; ++i) {
        if (!strcmp(argv[i], "-v") || !strcmp(argv[i], "--verbose")) {
            common::set_verbose(true);
        } else if (!strcmp(argv[i], "--print")) {
            print_graph = true;
        } else if (!strcmp(argv[i], "--advanced")) {
            advanced = true;
            if (argc == 3)
                print_usage_and_exit = true;
        } else if (!strcmp(argv[i], "--print-col-names")) {
            print_column_names = true;
        } else if (!strcmp(argv[i], "--print-internal")) {
            print_graph_internal_repr = true;
        } else if (!strcmp(argv[i], "--print-counts-hist")) {
            print_counts_hist = true;
        } else if (!strcmp(argv[i], "--coordinates")) {
            coordinates = true;
        } else if (!strcmp(argv[i], "--num-kmers-in-seq")) {
            // FYI: experimental
            std::cerr << "WARNING: Flag --num-kmers-in-seq is experimental and"
                         " should only be used for experimental purposes" << std::endl;
            num_kmers_in_seq = atoi(get_value(i++));
        } else if (!strcmp(argv[i], "--count-kmers")) {
            count_kmers = true;
        } else if (!strcmp(argv[i], "--count-width")) {
            count_width = atoi(get_value(i++));
        } else if (!strcmp(argv[i], "--fwd-and-reverse")) {
            forward_and_reverse = true;
        } else if (!strcmp(argv[i], "--mode")) {
            graph_mode = string_to_graphmode(get_value(i++));
        } else if (!strcmp(argv[i], "--complete")) {
            complete = true;
        } else if (!strcmp(argv[i], "--dynamic")) {
            dynamic = true;
        } else if (!strcmp(argv[i], "--mask-dummy")) {
            mark_dummy_kmers = true;
        } else if (!strcmp(argv[i], "--anno-filename")) {
            filename_anno = true;
        } else if (!strcmp(argv[i], "--anno-header")) {
            annotate_sequence_headers = true;
        } else if (!strcmp(argv[i], "--header-comment-delim")) {
            fasta_anno_comment_delim = std::string(get_value(i++));
        } else if (!strcmp(argv[i], "--anno-label")) {
            anno_labels.emplace_back(get_value(i++));
        } else if (!strcmp(argv[i], "--coord-binsize")) {
            genome_binsize_anno = atoi(get_value(i++));
        } else if (!strcmp(argv[i], "--suppress-unlabeled")) {
            suppress_unlabeled = true;
        } else if (!strcmp(argv[i], "--sparse")) {
            sparse = true;
        } else if (!strcmp(argv[i], "--cache")) {
            num_columns_cached = atoi(get_value(i++));
        } else if (!strcmp(argv[i], "--fast")) {
            fast = true;
        } else if (!strcmp(argv[i], "--batch-size")) {
            query_batch_size_in_bytes = atoll(get_value(i++));
        } else if (!strcmp(argv[i], "-p") || !strcmp(argv[i], "--parallel")) {
            set_num_threads(atoi(get_value(i++)));
        } else if (!strcmp(argv[i], "--parallel-nodes")) {
            parallel_nodes = atoi(get_value(i++));
        } else if (!strcmp(argv[i], "--threads-each")) {
            parallel_each = atoi(get_value(i++));
        } else if (!strcmp(argv[i], "--max-path-length")) {
            max_path_length = atoi(get_value(i++));
        } else if (!strcmp(argv[i], "--parts-total")) {
            parts_total = atoi(get_value(i++));
        } else if (!strcmp(argv[i], "--part-idx")) {
            part_idx = atoi(get_value(i++));
        } else if (!strcmp(argv[i], "-b") || !strcmp(argv[i], "--bins-per-thread")) {
            num_bins_per_thread = atoi(get_value(i++));
        } else if (!strcmp(argv[i], "-k") || !strcmp(argv[i], "--kmer-length")) {
            k = atoi(get_value(i++));
        } else if (!strcmp(argv[i], "--min-count")) {
            min_count = std::max(atoi(get_value(i++)), 1);
        } else if (!strcmp(argv[i], "--max-count")) {
            max_count = atoi(get_value(i++));
        } else if (!strcmp(argv[i], "--min-count-q")) {
            min_count_quantile = std::max(std::stod(get_value(i++)), 0.);
        } else if (!strcmp(argv[i], "--max-count-q")) {
            max_count_quantile = std::min(std::stod(get_value(i++)), 1.);
        } else if (!strcmp(argv[i], "--count-bins-q")) {
            for (const auto &border : utils::split_string(get_value(i++), " ")) {
                count_slice_quantiles.push_back(std::stod(border));
            }
        } else if (!strcmp(argv[i], "--count-quantiles")) {
            for (const auto &p : utils::split_string(get_value(i++), " ")) {
                count_quantiles.push_back(std::stod(p));
            }
        } else if (!strcmp(argv[i], "--aggregate-columns")) {
            aggregate_columns = true;
        } else if (!strcmp(argv[i], "--compute-overlap")) {
            intersected_columns = get_value(i++);
        } else if (!strcmp(argv[i], "--min-fraction")) {
            min_fraction = std::stod(get_value(i++));
        } else if (!strcmp(argv[i], "--max-fraction")) {
            max_fraction = std::stod(get_value(i++));
        } else if (!strcmp(argv[i], "--sketch-precision")) {
            sketch_precision = std::stod(get_value(i++));
        } else if (!strcmp(argv[i], "--min-value")) {
            min_value = atoi(get_value(i++));
        } else if (!strcmp(argv[i], "--max-value")) {
            max_value = atoi(get_value(i++));
        } else if (!strcmp(argv[i], "--mem-cap-gb")) {
            memory_available = atof(get_value(i++));
        } else if (!strcmp(argv[i], "--dump-text-anno")) {
            dump_text_anno = true;
        } else if (!strcmp(argv[i], "--discovery-fraction")) {
            discovery_fraction = std::stof(get_value(i++));
        } else if (!strcmp(argv[i], "--align-rel-score-cutoff")) {
            alignment_rel_score_cutoff = std::stof(get_value(i++));
        } else if (!strcmp(argv[i], "--presence-fraction")) {
            presence_fraction = std::stof(get_value(i++));
        } else if (!strcmp(argv[i], "--query-presence")) {
            query_presence = true;
        } else if (!strcmp(argv[i], "--query-counts")) {
            query_counts = true;
        } else if (!strcmp(argv[i], "--query-coords")) {
            query_coords = true;
        } else if (!strcmp(argv[i], "--verbose-output")) {
            verbose_output = true;
        } else if (!strcmp(argv[i], "--filter-present")) {
            filter_present = true;
        } else if (!strcmp(argv[i], "--count-labels")) {
            count_labels = true;
        } else if (!strcmp(argv[i], "--print-signature")) {
            print_signature = true;
        } else if (!strcmp(argv[i], "--map")) {
            map_sequences = true;
        } else if (!strcmp(argv[i], "--align")) {
            align_sequences = true;
        } else if (!strcmp(argv[i], "--align-only-forwards")) {
            align_only_forwards = true;
        } else if (!strcmp(argv[i], "--align-edit-distance")) {
            alignment_edit_distance = true;
        } else if (!strcmp(argv[i], "--align-chain")) {
            alignment_chain = true;
        } else if (!strcmp(argv[i], "--align-post-chain")) {
            alignment_post_chain = true;
        } else if (!strcmp(argv[i], "--align-no-seed-complexity-filter")) {
<<<<<<< HEAD
            alignment_no_seed_complexity_filter = true;
        } else if (!strcmp(argv[i], "--align-label-change-union")) {
            alignment_label_change_union = true;
=======
            alignment_seed_complexity_filter = false;
>>>>>>> 2663e700
        } else if (!strcmp(argv[i], "--max-hull-depth")) {
            max_hull_depth = atoll(get_value(i++));
        } else if (!strcmp(argv[i], "--batch-align")) {
            batch_align = true;
        } else if (!strcmp(argv[i], "--align-length")) {
            alignment_length = atoi(get_value(i++));
        } else if (!strcmp(argv[i], "--align-match-score")) {
            alignment_match_score = atoi(get_value(i++));
        } else if (!strcmp(argv[i], "--align-mm-transition-penalty")) {
            alignment_mm_transition_score = atoi(get_value(i++));
        } else if (!strcmp(argv[i], "--align-mm-transversion-penalty")) {
            alignment_mm_transversion_score = atoi(get_value(i++));
        } else if (!strcmp(argv[i], "--align-gap-open-penalty")) {
            alignment_gap_opening_penalty = atoi(get_value(i++));
        } else if (!strcmp(argv[i], "--align-gap-extension-penalty")) {
            alignment_gap_extension_penalty = atoi(get_value(i++));
        } else if (!strcmp(argv[i], "--align-end-bonus")) {
            alignment_end_bonus = atoi(get_value(i++));
        } else if (!strcmp(argv[i], "--align-alternative-alignments")) {
            alignment_num_alternative_paths = atoi(get_value(i++));
        } else if (!strcmp(argv[i], "--align-min-path-score")) {
            alignment_min_path_score = atoi(get_value(i++));
        } else if (!strcmp(argv[i], "--align-xdrop")) {
            alignment_xdrop = atol(get_value(i++));
            xdrop_override = true;
        } else if (!strcmp(argv[i], "--align-label-change-score")) {
            alignment_label_change_score = atol(get_value(i++));
        } else if (!strcmp(argv[i], "--align-min-seed-length")) {
            alignment_min_seed_length = atoi(get_value(i++));
        } else if (!strcmp(argv[i], "--align-max-seed-length")) {
            alignment_max_seed_length = atoi(get_value(i++));
        } else if (!strcmp(argv[i], "--align-max-num-seeds-per-locus")) {
            alignment_max_num_seeds_per_locus = atoi(get_value(i++));
        } else if (!strcmp(argv[i], "--align-max-nodes-per-seq-char")) {
            alignment_max_nodes_per_seq_char = std::stof(get_value(i++));
        } else if (!strcmp(argv[i], "--align-min-exact-match")) {
            alignment_min_exact_match = std::stof(get_value(i++));
        } else if (!strcmp(argv[i], "--max-hull-forks")) {
            max_hull_forks = atoi(get_value(i++));
        } else if (!strcmp(argv[i], "--align-max-ram")) {
            alignment_max_ram = std::stof(get_value(i++));
        } else if (!strcmp(argv[i], "-f") || !strcmp(argv[i], "--frequency")) {
            frequency = atoi(get_value(i++));
        } else if (!strcmp(argv[i], "-d") || !strcmp(argv[i], "--distance")) {
            distance = atoi(get_value(i++));
        } else if (!strcmp(argv[i], "-o") || !strcmp(argv[i], "--outfile-base")) {
            outfbase = std::string(get_value(i++));
        } else if (!strcmp(argv[i], "--reference")) {
            refpath = std::string(get_value(i++));
        } else if (!strcmp(argv[i], "--header-delimiter")) {
            fasta_header_delimiter = std::string(get_value(i++));
        } else if (!strcmp(argv[i], "--labels-delimiter")) {
            anno_labels_delimiter = std::string(get_value(i++));
        } else if (!strcmp(argv[i], "--separately")) {
            separately = true;
        } else if (!strcmp(argv[i], "--num-top-labels")) {
            num_top_labels = atoi(get_value(i++));
        } else if (!strcmp(argv[i], "--port")) {
            port = atoi(get_value(i++));
        } else if (!strcmp(argv[i], "--address")) {
            host_address = get_value(i++);
        }else if (!strcmp(argv[i], "--suffix")) {
            suffix = get_value(i++);
        } else if (!strcmp(argv[i], "--diff-assembly-rules")) {
            assembly_config_file = get_value(i++);
        } else if (!strcmp(argv[i], "--initialize-bloom")) {
            initialize_bloom = true;
        } else if (!strcmp(argv[i], "--bloom-fpp")) {
            bloom_fpp = std::stof(get_value(i++));
        } else if (!strcmp(argv[i], "--bloom-bpk")) {
            bloom_bpk = std::stof(get_value(i++));
        } else if (!strcmp(argv[i], "--bloom-max-num-hash-functions")) {
            bloom_max_num_hash_functions = atoi(get_value(i++));
        } else if (!strcmp(argv[i], "--state")) {
            state = string_to_state(get_value(i++));

        } else if (!strcmp(argv[i], "--anno-type")) {
            anno_type = string_to_annotype(get_value(i++));
        } else if (!strcmp(argv[i], "--graph")) {
            graph_type = string_to_graphtype(get_value(i++));
        } else if (!strcmp(argv[i], "--rename-cols")) {
            rename_instructions_file = std::string(get_value(i++));
        } else if (!strcmp(argv[i], "-a") || !strcmp(argv[i], "--annotator")) {
            infbase_annotators.emplace_back(get_value(i++));
        } else if (!strcmp(argv[i], "-i") || !strcmp(argv[i], "--infile-base")) {
            infbase = std::string(get_value(i++));
        } else if (!strcmp(argv[i], "--to-adj-list")) {
            to_adj_list = true;
        } else if (!strcmp(argv[i], "--to-fasta")) {
            to_fasta = true;
        } else if (!strcmp(argv[i], "--enumerate")) {
            enumerate_out_sequences = true;
        } else if (!strcmp(argv[i], "--to-gfa")) {
            to_gfa = true;
        } else if (!strcmp(argv[i], "--adj-rc")) {
            adjrc = true;
        } else if (!strcmp(argv[i], "--compacted")) {
            output_compacted = true;
        } else if (!strcmp(argv[i], "--json")) {
            output_json = true;
        } else if (!strcmp(argv[i], "--gaf")) {
            output_gaf = true;
        } else if (!strcmp(argv[i], "--unitigs")) {
            to_fasta = true;
            unitigs = true;
        } else if (!strcmp(argv[i], "--index-unitigs")) {
            index_unitigs = true;
        } else if (!strcmp(argv[i], "--primary-kmers")) {
            kmers_in_single_form = true;
        } else if (!strcmp(argv[i], "--header")) {
            header = std::string(get_value(i++));
        } else if (!strcmp(argv[i], "--prune-tips")) {
            min_tip_size = atoi(get_value(i++));
        } else if (!strcmp(argv[i], "--prune-unitigs")) {
            min_unitig_median_kmer_abundance = atoi(get_value(i++));
        } else if (!strcmp(argv[i], "--fallback")) {
            fallback_abundance_cutoff = atoi(get_value(i++));
        } else if (!strcmp(argv[i], "--smoothing-window")) {
            smoothing_window = atoi(get_value(i++));
        } else if (!strcmp(argv[i], "--num-singletons")) {
            num_singleton_kmers = atoll(get_value(i++));
        } else if (!strcmp(argv[i], "--count-dummy")) {
            count_dummy = true;
        } else if (!strcmp(argv[i], "--clear-dummy")) {
            clear_dummy = true;
        } else if (!strcmp(argv[i], "--inplace")) {
            inplace = true;
        } else if (!strcmp(argv[i], "--index-ranges")) {
            node_suffix_length = atoi(get_value(i++));
        } else if (!strcmp(argv[i], "--no-postprocessing")) {
            clear_dummy = false;
        } else if (!strcmp(argv[i], "-l") || !strcmp(argv[i], "--len-suffix")) {
            suffix_len = atoi(get_value(i++));
        //} else if (!strcmp(argv[i], "-t") || !strcmp(argv[i], "--threads")) {
        //    num_threads = atoi(get_value(i++));
        //} else if (!strcmp(argv[i], "--debug")) {
        //    debug = true;
        } else if (!strcmp(argv[i], "--greedy")) {
            greedy_brwt = true;
        } else if (!strcmp(argv[i], "--row-diff-stage")) {
            row_diff_stage = atoi(get_value(i++));
        } else if (!strcmp(argv[i], "--linkage")) {
            cluster_linkage = true;
        } else if (!strcmp(argv[i], "--subsample")) {
            num_rows_subsampled = atoll(get_value(i++));
        } else if (!strcmp(argv[i], "--linkage-file")) {
            linkage_file = get_value(i++);
        } else if (!strcmp(argv[i], "--arity")) {
            arity_brwt = atoi(get_value(i++));
        } else if (!strcmp(argv[i], "--relax-arity")) {
            relax_arity_brwt = atoi(get_value(i++));
        // } else if (!strcmp(argv[i], "--cache-size")) {
        //     row_cache_size = atoi(get_value(i++));
        } else if (!strcmp(argv[i], "-h") || !strcmp(argv[i], "--help")) {
            print_welcome_message();
            print_usage(argv[0], identity);
            exit(0);
        } else if (!strcmp(argv[i], "--disk-swap")) {
            tmp_dir = get_value(i++);
        } else if (!strcmp(argv[i], "--disk-cap-gb")) {
            disk_cap_bytes = atoi(get_value(i++)) * 1e9;
        } else if (argv[i][0] == '-') {
            fprintf(stderr, "\nERROR: Unknown option %s\n\n", argv[i]);
            print_usage(argv[0], identity);
            exit(-1);
        } else {
            fnames.push_back(argv[i]);
        }
    }

    if (parallel_nodes == static_cast<unsigned int>(-1))
        parallel_nodes = get_num_threads();

    if (identity == TRANSFORM && to_fasta)
        identity = ASSEMBLE;

    if (!xdrop_override && alignment_chain)
        alignment_xdrop = 100;

    // given kmc_pre and kmc_suf pair, only include one
    // this still allows for the same file to be included multiple times
    std::unordered_set<std::string> kmc_file_set;

    for (auto it = fnames.begin(); it != fnames.end(); ++it) {
        if (seq_io::file_format(*it) == "KMC"
                && !kmc_file_set.insert(utils::remove_suffix(*it, ".kmc_pre", ".kmc_suf")).second)
            fnames.erase(it--);
    }

    if (!print_usage_and_exit && !fnames.size()
                      && identity != STATS
                      && identity != SERVER_QUERY
                      && !(identity == BUILD && complete)
                      && !(identity == CONCATENATE && !infbase.empty())) {
        std::string line;
        while (std::getline(std::cin, line)) {
            if (line.size())
                fnames.push_back(line);
        }
    }

    if (!count_slice_quantiles.size()) {
        count_slice_quantiles.push_back(0);
        count_slice_quantiles.push_back(1);
    }

    if (count_width <= 1) {
        std::cerr << "Error: bad value for count-width, need at least 2 bits"
                     " to represent k-mer abundance" << std::endl;
        print_usage_and_exit = true;
    }
    if (!count_kmers)
        count_width = 0;

    if (count_width > 32) {
        std::cerr << "Error: bad value for count-width, can use maximum 32 bits"
                     " to represent k-mer abundance" << std::endl;
        print_usage_and_exit = true;
    }

    for (size_t i = 1; i < count_slice_quantiles.size(); ++i) {
        if (count_slice_quantiles[i - 1] >= count_slice_quantiles[i]) {
            std::cerr << "Error: bin count quantiles must be provided in strictly increasing order"
                      << std::endl;
            print_usage_and_exit = true;
        }
    }
    if (count_slice_quantiles.front() < 0 || count_slice_quantiles.back() > 1) {
        std::cerr << "Error: bin count quantiles must be in range [0, 1]"
                  << std::endl;
        print_usage_and_exit = true;
    }
    if (count_slice_quantiles.size() == 1) {
        std::cerr << "Error: provide at least two bin count borders"
                  << std::endl;
        print_usage_and_exit = true;
    }

    if (min_fraction < 0 || min_fraction > 1 || max_fraction < 0 || max_fraction > 1) {
        std::cerr << "Error: min_fraction and max_fraction must be in range [0, 1]"
                  << std::endl;
        print_usage_and_exit = true;
    }

#if _PROTEIN_GRAPH
    if (graph_mode != DeBruijnGraph::BASIC || forward_and_reverse) {
        std::cerr << "Error: reverse complement not defined for protein alphabets"
                  << std::endl;
        print_usage_and_exit = true;
    }
#endif

    if (tmp_dir == "OUTFBASE_TEMP_DIR") {
        tmp_dir = std::filesystem::path(outfbase).remove_filename();
    }
    utils::set_swap_path(tmp_dir);

    if (identity != CONCATENATE
            && identity != STATS
            && identity != SERVER_QUERY
            && !(identity == TRANSFORM_ANNOTATION && anno_type == Config::RowDiff)
            && !(identity == BUILD && complete)
            && !fnames.size()) {
        std::cerr << "Error: No input file(s) passed" << std::endl;
        print_usage_and_exit = true;
    }

    if (identity == CONCATENATE && !(fnames.empty() ^ infbase.empty())) {
        std::cerr << "Error: Either set all chunk filenames"
                  << " or use the -i and -l options" << std::endl;
        print_usage_and_exit = true;
    }

    if (alignment_min_seed_length > alignment_max_seed_length) {
        std::cerr << "Error: min_seed_length must be <= max_seed_length" << std::endl;
        print_usage_and_exit = true;
    }

    // only the best alignment is used in query
    // |alignment_num_alternative_paths| must be set to 1
    if (identity == QUERY && align_sequences
                          && alignment_num_alternative_paths != 1)
        print_usage_and_exit = true;

    if (identity == ALIGN && infbase.empty())
        print_usage_and_exit = true;

    if (identity == ALIGN &&
            (alignment_mm_transition_score < 0
            || alignment_mm_transversion_score < 0
            || alignment_gap_opening_penalty < 0
            || alignment_gap_extension_penalty < 0)) {
        std::cerr << "Error: alignment penalties should be given as positive integers"
                  << std::endl;
        print_usage_and_exit = true;
    }

    if (count_kmers || query_presence)
        map_sequences = true;

    if ((identity == QUERY || identity == SERVER_QUERY) && infbase.empty())
        print_usage_and_exit = true;

    if ((identity == QUERY || identity == SERVER_QUERY || identity == ALIGN)
            && alignment_num_alternative_paths == 0) {
        std::cerr << "Error: align-alternative-alignments must be > 0" << std::endl;
        print_usage_and_exit = true;
    }

    if (identity == ANNOTATE && infbase.empty())
        print_usage_and_exit = true;

    if (identity == ANNOTATE_COORDINATES && infbase.empty())
        print_usage_and_exit = true;

    if ((identity == ANNOTATE_COORDINATES
            || identity == ANNOTATE
            || identity == EXTEND) && infbase_annotators.size() > 1) {
        std::cerr << "Error: one annotator at most is allowed for extension." << std::endl;
        print_usage_and_exit = true;
    }

    if (identity == ANNOTATE
            && !filename_anno && !annotate_sequence_headers && !anno_labels.size()) {
        std::cerr << "Error: no annotation labels passed (see flags --anno-filename --anno-header --anno-label)" << std::endl;
        print_usage_and_exit = true;
    }

    if ((identity == ASSEMBLE || identity == TRANSFORM)
            && (infbase_annotators.size() && assembly_config_file.empty())) {
        std::cerr << "Error: annotator passed, but no differential assembly rule config file provided" << std::endl;
        print_usage_and_exit = true;
    }

    if (identity == ANNOTATE_COORDINATES && outfbase.empty())
        outfbase = utils::remove_suffix(infbase, ".dbg",
                                                 ".orhashdbg",
                                                 ".hashstrdbg",
                                                 ".hashfastdbg",
                                                 ".bitmapdbg");
    if (identity == EXTEND && infbase.empty())
        print_usage_and_exit = true;

    if ((identity == QUERY || identity == SERVER_QUERY) && infbase_annotators.size() != 1)
        print_usage_and_exit = true;

    if ((identity == TRANSFORM
            || identity == CLEAN
            || identity == ASSEMBLE
            || identity == RELAX_BRWT)
                    && fnames.size() != 1) {
        std::cerr << "Error: exactly one graph must be provided for this mode" << std::endl;
        print_usage_and_exit = true;
    }

    if ((identity == TRANSFORM
            || identity == BUILD
            || identity == ANNOTATE
            || identity == CONCATENATE
            || identity == EXTEND
            || identity == MERGE
            || identity == CLEAN
            || identity == TRANSFORM_ANNOTATION
            || identity == MERGE_ANNOTATIONS
            || identity == ASSEMBLE
            || identity == RELAX_BRWT)
                    && outfbase.empty())
        print_usage_and_exit = true;

    if (identity == TRANSFORM_ANNOTATION) {
        const bool to_row_diff = anno_type == RowDiff
                                    || anno_type == RowDiffBRWT
                                    || anno_type == IntRowDiffBRWT
                                    || anno_type == RowDiffRowSparse
                                    || anno_type == RowDiffBRWTCoord
                                    || anno_type == RowDiffCoord;
        if (to_row_diff && !infbase.size()) {
            std::cerr << "Path to graph must be passed with '-i <GRAPH>'" << std::endl;
            print_usage_and_exit = true;
        } else if (!to_row_diff && infbase.size()) {
            std::cerr << "Graph is only required for transform to row_diff types" << std::endl;
            print_usage_and_exit = true;
        }
    }

    if (identity == MERGE && fnames.size() < 2)
        print_usage_and_exit = true;

    if (identity == COMPARE && fnames.size() != 2)
        print_usage_and_exit = true;

    if (discovery_fraction < 0 || discovery_fraction > 1)
        print_usage_and_exit = true;

    if (presence_fraction < 0 || presence_fraction > 1)
        print_usage_and_exit = true;

    if (min_count >= max_count) {
        std::cerr << "Error: max-count must be greater than min-count" << std::endl;
        print_usage(argv[0], identity);
    }

    if (alignment_max_seed_length < alignment_min_seed_length) {
        std::cerr << "Error: align-max-seed-length has to be at least align-min-seed-length" << std::endl;
        print_usage_and_exit = true;
    }

    if (bloom_fpp <= 0.0 || bloom_fpp > 1.0) {
        std::cerr << "Error: bloom-fpp must be > 0.0 and < 1.0" << std::endl;
        print_usage_and_exit = true;
    }

    if (bloom_bpk <= 0.0) {
        std::cerr << "Error: bloom-bpk must > 0.0" << std::endl;
        print_usage_and_exit = true;
    }

    if (initialize_bloom && bloom_bpk == 0.0 && bloom_fpp == 1.0) {
        std::cerr << "Error: at least one of 0.0 < bloom_fpp < 1.0 or 0.0 < bloom_bpk must be true" << std::endl;
        print_usage_and_exit = true;
    }

    if (outfbase.size()
            && !(utils::check_if_writable(outfbase)
                    || (separately
                        && std::filesystem::is_directory(std::filesystem::status(outfbase))))) {
        std::cerr << "Error: Can't write to " << outfbase << std::endl
                  << "Check if the path is correct" << std::endl;
        exit(1);
    }

    // if misused, provide help screen for chosen identity and exit
    if (print_usage_and_exit) {
        print_usage(argv[0], identity);
        exit(-1);
    }
}


std::string Config::state_to_string(BOSS::State state) {
    switch (state) {
        case BOSS::State::STAT:
            return "stat";
        case BOSS::State::DYN:
            return "dynamic";
        case BOSS::State::SMALL:
            return "small";
        case BOSS::State::FAST:
            return "fast";
    }
    throw std::runtime_error("Never happens");
}

BOSS::State Config::string_to_state(const std::string &string) {
    if (string == "stat") {
        return BOSS::State::STAT;
    } else if (string == "dynamic") {
        return BOSS::State::DYN;
    } else if (string == "small") {
        return BOSS::State::SMALL;
    } else if (string == "fast") {
        return BOSS::State::FAST;
    } else {
        throw std::runtime_error("Error: unknown graph state");
    }
}

std::string Config::annotype_to_string(AnnotationType state) {
    switch (state) {
        case ColumnCompressed:
            return "column";
        case RowCompressed:
            return "row";
        case BRWT:
            return "brwt";
        case BinRelWT_sdsl:
            return "bin_rel_wt_sdsl";
        case BinRelWT:
            return "bin_rel_wt";
        case RowFlat:
            return "flat";
        case RBFish:
            return "rbfish";
        case RbBRWT:
            return "rb_brwt";
        case RowDiff:
            return "row_diff";
        case RowDiffBRWT:
            return "row_diff_brwt";
        case RowDiffRowSparse:
            return "row_diff_sparse";
        case RowSparse:
            return "row_sparse";
        case IntBRWT:
            return "int_brwt";
        case IntRowDiffBRWT:
            return "row_diff_int_brwt";
        case ColumnCoord:
            return "column_coord";
        case BRWTCoord:
            return "brwt_coord";
        case RowDiffCoord:
            return "row_diff_coord";
        case RowDiffBRWTCoord:
            return "row_diff_brwt_coord";
    }
    throw std::runtime_error("Never happens");
}

Config::AnnotationType Config::string_to_annotype(const std::string &string) {
    if (string == "column") {
        return AnnotationType::ColumnCompressed;
    } else if (string == "row") {
        return AnnotationType::RowCompressed;
    } else if (string == "brwt") {
        return AnnotationType::BRWT;
    } else if (string == "bin_rel_wt_sdsl") {
        return AnnotationType::BinRelWT_sdsl;
    } else if (string == "bin_rel_wt") {
        return AnnotationType::BinRelWT;
    } else if (string == "flat") {
        return AnnotationType::RowFlat;
    } else if (string == "rbfish") {
        return AnnotationType::RBFish;
    } else if (string == "rb_brwt") {
        return AnnotationType::RbBRWT;
    } else if (string == "row_diff") {
        return AnnotationType::RowDiff;
    } else if (string == "row_diff_brwt") {
        return AnnotationType::RowDiffBRWT;
    } else if (string == "row_diff_sparse") {
        return AnnotationType::RowDiffRowSparse;
    } else if (string == "row_sparse") {
        return AnnotationType::RowSparse;
    } else if (string == "int_brwt") {
        return AnnotationType::IntBRWT;
    } else if (string == "row_diff_int_brwt") {
        return AnnotationType::IntRowDiffBRWT;
    } else if (string == "column_coord") {
        return AnnotationType::ColumnCoord;
    } else if (string == "brwt_coord") {
        return AnnotationType::BRWTCoord;
    } else if (string == "row_diff_coord") {
        return AnnotationType::RowDiffCoord;
    } else if (string == "row_diff_brwt_coord") {
        return AnnotationType::RowDiffBRWTCoord;
    } else {
        std::cerr << "Error: unknown annotation representation" << std::endl;
        exit(1);
    }
}

Config::GraphType Config::string_to_graphtype(const std::string &string) {
    if (string == "succinct") {
        return GraphType::SUCCINCT;

    } else if (string == "hash") {
        return GraphType::HASH;

    } else if (string == "hashpacked") {
        return GraphType::HASH_PACKED;

    } else if (string == "hashstr") {
        return GraphType::HASH_STR;

    } else if (string == "hashfast") {
        return GraphType::HASH_FAST;

    } else if (string == "bitmap") {
        return GraphType::BITMAP;

    } else {
        std::cerr << "Error: unknown graph representation" << std::endl;
        exit(1);
    }
}

std::string Config::graphmode_to_string(DeBruijnGraph::Mode mode) {
    switch (mode) {
        case DeBruijnGraph::BASIC:
            return "basic";
        case DeBruijnGraph::CANONICAL:
            return "canonical";
        case DeBruijnGraph::PRIMARY:
            return "primary";
    }
    throw std::runtime_error("Never happens");
}

DeBruijnGraph::Mode Config::string_to_graphmode(const std::string &string) {
    if (string == "basic") {
        return DeBruijnGraph::BASIC;

    } else if (string == "canonical") {
        return DeBruijnGraph::CANONICAL;

    } else if (string == "primary") {
        return DeBruijnGraph::PRIMARY;

    } else {
        std::cerr << "Error: unknown graph mode" << std::endl;
        exit(1);
    }
}


void Config::print_usage(const std::string &prog_name, IdentityType identity) {
    const char annotation_list[] = "\t\t( column, brwt, rb_brwt, int_brwt,\n"
                                   "\t\t  column_coord, brwt_coord, row_diff_coord, row_diff_brwt_coord,\n"
                                   "\t\t  row_diff, row_diff_brwt, row_diff_sparse, row_diff_int_brwt,\n"
                                   "\t\t  row, flat, row_sparse, rbfish, bin_rel_wt, bin_rel_wt_sdsl )";

    switch (identity) {
        case NO_IDENTITY: {
            fprintf(stderr, "Usage: %s <command> [command specific options]\n\n", prog_name.c_str());

            fprintf(stderr, "Available commands:\n");

            fprintf(stderr, "\tbuild\t\tconstruct a graph object from input sequence\n");
            fprintf(stderr, "\t\t\tfiles in fast[a|q] formats into a given graph\n\n");

            fprintf(stderr, "\tclean\t\tclean an existing graph and extract sequences from it\n");
            fprintf(stderr, "\t\t\tin fast[a|q] formats\n\n");

            fprintf(stderr, "\ttransform\tgiven a graph, transform it to other formats\n\n");

if (advanced) {
            fprintf(stderr, "\textend\t\textend an existing graph with new sequences from\n");
            fprintf(stderr, "\t\t\tfiles in fast[a|q] formats\n\n");

            fprintf(stderr, "\tmerge\t\tintegrate a given set of graph structures\n");
            fprintf(stderr, "\t\t\tand output a new graph structure\n\n");

            fprintf(stderr, "\tconcatenate\tcombine the results of the external merge or\n");
            fprintf(stderr, "\t\t\tconstruction and output the resulting graph structure\n\n");

            fprintf(stderr, "\tcompare\t\tcheck whether two given graphs are identical\n\n");
}
            fprintf(stderr, "\talign\t\talign sequences provided in fast[a|q] files to graph\n\n");

            fprintf(stderr, "\tannotate\tgiven a graph and a fast[a|q] file, annotate\n");
            fprintf(stderr, "\t\t\tthe respective kmers\n\n");
if (advanced) {
            fprintf(stderr, "\tcoordinate\tgiven a graph and a fast[a|q] file, annotate\n");
            fprintf(stderr, "\t\t\tkmers with their respective coordinates in genomes\n\n");

            fprintf(stderr, "\tmerge_anno\tmerge annotation columns\n\n");
}
            fprintf(stderr, "\trelax_brwt\toptimize the tree structure in brwt annotator\n\n");

            fprintf(stderr, "\ttransform_anno\tchange representation of the graph annotation\n\n");

            fprintf(stderr, "\tassemble\tgiven a graph, extract sequences from it\n\n");

            fprintf(stderr, "\tquery\t\tannotate sequences from fast[a|q] files\n\n");
            fprintf(stderr, "\tserver_query\tannotate received sequences and send annotations back\n\n");

            fprintf(stderr, "\tstats\t\tprint graph statistics for given graph(s) or annotation\n\n");

            fprintf(stderr, "General options:\n");
            fprintf(stderr, "\t--advanced \tshow other advanced and legacy options [off]\n");
            fprintf(stderr, "\t--version \tprint version\n");
            fprintf(stderr, "\n");
            return;
        }
        case BUILD: {
            fprintf(stderr, "Usage: %s build [options] -o <outfile-base> FILE1 [[FILE2] ...]\n"
                            "\tEach input file is given in FASTA, FASTQ, VCF, or KMC format.\n"
                            "\tNote that VCF files must be in plain text or bgzip format.\n\n", prog_name.c_str());

            fprintf(stderr, "Available options for build:\n");
            fprintf(stderr, "\t   --min-count [INT] \tmin k-mer abundance, including [1]\n");
            fprintf(stderr, "\t   --max-count [INT] \tmax k-mer abundance, excluding [inf]\n");
            fprintf(stderr, "\t   --min-count-q [INT] \tmin k-mer abundance quantile (min-count is used by default) [0.0]\n");
            fprintf(stderr, "\t   --max-count-q [INT] \tmax k-mer abundance quantile (max-count is used by default) [1.0]\n");
            fprintf(stderr, "\t   --reference [STR] \tbasename of reference sequence (for parsing VCF files) []\n");
            fprintf(stderr, "\n");
            fprintf(stderr, "\t   --graph [STR] \tgraph representation: succinct / bitmap / hash / hashstr / hashfast [succinct]\n");
            fprintf(stderr, "\t   --state [STR] \tstate of succinct graph: small / dynamic / stat / fast [stat]\n");
            fprintf(stderr, "\t   --inplace \t\tconstruct succinct graph in-place and serialize without loading to RAM [off]\n");
            fprintf(stderr, "\t   --count-kmers \tcount k-mers and build weighted graph [off]\n");
            fprintf(stderr, "\t   --count-width \tnumber of bits used to represent k-mer abundance [8]\n");
            fprintf(stderr, "\t   --index-ranges [INT]\tindex all node ranges in BOSS for suffixes of given length [%zu]\n", kDefaultIndexSuffixLen);
            fprintf(stderr, "\t-k --kmer-length [INT] \tlength of the k-mer to use [3]\n");
#if ! _PROTEIN_GRAPH
            fprintf(stderr, "\t   --mode \t\tk-mer indexing mode: basic / canonical / primary [basic]\n");
#endif
            fprintf(stderr, "\t   --complete \t\tconstruct a complete graph (only for Bitmap graph) [off]\n");
            fprintf(stderr, "\t   --mem-cap-gb [INT] \tpreallocated buffer size in GB [1]\n");
if (advanced) {
            fprintf(stderr, "\t   --dynamic \t\tuse dynamic build method [off]\n");
            fprintf(stderr, "\t-l --len-suffix [INT] \tk-mer suffix length for building graph from chunks [0]\n");
            fprintf(stderr, "\t   --suffix \t\tbuild graph chunk only for k-mers with the suffix given [off]\n");
}
            fprintf(stderr, "\t-o --outfile-base [STR]\tbasename of output file []\n");
if (advanced) {
            fprintf(stderr, "\t   --mask-dummy \tbuild mask for dummy k-mers (only for Succinct graph) [off]\n");
}
            fprintf(stderr, "\t-p --parallel [INT] \tuse multiple threads for computation [1]\n");
            fprintf(stderr, "\t   --disk-swap [STR] \tdirectory to use for temporary files [off]\n");
if (advanced) {
            fprintf(stderr, "\t   --disk-cap-gb [INT] \tmax temp disk space to use before forcing a merge, in GB [inf]\n");
}
        } break;
        case CLEAN: {
            fprintf(stderr, "Usage: %s clean -o <outfile-base> [options] GRAPH\n\n", prog_name.c_str());
            fprintf(stderr, "Available options for clean:\n");
            fprintf(stderr, "\t   --min-count [INT] \t\tmin k-mer abundance, including [1]\n");
            fprintf(stderr, "\t   --max-count [INT] \t\tmax k-mer abundance, excluding [inf]\n");
if (advanced) {
            fprintf(stderr, "\t   --num-singletons [INT] \treset the number of count 1 k-mers in histogram (0: off) [0]\n");
}
            fprintf(stderr, "\n");
            fprintf(stderr, "\t   --prune-tips [INT] \t\tprune all dead ends shorter than this value [1]\n");
            fprintf(stderr, "\t   --prune-unitigs [INT] \tprune all unitigs with median k-mer counts smaller\n"
                            "\t                         \t\tthan this value (0: auto) [1]\n");
            fprintf(stderr, "\t   --fallback [INT] \t\tfallback threshold if the automatic one cannot be\n"
                            "\t                         \t\tdetermined (-1: disables fallback) [1]\n");
            fprintf(stderr, "\n");
            fprintf(stderr, "\t   --smoothing-window [INT] \twindow size for smoothing k-mer counts in unitigs [off]\n");
            fprintf(stderr, "\n");
            fprintf(stderr, "\t   --count-bins-q [FLOAT ...] \tbinning quantiles for partitioning k-mers with\n"
                            "\t                              \t\tdifferent abundance levels ['0 1']\n"
                            "\t                              \t\tExample: --count-bins-q '0 0.33 0.66 1'\n");
            // fprintf(stderr, "\n");
            // fprintf(stderr, "\t-o --outfile-base [STR]\tbasename of output file []\n");
            fprintf(stderr, "\t   --unitigs \t\t\textract unitigs instead of contigs [off]\n");
            fprintf(stderr, "\t   --to-fasta \t\t\tdump clean sequences to compressed FASTA file [off]\n");
            fprintf(stderr, "\t   --enumerate \t\t\tenumerate sequences in FASTA [off]\n");
            // fprintf(stderr, "\t-p --parallel [INT] \tuse multiple threads for computation [1]\n");
        } break;
        case EXTEND: {
            fprintf(stderr, "Usage: %s extend -i <GRAPH> -o <extended_graph_basename> [options] FILE1 [[FILE2] ...]\n"
                            "\tEach input file is given in FASTA, FASTQ, VCF, or KMC format.\n"
                            "\tNote that VCF files must be in plain text or bgzip format.\n\n", prog_name.c_str());

            fprintf(stderr, "Available options for extend:\n");
            fprintf(stderr, "\t   --min-count [INT] \tmin k-mer abundance, including [1]\n");
            fprintf(stderr, "\t   --max-count [INT] \tmax k-mer abundance, excluding [inf]\n");
            fprintf(stderr, "\t   --reference [STR] \tbasename of reference sequence (for parsing VCF files) []\n");
#if ! _PROTEIN_GRAPH
            fprintf(stderr, "\t   --fwd-and-reverse \tadd both forward and reverse complement sequences [off]\n");
#endif
            fprintf(stderr, "\n");
            fprintf(stderr, "\t-a --annotator [STR] \tannotator to extend []\n");
            fprintf(stderr, "\t-o --outfile-base [STR]\tbasename of output file []\n");
            // fprintf(stderr, "\t-p --parallel [INT] \tuse multiple threads for computation [1]\n");
        } break;
        case ALIGN: {
            fprintf(stderr, "Usage: %s align -i <GRAPH> [options] FASTQ1 [[FASTQ2] ...]\n\n", prog_name.c_str());
if (advanced) {
#if ! _PROTEIN_GRAPH
            fprintf(stderr, "\t   --fwd-and-reverse \t\tfor each input sequence, report a separate alignment for its reverse complement as well [off]\n");
#endif
            fprintf(stderr, "\t   --header-comment-delim [STR]\tdelimiter for joining fasta header with comment [off]\n");
}
            fprintf(stderr, "\t-p --parallel [INT] \t\tuse multiple threads for computation [1]\n");
            fprintf(stderr, "\n");
            fprintf(stderr, "\t   --map \t\t\tmap k-mers to graph exactly instead of aligning.\n");
            fprintf(stderr, "\t         \t\t\t\tTurned on if --count-kmers or --query-presence are set [off]\n");
            fprintf(stderr, "\t   --compacted\t\t\tdump the GFA's 'P' lines in a compacted mode [off]\n");
            fprintf(stderr, "\t-k --kmer-length [INT]\t\tlength of mapped k-mers (at most graph's k) [k]\n");
            fprintf(stderr, "\n");
            fprintf(stderr, "\t   --count-kmers \t\tfor each sequence, report the number of k-mers discovered in graph [off]\n");
            fprintf(stderr, "\n");
            fprintf(stderr, "\t   --query-presence \t\ttest sequences for presence, report as 0 or 1 [off]\n");
            fprintf(stderr, "\t   --filter-present \t\treport only present input sequences as FASTA [off]\n");
if (advanced) {
            fprintf(stderr, "\t   --batch-size \t\tquery batch size (number of base pairs) [100000000]\n");
}
            fprintf(stderr, "\n");
            fprintf(stderr, "Available options for alignment:\n");
            fprintf(stderr, "\t-a --annotator [STR] \t\t\t\tannotator to load for label/trace-consistent alignment []\n");
            fprintf(stderr, "\t-o --outfile-base [STR]\t\t\t\tbasename of output file []\n");
            fprintf(stderr, "\t   --json \t\t\t\t\toutput alignment in JSON format [off]\n");
            fprintf(stderr, "\t   --gaf \t\t\t\t\toutput alignment in GAF format [off]\n");
if (advanced) {
            fprintf(stderr, "\t   --align-only-forwards \t\t\tdo not align backwards from a seed on basic-mode graphs [off]\n");
            fprintf(stderr, "\t   --align-no-seed-complexity-filter \t\t\t\tdisable the filter for low-complexity seeds. [off]\n");
}
            fprintf(stderr, "\t   --align-alternative-alignments \t\tthe number of alternative paths to report per seed [1]\n");
            fprintf(stderr, "\t   --align-chain \t\t\t\tconstruct seed chains before alignment. Useful for long error-prone reads. [off]\n");
            fprintf(stderr, "\t   --align-post-chain \t\t\t\tperform multiple local alignments and chain them together into a single alignment. Useful for long error-prone reads. [off]\n");
            fprintf(stderr, "\t         \t\t\t\t\t\tA '$' inserted into the reference sequence indicates a jump in the graph.\n");
            fprintf(stderr, "\t         \t\t\t\t\t\tA 'G' in the reported CIGAR string indicates inserted graph nodes.\n");
if (advanced) {
            fprintf(stderr, "\t   --align-min-path-score [INT]\t\t\tmin score that a reported path can have [0]\n");
            fprintf(stderr, "\t   --align-max-nodes-per-seq-char [FLOAT]\tmaximum number of nodes to consider per sequence character [5.0]\n");
            fprintf(stderr, "\t   --align-max-ram [FLOAT]\t\t\tmaximum amount of RAM used per alignment in MB [200.0]\n");
}
            fprintf(stderr, "\t   --align-xdrop [INT]\t\t\t\tmaximum difference between the current score and the best alignment score [27, 100 if chaining is enabled]\n");
            fprintf(stderr, "\t   \t\t\t\t\t\t\tNote that this parameter should be scaled accordingly when changing the default scoring parameters.\n");
            fprintf(stderr, "\t   --align-rel-score-cutoff [FLOAT]\t\tmin score relative to the current best alignment to use as a lower bound for subsequent extensions [0.8]\n");
            fprintf(stderr, "\n");
            fprintf(stderr, "Advanced options for scoring:\n");
            fprintf(stderr, "\t   --align-match-score [INT]\t\t\tpositive match score [2]\n");
            fprintf(stderr, "\t   --align-mm-transition-penalty [INT]\t\tpositive transition penalty (DNA only) [3]\n");
            fprintf(stderr, "\t   --align-mm-transversion-penalty [INT]\tpositive transversion penalty (DNA only) [3]\n");
            fprintf(stderr, "\t   --align-gap-open-penalty [INT]\t\tpositive gap opening penalty [6]\n");
            fprintf(stderr, "\t   --align-gap-extension-penalty [INT]\t\tpositive gap extension penalty [2]\n");
            fprintf(stderr, "\t   --align-end-bonus [INT]\t\t\tscore bonus for each endpoint of the query covered by an alignment [5]\n");
            fprintf(stderr, "\t   --align-edit-distance \t\t\tuse unit costs for scoring matrix [off]\n");
            fprintf(stderr, "\t   --align-label-change-score [INT] \t\tfallback score for changing labels during an alignment [-inf]\n");
            fprintf(stderr, "\n");
            fprintf(stderr, "Advanced options for seeding:\n");
            fprintf(stderr, "\t   --align-min-seed-length [INT]\t\tmin length of a seed [19]\n");
            fprintf(stderr, "\t   --align-max-seed-length [INT]\t\tmax length of a seed [graph k]\n");
if (advanced) {
            fprintf(stderr, "\t   --align-min-exact-match [FLOAT] \t\tfraction of matching nucleotides required to align sequence [0.7]\n");
            fprintf(stderr, "\t   --align-max-num-seeds-per-locus [INT]\tmaximum number of allowed inexact seeds per locus [1000]\n");
}
        } break;
        case COMPARE: {
            fprintf(stderr, "Usage: %s compare [options] GRAPH1 GRAPH2\n\n", prog_name.c_str());

            // fprintf(stderr, "Available options for compare:\n");
            // fprintf(stderr, "\t   --internal \t\tcompare internal graph representations\n");
        } break;
        case MERGE: {
            fprintf(stderr, "Usage: %s merge -o <graph_basename> [options] GRAPH1 GRAPH2 [[GRAPH3] ...]\n\n", prog_name.c_str());

            fprintf(stderr, "Available options for merge:\n");
            fprintf(stderr, "\t-b --bins-per-thread [INT] \tnumber of bins each thread computes on average [1]\n");
            fprintf(stderr, "\t   --dynamic \t\t\tdynamic merge by adding traversed paths [off]\n");
            fprintf(stderr, "\t   --part-idx [INT] \t\tidx to use when doing external merge []\n");
            fprintf(stderr, "\t   --parts-total [INT] \t\ttotal number of parts in external merge[]\n");
            fprintf(stderr, "\t-p --parallel [INT] \t\tuse multiple threads for computation [1]\n");
        } break;
        case CONCATENATE: {
            fprintf(stderr, "Usage: %s concatenate -o <graph_basename> [options] [[CHUNK] ...]\n\n", prog_name.c_str());

            fprintf(stderr, "Available options for merge:\n");
            fprintf(stderr, "\t   --graph [STR] \tgraph representation: succinct / bitmap [succinct]\n");
            fprintf(stderr, "\t-i --infile-base [STR] \tload graph chunks from files '<infile-base>.<suffix>.<type>.chunk' []\n");
            fprintf(stderr, "\t-l --len-suffix [INT] \titerate all possible suffixes of the length given [0]\n");
#if ! _PROTEIN_GRAPH
            fprintf(stderr, "\t   --mode \t\tk-mer indexing mode: basic / canonical / primary [basic]\n");
#endif
            fprintf(stderr, "\t   --no-postprocessing \tdo not erase redundant dummy edges after concatenation [off]\n");
            fprintf(stderr, "\t-p --parallel [INT] \tuse multiple threads for computation [1]\n");
        } break;
        case TRANSFORM: {
            fprintf(stderr, "Usage: %s transform -o <outfile-base> [options] GRAPH\n\n", prog_name.c_str());

            // fprintf(stderr, "\t-o --outfile-base [STR] basename of output file []\n");
            fprintf(stderr, "\t   --index-ranges [INT]\tindex all node ranges in BOSS for suffixes of given length [%zu]\n", kDefaultIndexSuffixLen);
            fprintf(stderr, "\t   --clear-dummy \terase all redundant dummy edges and build an edgemask for non-redundant [off]\n");
            fprintf(stderr, "\t   --prune-tips [INT] \tprune all dead ends of this length and shorter [0]\n");
            fprintf(stderr, "\t   --state [STR] \tchange state of succinct graph: small / dynamic / stat / fast [stat]\n");
            fprintf(stderr, "\t   --to-adj-list \twrite adjacency list to file [off]\n");
            fprintf(stderr, "\t   --to-fasta \t\textract sequences from graph and dump to compressed FASTA file [off]\n");
            fprintf(stderr, "\t   --adj-rc \t\tconstruct an index of adjacent to reverse-complement nodes (only for primary succinct graphs) [off]\n");
            fprintf(stderr, "\t   --enumerate \t\tenumerate sequences in FASTA [off]\n");
            fprintf(stderr, "\t   --initialize-bloom \tconstruct a Bloom filter for faster detection of non-existing k-mers [off]\n");
            fprintf(stderr, "\t   --unitigs \t\textract all unitigs from graph and dump to compressed FASTA file [off]\n");
#if ! _PROTEIN_GRAPH
            fprintf(stderr, "\t   --primary-kmers \toutput each k-mer only in one if its forms (canonical/non-canonical) [off]\n");
#endif
            fprintf(stderr, "\t   --to-gfa \t\tdump graph layout to GFA [off]\n");
            fprintf(stderr, "\t   --compacted \t\tdump compacted de Bruijn graph to GFA [off]\n");
            fprintf(stderr, "\t   --header [STR] \theader for sequences in FASTA output []\n");
            fprintf(stderr, "\t-p --parallel [INT] \tuse multiple threads for computation [1]\n");
            fprintf(stderr, "\n");
            fprintf(stderr, "Advanced options for --initialize-bloom. bloom-fpp, when < 1, overrides bloom-bpk.\n");
            fprintf(stderr, "\t   --bloom-fpp [FLOAT] \t\t\t\texpected false positive rate [1.0]\n");
            fprintf(stderr, "\t   --bloom-bpk [FLOAT] \t\t\t\tnumber of bits per kmer [4.0]\n");
            fprintf(stderr, "\t   --bloom-max-num-hash-functions [INT] \tmaximum number of hash functions [10]\n");
        } break;
        case ASSEMBLE: {
            fprintf(stderr, "Usage: %s assemble -o <outfile-base> [options] GRAPH\n"
                            "\tAssemble contigs from de Bruijn graph and dump to compressed FASTA file.\n\n", prog_name.c_str());

            // fprintf(stderr, "\t-o --outfile-base [STR] \t\tbasename of output file []\n");
            fprintf(stderr, "\t   --prune-tips [INT] \tprune all dead ends of this length and shorter [0]\n");
            fprintf(stderr, "\t   --unitigs \t\textract unitigs [off]\n");
            fprintf(stderr, "\t   --enumerate \t\tenumerate sequences assembled and dumped to FASTA [off]\n");
#if ! _PROTEIN_GRAPH
            fprintf(stderr, "\t   --primary-kmers \toutput each k-mer only in one if its forms (canonical/non-canonical) [off]\n");
#endif
            fprintf(stderr, "\t   --to-gfa \t\tdump graph layout to GFA [off]\n");
            fprintf(stderr, "\t   --compacted \t\tdump compacted de Bruijn graph to GFA [off]\n");
            fprintf(stderr, "\t   --header [STR] \theader for sequences in FASTA output []\n");
            fprintf(stderr, "\t-p --parallel [INT] \tuse multiple threads for computation [1]\n");
            fprintf(stderr, "\n");
            fprintf(stderr, "\t-a --annotator [STR] \t\tannotator to load []\n");
            fprintf(stderr, "\t   --diff-assembly-rules [STR] \tJSON file describing labels to mask in and out and their relative fractions []\n");
            fprintf(stderr, "\t                       \t\tSee the manual for the specification.\n");
        } break;
        case STATS: {
            fprintf(stderr, "Usage: %s stats [options] GRAPH1 [[GRAPH2] ...]\n\n", prog_name.c_str());

            fprintf(stderr, "Available options for stats:\n");
            fprintf(stderr, "\t   --print \t\tprint graph table to the screen [off]\n");
            fprintf(stderr, "\t   --print-internal \tprint internal graph representation to screen [off]\n");
            fprintf(stderr, "\t   --count-quantiles [FLOAT ...] \tk-mer count quantiles to compute for each label [off]\n"
                            "\t                                 \t\tExample: --count-quantiles '0 0.33 0.5 0.66 1'\n"
                            "\t                                 \t\t(0 corresponds to MIN, 1 corresponds to MAX)\n");
            fprintf(stderr, "\t   --print-counts-hist \tprint histogram of k-mer weights as pairs (weight: num_kmers) [off]\n");
            fprintf(stderr, "\t   --count-dummy \tshow number of dummy source and sink edges [off]\n");
            fprintf(stderr, "\t-a --annotator [STR] \tannotation []\n");
            fprintf(stderr, "\t   --print-col-names \tprint names of the columns in annotation to screen [off]\n");
            fprintf(stderr, "\t-p --parallel [INT] \tuse multiple threads for computation [1]\n");
        } break;
        case ANNOTATE: {
            fprintf(stderr, "Usage: %s annotate -i <GRAPH> -o <annotation-basename> [options] FILE1 [[FILE2] ...]\n"
                            "\tEach file is given in FASTA, FASTQ, VCF, or KMC format.\n"
                            "\tNote that VCF files must be in plain text or bgzip format.\n\n", prog_name.c_str());

            fprintf(stderr, "Available options for annotate:\n");
            fprintf(stderr, "\t   --min-count [INT] \tmin k-mer abundance, including [1]\n");
            fprintf(stderr, "\t   --max-count [INT] \tmax k-mer abundance, excluding [inf]\n");
            fprintf(stderr, "\t   --reference [STR] \tbasename of reference sequence (for parsing VCF files) []\n");
#if ! _PROTEIN_GRAPH
            fprintf(stderr, "\t   --fwd-and-reverse \tprocess both forward and reverse complement sequences [off]\n");
#endif
            fprintf(stderr, "\n");
            fprintf(stderr, "\t   --anno-type [STR] \ttarget annotation representation: column / row [column]\n");
            fprintf(stderr, "\t-a --annotator [STR] \tannotator to update []\n");
if (advanced) {
            fprintf(stderr, "\t   --sparse \t\tuse the row-major sparse matrix to annotate graph [off]\n");
}
            fprintf(stderr, "\t   --cache \t\tnumber of columns in cache (for column representation only) [10]\n");
            fprintf(stderr, "\t   --disk-swap [STR] \tdirectory to use for temporary files [off]\n");
            fprintf(stderr, "\t   --mem-cap-gb [FLOAT]\tbuffer size in GB (per column in construction) [1]\n");
            fprintf(stderr, "\t-o --outfile-base [STR] basename of output file (or directory, for --separately) []\n");
            fprintf(stderr, "\t   --separately \tannotate each file independently and dump to the same directory [off]\n");
            fprintf(stderr, "\t   --threads-each [INT]\tnumber of threads to use when annotating each file with --separately [1]\n");
            fprintf(stderr, "\n");
            fprintf(stderr, "\t   --anno-filename \t\tinclude filenames as annotation labels [off]\n");
            fprintf(stderr, "\t   --anno-header \t\textract annotation labels from headers of sequences in files [off]\n");
            fprintf(stderr, "\t   --header-comment-delim [STR]\tdelimiter for joining fasta header with comment [off]\n");
            fprintf(stderr, "\t   --header-delimiter [STR]\tdelimiter for splitting annotation header into multiple labels [off]\n");
            fprintf(stderr, "\t   --anno-label [STR]\t\tadd label to annotation for all sequences from the files passed []\n");
            fprintf(stderr, "\n");
            fprintf(stderr, "\t   --count-kmers \tadd k-mer counts to the annotation [off]\n");
            fprintf(stderr, "\t   --count-width \tnumber of bits used to represent k-mer abundance [8]\n");
            fprintf(stderr, "\t   --coordinates \tannotate coordinates as multi-integer attributes [off]\n");
            fprintf(stderr, "\n");
            fprintf(stderr, "\t-p --parallel [INT] \tuse multiple threads for computation [1]\n");
            // fprintf(stderr, "\t   --fast \t\t\tannotate in fast regime (leads to repeated labels and bigger annotation) [off]\n");
        } break;
        case ANNOTATE_COORDINATES: {
            fprintf(stderr, "Usage: %s coordinate -i <GRAPH> [options] FASTA1 [[FASTA2] ...]\n\n", prog_name.c_str());

            fprintf(stderr, "Available options for annotate:\n");
#if ! _PROTEIN_GRAPH
            fprintf(stderr, "\t   --fwd-and-reverse \t\tprocess both forward and reverse complement sequences [off]\n");
#endif
            fprintf(stderr, "\t-a --annotator [STR] \t\tannotator to update []\n");
            fprintf(stderr, "\t-o --outfile-base [STR] \tbasename of output file [<GRAPH>]\n");
            fprintf(stderr, "\t   --coord-binsize [INT]\tstepsize for k-mer coordinates in input sequences from the fasta files [1000]\n");
            fprintf(stderr, "\t   --fast \t\t\tannotate in fast regime [off]\n");
            fprintf(stderr, "\t-p --parallel [INT] \t\tuse multiple threads for computation [1]\n");
        } break;
        case MERGE_ANNOTATIONS: {
            fprintf(stderr, "Usage: %s merge_anno -o <annotation-basename> [options] ANNOT1 [[ANNOT2] ...]\n\n", prog_name.c_str());

            fprintf(stderr, "Available options for annotate:\n");
            fprintf(stderr, "\t   --anno-type [STR] \ttarget annotation representation [column]\n");
            fprintf(stderr, "%s\n", annotation_list);
            // fprintf(stderr, "\t   --sparse \t\tuse the row-major sparse matrix to annotate graph [off]\n");
            fprintf(stderr, "\t-p --parallel [INT] \tuse multiple threads for computation [1]\n");
        } break;
        case TRANSFORM_ANNOTATION: {
            fprintf(stderr, "Usage: %s transform_anno -o <annotation-basename> [options] ANNOTATOR\n\n", prog_name.c_str());

            // fprintf(stderr, "\t-o --outfile-base [STR] basename of output file []\n");
            fprintf(stderr, "\t   --aggregate-columns \t\taggregate annotation columns into a bitmask (new column) [off]\n");
            fprintf(stderr, "\t                       \t\t\tFormula: min-count <= \\sum_i 1{min-value <= c_i <= max-value} <= max-count\n");
            fprintf(stderr, "\t   --anno-label [STR]\t\tname of the aggregated output column [mask]\n");
            fprintf(stderr, "\t   --min-value [INT] \t\tmin value for filtering [1]\n");
            fprintf(stderr, "\t   --min-count [INT] \t\texclude k-mers appearing in fewer than this number of columns [1]\n");
            fprintf(stderr, "\t   --min-fraction [FLOAT] \texclude k-mers appearing in fewer than this fraction of columns [0.0]\n");
            fprintf(stderr, "\t   --max-value [INT] \t\tmax value for filtering [inf]\n");
            fprintf(stderr, "\t   --max-count [INT] \t\texclude k-mers appearing in more than this number of columns [inf]\n");
            fprintf(stderr, "\t   --max-fraction [FLOAT] \texclude k-mers appearing in more than this fraction of columns [1.0]\n");
            fprintf(stderr, "\t   --compute-overlap [STR] \tcompute the number of shared bits in columns of this annotation and ANNOTATOR [off]\n");
            fprintf(stderr, "\t   --rename-cols [STR] \tfile with rules for renaming annotation labels []\n");
            fprintf(stderr, "\t                       \texample: 'L_1 L_1_renamed\n");
            fprintf(stderr, "\t                       \t          L_2 L_2_renamed\n");
            fprintf(stderr, "\t                       \t          L_2 L_2_renamed\n");
            fprintf(stderr, "\t                       \t          ... ...........'\n");
            fprintf(stderr, "\t   --anno-type [STR] \ttarget annotation format [column]\n");
            fprintf(stderr, "%s\n", annotation_list);
            fprintf(stderr, "\t   --arity \t\tarity in the brwt tree [2]\n");
            fprintf(stderr, "\t   --greedy \t\tuse greedy column partitioning in brwt construction [off]\n");
            fprintf(stderr, "\t   --linkage \t\tcluster columns and construct linkage matrix [off]\n");
            fprintf(stderr, "\t   --linkage-file [STR]\tlinkage matrix specifying brwt tree structure []\n");
            fprintf(stderr, "\t                       \texample: '0 1 <dist> 4\n");
            fprintf(stderr, "\t                       \t          2 3 <dist> 5\n");
            fprintf(stderr, "\t                       \t          4 5 <dist> 6'\n");
            fprintf(stderr, "\t   --fast \t\ttransform annotation in memory without streaming / sparse subsampling [off]\n");
            fprintf(stderr, "\t   --subsample [INT] \tnumber of rows subsampled for distance estimation in column clustering [1000000]\n");
            fprintf(stderr, "\t   --dump-text-anno \tdump the columns of the annotator as separate text files [off]\n");
            fprintf(stderr, "\n");
            fprintf(stderr, "\t   --row-diff-stage [0|1|2] \tstage of the row_diff construction [0]\n");
            fprintf(stderr, "\t   --max-path-length [INT] \tmaximum path length in row_diff annotation [100]\n");
            fprintf(stderr, "\t-i --infile-base [STR] \t\tgraph for generating succ/pred/anchors (for row_diff types) []\n");
            fprintf(stderr, "\t   --count-kmers \t\tadd k-mer counts to the row_diff annotation [off]\n");
            fprintf(stderr, "\t   --coordinates \t\tadd k-mer coordinates to the row_diff annotation [off]\n");
            fprintf(stderr, "\n");
            fprintf(stderr, "\t   --parallel-nodes [INT] \tnumber of nodes processed in parallel in brwt tree [n_threads]\n");
            fprintf(stderr, "\n");
            fprintf(stderr, "\t   --disk-swap [STR] \tdirectory for temporary files [OUT_BASEDIR]\n");
            fprintf(stderr, "\t-p --parallel [INT] \tuse multiple threads for computation [1]\n");
        } break;
        case RELAX_BRWT: {
            fprintf(stderr, "Usage: %s relax_brwt -o <annotation-basename> [options] ANNOTATOR\n\n", prog_name.c_str());

            fprintf(stderr, "\t-o --outfile-base [STR] basename of output file []\n");
            fprintf(stderr, "\t   --relax-arity [INT] \trelax brwt tree to optimize arity limited to this number [10]\n");
            fprintf(stderr, "\t-p --parallel [INT] \tuse multiple threads for computation [1]\n");
        } break;
        case QUERY: {
            fprintf(stderr, "Usage: %s query -i <GRAPH> -a <ANNOTATION> [options] FILE1 [[FILE2] ...]\n"
                            "\tEach input file is given in FASTA or FASTQ format.\n"
                            "\tOutput format: tsv with rows '<query id>\t<query name>\t<results ...>'.\n\n", prog_name.c_str());

            fprintf(stderr, "Available options for query:\n");
#if ! _PROTEIN_GRAPH
            fprintf(stderr, "\t   --fwd-and-reverse \tfor each input sequence, query its reverse complement as well [off]\n");
#endif
            fprintf(stderr, "\t   --align \t\talign sequences instead of mapping k-mers [off]\n");
if (advanced) {
            fprintf(stderr, "\t   --sparse \t\tuse row-major sparse matrix for row annotation [off]\n");
}
            fprintf(stderr, "\t   --json \t\toutput query results in JSON format [off]\n");
            fprintf(stderr, "\n");
            // TODO: remove flag `--count-labels` (do always)?
            fprintf(stderr, "\t   --count-labels \t\tprint number of k-mer matches for every label with enough matches [off]\n");
if (advanced) {
            fprintf(stderr, "\t   --count-kmers \t\tweight k-mers with their annotated counts (requires count annotation) [off]\n");
}
            fprintf(stderr, "\t   --count-quantiles ['FLOAT ...'] \tprint k-mer count quantiles (requires count or coord annotation) [off]\n"
                            "\t                                 \t\tExample: --count-quantiles '0 0.33 0.5 0.66 1'\n"
                            "\t                                 \t\t(0 corresponds to MIN, 1 corresponds to MAX)\n"
                            "\t                                 \t\tRequires count or coord annotation\n");
            fprintf(stderr, "\t   --query-counts \t\tprint k-mer counts (requires count or coord annotation) [off]\n"
                            "\t                  \t\t\tOutput format: '<pos in query>=<abundance>' (single k-mer match)\n"
                            "\t                  \t\t\t    or '<first pos>-<last pos>=<abundance>' (segment match)\n"
                            "\t                  \t\t\tAll positions start with 0\n");
            fprintf(stderr, "\t   --query-coords \t\tprint k-mer coordinates (requires coord annotation) [off]\n"
                            "\t                  \t\t\tOutput format: '<pos in query>-<pos in sample>' (single k-mer match)\n"
                            "\t                  \t\t\t    or '<start pos in query>-<first pos in sample>-<last pos in sample>' (segment match)\n"
                            "\t                  \t\t\tAll positions start with 0\n");
            fprintf(stderr, "\t   --print-signature \t\tprint vectors indicating present/absent k-mers [off]\n");
if (advanced) {
            fprintf(stderr, "\t   --verbose-output \t\tdo not collapse continuous coord or count ranges (for query-coords and query-counts) [off]\n");
}
            fprintf(stderr, "\t   --num-top-labels [INT] \tmaximum number of top labels to output [inf]\n");
            fprintf(stderr, "\t   --discovery-fraction [FLOAT] min fraction of k-mers from the query required to be present in a label [0.7]\n");
            fprintf(stderr, "\t   --presence-fraction [FLOAT] \tmin fraction of k-mers from the query required to be present in the graph [0.0]\n");
if (advanced) {
            fprintf(stderr, "\t   --labels-delimiter [STR]\tdelimiter for annotation labels [\":\"]\n");
            fprintf(stderr, "\t   --suppress-unlabeled \tdo not show results for sequences missing in graph [off]\n");
}
            // fprintf(stderr, "\t-d --distance [INT] \tmax allowed alignment distance [0]\n");
            fprintf(stderr, "\n");
            fprintf(stderr, "\t-p --parallel [INT] \tuse multiple threads for computation [1]\n");
            // fprintf(stderr, "\t   --cache-size [INT] \tnumber of uncompressed rows to store in the cache [0]\n");
            fprintf(stderr, "\t   --fast \t\tquery in batches [off]\n");
            fprintf(stderr, "\t   --batch-size \tquery batch size (number of base pairs) [100000000]\n");
            fprintf(stderr, "\n");
            fprintf(stderr, "Available options for --align:\n");
if (advanced) {
            fprintf(stderr, "\t   --align-only-forwards \t\t\tdo not align backwards from a seed on basic-mode graphs [off]\n");
}
            // fprintf(stderr, "\t   --align-alternative-alignments \tthe number of alternative paths to report per seed [1]\n");
            fprintf(stderr, "\t   --align-min-path-score [INT]\t\t\tmin score that a reported path can have [0]\n");
if (advanced) {
            fprintf(stderr, "\t   --align-max-nodes-per-seq-char [FLOAT]\tmaximum number of nodes to consider per sequence character [5.0]\n");
            fprintf(stderr, "\t   --align-max-ram [FLOAT]\t\t\tmaximum amount of RAM used per alignment in MB [200.0]\n");
}
            fprintf(stderr, "\t   --align-xdrop [INT]\t\t\t\tmaximum difference between the current score and the best alignment score [27, 100 if chaining is enabled]\n");
            fprintf(stderr, "\t   \t\t\t\t\t\t\tNote that this parameter should be scaled accordingly when changing the default scoring parameters.\n");
            fprintf(stderr, "\n");
if (advanced) {
            fprintf(stderr, "\t   --batch-align \t\talign against query graph [off]\n");
            fprintf(stderr, "\t   --max-hull-forks [INT]\tmaximum number of forks to take when expanding query graph [4]\n");
            fprintf(stderr, "\t   --max-hull-depth [INT]\tmaximum number of steps to traverse when expanding query graph [max_nodes_per_seq_char * max_seq_len]\n");
            fprintf(stderr, "\n");
}
            fprintf(stderr, "Advanced options for scoring:\n");
            fprintf(stderr, "\t   --align-match-score [INT]\t\t\tpositive match score [2]\n");
            fprintf(stderr, "\t   --align-mm-transition-penalty [INT]\t\tpositive transition penalty (DNA only) [3]\n");
            fprintf(stderr, "\t   --align-mm-transversion-penalty [INT]\tpositive transversion penalty (DNA only) [3]\n");
            fprintf(stderr, "\t   --align-gap-open-penalty [INT]\t\tpositive gap opening penalty [6]\n");
            fprintf(stderr, "\t   --align-gap-extension-penalty [INT]\t\tpositive gap extension penalty [2]\n");
if (advanced) {
            fprintf(stderr, "\t   --align-end-bonus [INT]\t\tscore bonus for each endpoint of the query covered by an alignment [5]\n");
            fprintf(stderr, "\t   --align-edit-distance \t\t\tuse unit costs for scoring matrix [off]\n");
}
            fprintf(stderr, "\n");
            fprintf(stderr, "Advanced options for seeding:\n");
            fprintf(stderr, "\t   --align-min-seed-length [INT]\t\tmin length of a seed [19]\n");
            fprintf(stderr, "\t   --align-max-seed-length [INT]\t\tmax length of a seed [graph k]\n");
            fprintf(stderr, "\t   --align-min-exact-match [FLOAT]\t\tfraction of matching nucleotides required to align sequence [0.7]\n");
if (advanced) {
            fprintf(stderr, "\t   --align-max-num-seeds-per-locus [INT]\tmaximum number of allowed inexact seeds per locus [1000]\n");
}
        } break;
        case SERVER_QUERY: {
            fprintf(stderr, "Usage: %s server_query -i <GRAPH> -a <ANNOTATION> [options]\n\n", prog_name.c_str());

            fprintf(stderr, "Available options for server_query:\n");
            fprintf(stderr, "\t   --port [INT] \tTCP port for incoming connections [5555]\n");
            fprintf(stderr, "\t   --address \t\tinterface for incoming connections (default: all)\n");
            fprintf(stderr, "\t   --sparse \t\tuse the row-major sparse matrix to annotate graph [off]\n");
            // fprintf(stderr, "\t-o --outfile-base [STR] \tbasename of output file []\n");
            // fprintf(stderr, "\t-d --distance [INT] \tmax allowed alignment distance [0]\n");
            fprintf(stderr, "\t-p --parallel [INT] \tmaximum number of parallel connections [1]\n");
            // fprintf(stderr, "\t   --cache-size [INT] \tnumber of uncompressed rows to store in the cache [0]\n");
        } break;
    }

    fprintf(stderr, "\nGeneral options:\n");
    fprintf(stderr, "\t-v --verbose \t\tswitch on verbose output [off]\n");
    fprintf(stderr, "\t   --advanced \t\tshow other advanced and legacy options [off]\n");
    fprintf(stderr, "\t-h --help \t\tprint usage info\n");
    fprintf(stderr, "\n");
}

} // namespace cli
} // namespace mtg<|MERGE_RESOLUTION|>--- conflicted
+++ resolved
@@ -251,13 +251,9 @@
         } else if (!strcmp(argv[i], "--align-post-chain")) {
             alignment_post_chain = true;
         } else if (!strcmp(argv[i], "--align-no-seed-complexity-filter")) {
-<<<<<<< HEAD
-            alignment_no_seed_complexity_filter = true;
+            alignment_seed_complexity_filter = false;
         } else if (!strcmp(argv[i], "--align-label-change-union")) {
             alignment_label_change_union = true;
-=======
-            alignment_seed_complexity_filter = false;
->>>>>>> 2663e700
         } else if (!strcmp(argv[i], "--max-hull-depth")) {
             max_hull_depth = atoll(get_value(i++));
         } else if (!strcmp(argv[i], "--batch-align")) {
