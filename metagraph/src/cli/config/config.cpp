--- conflicted
+++ resolved
@@ -529,16 +529,12 @@
         print_usage_and_exit = true;
     }
 
-<<<<<<< HEAD
+    if (identity != BUILD && phase > 3) {
+        std::cerr << "Error: Invalid phase value. Can be either 1, 2 or 3." << std::endl;
+        print_usage_and_exit = true;
+    }
+
     if (phase != 3 && tmp_dir.empty()) {
-=======
-    if (identity != BUILD && phase > 2) {
-        std::cerr << "Error: Invalid phase value. Can be either 1 or 2." << std::endl;
-        print_usage_and_exit = true;
-    }
-
-    if (phase != 2 && tmp_dir.empty()) {
->>>>>>> caaf272c
         std::cerr << "Error: Phases are only supported for disk-based building. "
                      "Please set --disk-swap." << std::endl;
         print_usage_and_exit = true;
@@ -781,11 +777,7 @@
             fprintf(stderr, "\t-p --parallel [INT] \tuse multiple threads for computation [1]\n");
             fprintf(stderr, "\t   --disk-swap [STR] \tdirectory to use for temporary files [off]\n");
             fprintf(stderr, "\t   --disk-cap-gb [INT] \tmax temp disk space to use before forcing a merge, in GB [20]\n");
-<<<<<<< HEAD
             fprintf(stderr, "\t   --phase [INT] \tmax where to stop the computation (1=collect kmers, 2=generate kmers, 3=build all) [3]\n");
-=======
-            fprintf(stderr, "\t   --phase [INT] \tmax where to stop the computation (1=generate kmers, 2=build all) [2]\n");
->>>>>>> caaf272c
         } break;
         case CLEAN: {
             fprintf(stderr, "Usage: %s clean -o <outfile-base> [options] GRAPH\n\n", prog_name.c_str());
