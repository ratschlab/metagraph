#include "config.hpp"

#include <cstring>
#include <iostream>
#include <unordered_set>
#include <filesystem>

#include "common/threads/threading.hpp"
#include "common/utils/string_utils.hpp"
#include "common/utils/file_utils.hpp"
#include "seq_io/formats.hpp"
#include "kmer/kmer_extractor.hpp"


namespace mtg {
namespace cli {

using mtg::graph::boss::BOSS;
using mtg::graph::DeBruijnGraph;


const size_t Config::kDefaultIndexSuffixLen
    = 20 / std::log2(kmer::KmerExtractor2Bit().alphabet.size());

void print_welcome_message() {
    fprintf(stderr, "#############################\n");
    fprintf(stderr, "### Welcome to MetaGraph! ###\n");
    fprintf(stderr, "#############################\n\n");
}

Config::Config(int argc, char *argv[]) {
    // provide help overview if no identity was given
    if (argc == 1) {
        print_usage(argv[0]);
        exit(-1);
    }

    // parse identity from first command line argument
    if (!strcmp(argv[1], "build")) {
        identity = BUILD;
    } else if (!strcmp(argv[1], "clean")) {
        identity = CLEAN;
    } else if (!strcmp(argv[1], "merge")) {
        identity = MERGE;
    } else if (!strcmp(argv[1], "extend")) {
        identity = EXTEND;
    } else if (!strcmp(argv[1], "concatenate")) {
        identity = CONCATENATE;
        clear_dummy = true;
    } else if (!strcmp(argv[1], "compare")) {
        identity = COMPARE;
    } else if (!strcmp(argv[1], "align")) {
        identity = ALIGN;
    } else if (!strcmp(argv[1], "stats")) {
        identity = STATS;
    } else if (!strcmp(argv[1], "annotate")) {
        identity = ANNOTATE;
    } else if (!strcmp(argv[1], "coordinate")) {
        identity = ANNOTATE_COORDINATES;
    } else if (!strcmp(argv[1], "merge_anno")) {
        identity = MERGE_ANNOTATIONS;
    } else if (!strcmp(argv[1], "query")) {
        identity = QUERY;
    } else if (!strcmp(argv[1], "server_query")) {
        identity = SERVER_QUERY;
    } else if (!strcmp(argv[1], "transform")) {
        identity = TRANSFORM;
    } else if (!strcmp(argv[1], "transform_anno")) {
        identity = TRANSFORM_ANNOTATION;
        tmp_dir = "OUTFBASE_TEMP_DIR";
    } else if (!strcmp(argv[1], "assemble")) {
        identity = ASSEMBLE;
    } else if (!strcmp(argv[1], "relax_brwt")) {
        identity = RELAX_BRWT;
    } else if (!strcmp(argv[1], "--version")) {
        std::cout << "Version: " VERSION << std::endl;
        exit(0);
    } else if (!strcmp(argv[1], "--advanced")) {
        advanced = true;
        print_welcome_message();
        print_usage(argv[0]);
        exit(0);
    } else if (!strcmp(argv[1], "-h") || !strcmp(argv[1], "--help")) {
        print_welcome_message();
        print_usage(argv[0]);
        exit(0);
    } else {
        print_usage(argv[0]);
        exit(-1);
    }

    // provide help screen for chosen identity
    if (argc == 2) {
        print_usage(argv[0], identity);
        exit(-1);
    }

    const auto get_value = [&](int i) {
        assert(i > 0);
        assert(i < argc);

        if (i + 1 == argc) {
            std::cerr << "Error: no value provided for option "
                      << argv[i] << std::endl;
            print_usage(argv[0], identity);
            exit(-1);
        }
        return argv[i + 1];
    };

    bool print_usage_and_exit = false;
    bool xdrop_override = false;

    // parse remaining command line items
    for (int i = 2; i < argc; ++i) {
        if (!strcmp(argv[i], "-v") || !strcmp(argv[i], "--verbose")) {
            common::set_verbose(true);
        } else if (!strcmp(argv[i], "--print")) {
            print_graph = true;
        } else if (!strcmp(argv[i], "--advanced")) {
            advanced = true;
            if (argc == 3)
                print_usage_and_exit = true;
        } else if (!strcmp(argv[i], "--print-col-names")) {
            print_column_names = true;
        } else if (!strcmp(argv[i], "--print-internal")) {
            print_graph_internal_repr = true;
        } else if (!strcmp(argv[i], "--print-counts-hist")) {
            print_counts_hist = true;
        } else if (!strcmp(argv[i], "--coordinates")) {
            coordinates = true;
        } else if (!strcmp(argv[i], "--num-kmers-in-seq")) {
            // FYI: experimental
            std::cerr << "WARNING: Flag --num-kmers-in-seq is experimental and"
                         " should only be used for experimental purposes" << std::endl;
            num_kmers_in_seq = atoi(get_value(i++));
        } else if (!strcmp(argv[i], "--count-kmers")) {
            count_kmers = true;
        } else if (!strcmp(argv[i], "--count-width")) {
            count_width = atoi(get_value(i++));
        } else if (!strcmp(argv[i], "--fwd-and-reverse")) {
            forward_and_reverse = true;
        } else if (!strcmp(argv[i], "--mode")) {
            graph_mode = string_to_graphmode(get_value(i++));
        } else if (!strcmp(argv[i], "--complete")) {
            complete = true;
        } else if (!strcmp(argv[i], "--dynamic")) {
            dynamic = true;
        } else if (!strcmp(argv[i], "--mask-dummy")) {
            mark_dummy_kmers = true;
        } else if (!strcmp(argv[i], "--anno-filename")) {
            filename_anno = true;
        } else if (!strcmp(argv[i], "--anno-header")) {
            annotate_sequence_headers = true;
        } else if (!strcmp(argv[i], "--header-comment-delim")) {
            fasta_anno_comment_delim = std::string(get_value(i++));
        } else if (!strcmp(argv[i], "--anno-label")) {
            anno_labels.emplace_back(get_value(i++));
        } else if (!strcmp(argv[i], "--coord-binsize")) {
            genome_binsize_anno = atoi(get_value(i++));
        } else if (!strcmp(argv[i], "--suppress-unlabeled")) {
            suppress_unlabeled = true;
        } else if (!strcmp(argv[i], "--sparse")) {
            sparse = true;
        } else if (!strcmp(argv[i], "--cache")) {
            num_columns_cached = atoi(get_value(i++));
        } else if (!strcmp(argv[i], "--fast")) {
            fast = true;
        } else if (!strcmp(argv[i], "--batch-size")) {
            query_batch_size_in_bytes = atoll(get_value(i++));
        } else if (!strcmp(argv[i], "-p") || !strcmp(argv[i], "--parallel")) {
            set_num_threads(atoi(get_value(i++)));
        } else if (!strcmp(argv[i], "--parallel-nodes")) {
            parallel_nodes = atoi(get_value(i++));
        } else if (!strcmp(argv[i], "--threads-each")) {
            parallel_each = atoi(get_value(i++));
        } else if (!strcmp(argv[i], "--max-path-length")) {
            max_path_length = atoi(get_value(i++));
        } else if (!strcmp(argv[i], "--parts-total")) {
            parts_total = atoi(get_value(i++));
        } else if (!strcmp(argv[i], "--part-idx")) {
            part_idx = atoi(get_value(i++));
        } else if (!strcmp(argv[i], "-b") || !strcmp(argv[i], "--bins-per-thread")) {
            num_bins_per_thread = atoi(get_value(i++));
        } else if (!strcmp(argv[i], "-k") || !strcmp(argv[i], "--kmer-length")) {
            k = atoi(get_value(i++));
        } else if (!strcmp(argv[i], "--min-count")) {
            min_count = std::max(atoi(get_value(i++)), 1);
        } else if (!strcmp(argv[i], "--max-count")) {
            max_count = atoi(get_value(i++));
        } else if (!strcmp(argv[i], "--min-count-q")) {
            min_count_quantile = std::max(std::stod(get_value(i++)), 0.);
        } else if (!strcmp(argv[i], "--max-count-q")) {
            max_count_quantile = std::min(std::stod(get_value(i++)), 1.);
        } else if (!strcmp(argv[i], "--count-bins-q")) {
            for (const auto &border : utils::split_string(get_value(i++), " ")) {
                count_slice_quantiles.push_back(std::stod(border));
            }
        } else if (!strcmp(argv[i], "--count-quantiles")) {
            for (const auto &p : utils::split_string(get_value(i++), " ")) {
                count_quantiles.push_back(std::stod(p));
            }
        } else if (!strcmp(argv[i], "--aggregate-columns")) {
            aggregate_columns = true;
        } else if (!strcmp(argv[i], "--compute-overlap")) {
            intersected_columns = get_value(i++);
        } else if (!strcmp(argv[i], "--min-fraction")) {
            min_fraction = std::stod(get_value(i++));
        } else if (!strcmp(argv[i], "--max-fraction")) {
            max_fraction = std::stod(get_value(i++));
        } else if (!strcmp(argv[i], "--min-value")) {
            min_value = atoi(get_value(i++));
        } else if (!strcmp(argv[i], "--max-value")) {
            max_value = atoi(get_value(i++));
        } else if (!strcmp(argv[i], "--mem-cap-gb")) {
            memory_available = atof(get_value(i++));
        } else if (!strcmp(argv[i], "--dump-text-anno")) {
            dump_text_anno = true;
        } else if (!strcmp(argv[i], "--discovery-fraction")) {
            discovery_fraction = std::stof(get_value(i++));
        } else if (!strcmp(argv[i], "--align-rel-score-cutoff")) {
            alignment_rel_score_cutoff = std::stof(get_value(i++));
        } else if (!strcmp(argv[i], "--presence-fraction")) {
            presence_fraction = std::stof(get_value(i++));
        } else if (!strcmp(argv[i], "--query-presence")) {
            query_presence = true;
        } else if (!strcmp(argv[i], "--query-counts")) {
            query_counts = true;
        } else if (!strcmp(argv[i], "--query-coords")) {
            query_coords = true;
        } else if (!strcmp(argv[i], "--verbose-output")) {
            verbose_output = true;
        } else if (!strcmp(argv[i], "--filter-present")) {
            filter_present = true;
        } else if (!strcmp(argv[i], "--count-labels")) {
            count_labels = true;
        } else if (!strcmp(argv[i], "--print-signature")) {
            print_signature = true;
        } else if (!strcmp(argv[i], "--map")) {
            map_sequences = true;
        } else if (!strcmp(argv[i], "--align")) {
            align_sequences = true;
        } else if (!strcmp(argv[i], "--align-only-forwards")) {
            align_only_forwards = true;
        } else if (!strcmp(argv[i], "--align-edit-distance")) {
            alignment_edit_distance = true;
        } else if (!strcmp(argv[i], "--align-chain")) {
            alignment_chain = true;
        } else if (!strcmp(argv[i], "--align-post-chain")) {
            alignment_post_chain = true;
        } else if (!strcmp(argv[i], "--align-no-seed-complexity-filter")) {
            alignment_no_seed_complexity_filter = true;
        } else if (!strcmp(argv[i], "--max-hull-depth")) {
            max_hull_depth = atoll(get_value(i++));
        } else if (!strcmp(argv[i], "--batch-align")) {
            batch_align = true;
        } else if (!strcmp(argv[i], "--align-length")) {
            alignment_length = atoi(get_value(i++));
        } else if (!strcmp(argv[i], "--align-match-score")) {
            alignment_match_score = atoi(get_value(i++));
        } else if (!strcmp(argv[i], "--align-mm-transition-penalty")) {
            alignment_mm_transition_score = atoi(get_value(i++));
        } else if (!strcmp(argv[i], "--align-mm-transversion-penalty")) {
            alignment_mm_transversion_score = atoi(get_value(i++));
        } else if (!strcmp(argv[i], "--align-gap-open-penalty")) {
            alignment_gap_opening_penalty = atoi(get_value(i++));
        } else if (!strcmp(argv[i], "--align-gap-extension-penalty")) {
            alignment_gap_extension_penalty = atoi(get_value(i++));
        } else if (!strcmp(argv[i], "--align-end-bonus")) {
            alignment_end_bonus = atoi(get_value(i++));
        } else if (!strcmp(argv[i], "--align-alternative-alignments")) {
            alignment_num_alternative_paths = atoi(get_value(i++));
        } else if (!strcmp(argv[i], "--align-min-path-score")) {
            alignment_min_path_score = atoi(get_value(i++));
        } else if (!strcmp(argv[i], "--align-xdrop")) {
            alignment_xdrop = atol(get_value(i++));
            xdrop_override = true;
        } else if (!strcmp(argv[i], "--align-min-seed-length")) {
            alignment_min_seed_length = atoi(get_value(i++));
        } else if (!strcmp(argv[i], "--align-max-seed-length")) {
            alignment_max_seed_length = atoi(get_value(i++));
        } else if (!strcmp(argv[i], "--align-max-num-seeds-per-locus")) {
            alignment_max_num_seeds_per_locus = atoi(get_value(i++));
        } else if (!strcmp(argv[i], "--align-max-nodes-per-seq-char")) {
            alignment_max_nodes_per_seq_char = std::stof(get_value(i++));
        } else if (!strcmp(argv[i], "--align-min-exact-match")) {
            alignment_min_exact_match = std::stof(get_value(i++));
        } else if (!strcmp(argv[i], "--max-hull-forks")) {
            max_hull_forks = atoi(get_value(i++));
        } else if (!strcmp(argv[i], "--align-max-ram")) {
            alignment_max_ram = std::stof(get_value(i++));
        } else if (!strcmp(argv[i], "-f") || !strcmp(argv[i], "--frequency")) {
            frequency = atoi(get_value(i++));
        } else if (!strcmp(argv[i], "-d") || !strcmp(argv[i], "--distance")) {
            distance = atoi(get_value(i++));
        } else if (!strcmp(argv[i], "-o") || !strcmp(argv[i], "--outfile-base")) {
            outfbase = std::string(get_value(i++));
        } else if (!strcmp(argv[i], "--reference")) {
            refpath = std::string(get_value(i++));
        } else if (!strcmp(argv[i], "--header-delimiter")) {
            fasta_header_delimiter = std::string(get_value(i++));
        } else if (!strcmp(argv[i], "--labels-delimiter")) {
            anno_labels_delimiter = std::string(get_value(i++));
        } else if (!strcmp(argv[i], "--separately")) {
            separately = true;
        } else if (!strcmp(argv[i], "--num-top-labels")) {
            num_top_labels = atoi(get_value(i++));
        } else if (!strcmp(argv[i], "--port")) {
            port = atoi(get_value(i++));
        } else if (!strcmp(argv[i], "--address")) {
            host_address = get_value(i++);
        }else if (!strcmp(argv[i], "--suffix")) {
            suffix = get_value(i++);
        } else if (!strcmp(argv[i], "--diff-assembly-rules")) {
            assembly_config_file = get_value(i++);
        } else if (!strcmp(argv[i], "--initialize-bloom")) {
            initialize_bloom = true;
        } else if (!strcmp(argv[i], "--bloom-fpp")) {
            bloom_fpp = std::stof(get_value(i++));
        } else if (!strcmp(argv[i], "--bloom-bpk")) {
            bloom_bpk = std::stof(get_value(i++));
        } else if (!strcmp(argv[i], "--bloom-max-num-hash-functions")) {
            bloom_max_num_hash_functions = atoi(get_value(i++));
        } else if (!strcmp(argv[i], "--state")) {
            state = string_to_state(get_value(i++));

        } else if (!strcmp(argv[i], "--anno-type")) {
            anno_type = string_to_annotype(get_value(i++));
        } else if (!strcmp(argv[i], "--graph")) {
            graph_type = string_to_graphtype(get_value(i++));
        } else if (!strcmp(argv[i], "--rename-cols")) {
            rename_instructions_file = std::string(get_value(i++));
        } else if (!strcmp(argv[i], "-a") || !strcmp(argv[i], "--annotator")) {
            infbase_annotators.emplace_back(get_value(i++));
        } else if (!strcmp(argv[i], "-i") || !strcmp(argv[i], "--infile-base")) {
            infbase = std::string(get_value(i++));
        } else if (!strcmp(argv[i], "--to-adj-list")) {
            to_adj_list = true;
        } else if (!strcmp(argv[i], "--to-fasta")) {
            to_fasta = true;
        } else if (!strcmp(argv[i], "--enumerate")) {
            enumerate_out_sequences = true;
        } else if (!strcmp(argv[i], "--to-gfa")) {
            to_gfa = true;
        } else if (!strcmp(argv[i], "--adj-rc")) {
            adjrc = true;
        } else if (!strcmp(argv[i], "--compacted")) {
            output_compacted = true;
        } else if (!strcmp(argv[i], "--json")) {
            output_json = true;
        } else if (!strcmp(argv[i], "--unitigs")) {
            to_fasta = true;
            unitigs = true;
        } else if (!strcmp(argv[i], "--primary-kmers")) {
            kmers_in_single_form = true;
        } else if (!strcmp(argv[i], "--header")) {
            header = std::string(get_value(i++));
        } else if (!strcmp(argv[i], "--prune-tips")) {
            min_tip_size = atoi(get_value(i++));
        } else if (!strcmp(argv[i], "--prune-unitigs")) {
            min_unitig_median_kmer_abundance = atoi(get_value(i++));
        } else if (!strcmp(argv[i], "--fallback")) {
            fallback_abundance_cutoff = atoi(get_value(i++));
        } else if (!strcmp(argv[i], "--smoothing-window")) {
            smoothing_window = atoi(get_value(i++));
        } else if (!strcmp(argv[i], "--num-singletons")) {
            num_singleton_kmers = atoll(get_value(i++));
        } else if (!strcmp(argv[i], "--count-dummy")) {
            count_dummy = true;
        } else if (!strcmp(argv[i], "--clear-dummy")) {
            clear_dummy = true;
        } else if (!strcmp(argv[i], "--inplace")) {
            inplace = true;
        } else if (!strcmp(argv[i], "--index-ranges")) {
            node_suffix_length = atoi(get_value(i++));
        } else if (!strcmp(argv[i], "--no-postprocessing")) {
            clear_dummy = false;
        } else if (!strcmp(argv[i], "-l") || !strcmp(argv[i], "--len-suffix")) {
            suffix_len = atoi(get_value(i++));
        //} else if (!strcmp(argv[i], "-t") || !strcmp(argv[i], "--threads")) {
        //    num_threads = atoi(get_value(i++));
        //} else if (!strcmp(argv[i], "--debug")) {
        //    debug = true;
        } else if (!strcmp(argv[i], "--greedy")) {
            greedy_brwt = true;
        } else if (!strcmp(argv[i], "--row-diff-stage")) {
            row_diff_stage = atoi(get_value(i++));
        } else if (!strcmp(argv[i], "--linkage")) {
            cluster_linkage = true;
        } else if (!strcmp(argv[i], "--subsample")) {
            num_rows_subsampled = atoll(get_value(i++));
        } else if (!strcmp(argv[i], "--linkage-file")) {
            linkage_file = get_value(i++);
        } else if (!strcmp(argv[i], "--arity")) {
            arity_brwt = atoi(get_value(i++));
        } else if (!strcmp(argv[i], "--relax-arity")) {
            relax_arity_brwt = atoi(get_value(i++));
        // } else if (!strcmp(argv[i], "--cache-size")) {
        //     row_cache_size = atoi(get_value(i++));
        } else if (!strcmp(argv[i], "-h") || !strcmp(argv[i], "--help")) {
            print_welcome_message();
            print_usage(argv[0], identity);
            exit(0);
        } else if (!strcmp(argv[i], "--disk-swap")) {
            tmp_dir = get_value(i++);
        } else if (!strcmp(argv[i], "--disk-cap-gb")) {
            disk_cap_bytes = atoi(get_value(i++)) * 1e9;
        } else if (argv[i][0] == '-') {
            fprintf(stderr, "\nERROR: Unknown option %s\n\n", argv[i]);
            print_usage(argv[0], identity);
            exit(-1);
        } else {
            fnames.push_back(argv[i]);
        }
    }

    if (parallel_nodes == static_cast<unsigned int>(-1))
        parallel_nodes = get_num_threads();

    if (identity == TRANSFORM && to_fasta)
        identity = ASSEMBLE;

    if (!xdrop_override && alignment_chain)
        alignment_xdrop = 100;

    // given kmc_pre and kmc_suf pair, only include one
    // this still allows for the same file to be included multiple times
    std::unordered_set<std::string> kmc_file_set;

    for (auto it = fnames.begin(); it != fnames.end(); ++it) {
        if (seq_io::file_format(*it) == "KMC"
                && !kmc_file_set.insert(utils::remove_suffix(*it, ".kmc_pre", ".kmc_suf")).second)
            fnames.erase(it--);
    }

    if (!print_usage_and_exit && !fnames.size()
                      && identity != STATS
                      && identity != SERVER_QUERY
                      && !(identity == BUILD && complete)
                      && !(identity == CONCATENATE && !infbase.empty())) {
        std::string line;
        while (std::getline(std::cin, line)) {
            if (line.size())
                fnames.push_back(line);
        }
    }

    if (!count_slice_quantiles.size()) {
        count_slice_quantiles.push_back(0);
        count_slice_quantiles.push_back(1);
    }

    if (count_width <= 1) {
        std::cerr << "Error: bad value for count-width, need at least 2 bits"
                     " to represent k-mer abundance" << std::endl;
        print_usage_and_exit = true;
    }
    if (!count_kmers)
        count_width = 0;

    if (count_width > 32) {
        std::cerr << "Error: bad value for count-width, can use maximum 32 bits"
                     " to represent k-mer abundance" << std::endl;
        print_usage_and_exit = true;
    }

    for (size_t i = 1; i < count_slice_quantiles.size(); ++i) {
        if (count_slice_quantiles[i - 1] >= count_slice_quantiles[i]) {
            std::cerr << "Error: bin count quantiles must be provided in strictly increasing order"
                      << std::endl;
            print_usage_and_exit = true;
        }
    }
    if (count_slice_quantiles.front() < 0 || count_slice_quantiles.back() > 1) {
        std::cerr << "Error: bin count quantiles must be in range [0, 1]"
                  << std::endl;
        print_usage_and_exit = true;
    }
    if (count_slice_quantiles.size() == 1) {
        std::cerr << "Error: provide at least two bin count borders"
                  << std::endl;
        print_usage_and_exit = true;
    }

    if (min_fraction < 0 || min_fraction > 1 || max_fraction < 0 || max_fraction > 1) {
        std::cerr << "Error: min_fraction and max_fraction must be in range [0, 1]"
                  << std::endl;
        print_usage_and_exit = true;
    }

#if _PROTEIN_GRAPH
    if (graph_mode != DeBruijnGraph::BASIC || forward_and_reverse) {
        std::cerr << "Error: reverse complement not defined for protein alphabets"
                  << std::endl;
        print_usage_and_exit = true;
    }
#endif

    if (tmp_dir == "OUTFBASE_TEMP_DIR") {
        tmp_dir = std::filesystem::path(outfbase).remove_filename();
    }
    utils::set_swap_path(tmp_dir);

    if (identity != CONCATENATE
            && identity != STATS
            && identity != SERVER_QUERY
            && !(identity == TRANSFORM_ANNOTATION && anno_type == Config::RowDiff)
            && !(identity == BUILD && complete)
            && !fnames.size()) {
        std::cerr << "Error: No input file(s) passed" << std::endl;
        print_usage_and_exit = true;
    }

    if (identity == CONCATENATE && !(fnames.empty() ^ infbase.empty())) {
        std::cerr << "Error: Either set all chunk filenames"
                  << " or use the -i and -l options" << std::endl;
        print_usage_and_exit = true;
    }

    if (alignment_min_seed_length > alignment_max_seed_length) {
        std::cerr << "Error: min_seed_length must be <= max_seed_length" << std::endl;
        print_usage_and_exit = true;
    }

    // only the best alignment is used in query
    // |alignment_num_alternative_paths| must be set to 1
    if (identity == QUERY && align_sequences
                          && alignment_num_alternative_paths != 1)
        print_usage_and_exit = true;

    if (identity == ALIGN && infbase.empty())
        print_usage_and_exit = true;

    if (identity == ALIGN &&
            (alignment_mm_transition_score < 0
            || alignment_mm_transversion_score < 0
            || alignment_gap_opening_penalty < 0
            || alignment_gap_extension_penalty < 0)) {
        std::cerr << "Error: alignment penalties should be given as positive integers"
                  << std::endl;
        print_usage_and_exit = true;
    }

    if (count_kmers || query_presence)
        map_sequences = true;

    if ((identity == QUERY || identity == SERVER_QUERY) && infbase.empty())
        print_usage_and_exit = true;

    if ((identity == QUERY || identity == SERVER_QUERY || identity == ALIGN)
            && alignment_num_alternative_paths == 0) {
        std::cerr << "Error: align-alternative-alignments must be > 0" << std::endl;
        print_usage_and_exit = true;
    }

    if (identity == ANNOTATE && infbase.empty())
        print_usage_and_exit = true;

    if (identity == ANNOTATE_COORDINATES && infbase.empty())
        print_usage_and_exit = true;

    if ((identity == ANNOTATE_COORDINATES
            || identity == ANNOTATE
            || identity == EXTEND) && infbase_annotators.size() > 1) {
        std::cerr << "Error: one annotator at most is allowed for extension." << std::endl;
        print_usage_and_exit = true;
    }

    if (identity == ANNOTATE
            && !filename_anno && !annotate_sequence_headers && !anno_labels.size()) {
        std::cerr << "Error: no annotation labels passed (see flags --anno-filename --anno-header --anno-label)" << std::endl;
        print_usage_and_exit = true;
    }

    if ((identity == ASSEMBLE || identity == TRANSFORM)
            && (infbase_annotators.size() && assembly_config_file.empty())) {
        std::cerr << "Error: annotator passed, but no differential assembly rule config file provided" << std::endl;
        print_usage_and_exit = true;
    }

    if (identity == ANNOTATE_COORDINATES && outfbase.empty())
        outfbase = utils::remove_suffix(infbase, ".dbg",
                                                 ".orhashdbg",
                                                 ".hashstrdbg",
                                                 ".hashfastdbg",
                                                 ".bitmapdbg");
    if (identity == EXTEND && infbase.empty())
        print_usage_and_exit = true;

    if ((identity == QUERY || identity == SERVER_QUERY) && infbase_annotators.size() != 1)
        print_usage_and_exit = true;

    if ((identity == TRANSFORM
            || identity == CLEAN
            || identity == ASSEMBLE
            || identity == RELAX_BRWT)
                    && fnames.size() != 1) {
        std::cerr << "Error: exactly one graph must be provided for this mode" << std::endl;
        print_usage_and_exit = true;
    }

    if ((identity == TRANSFORM
            || identity == BUILD
            || identity == ANNOTATE
            || identity == CONCATENATE
            || identity == EXTEND
            || identity == MERGE
            || identity == CLEAN
            || identity == TRANSFORM_ANNOTATION
            || identity == MERGE_ANNOTATIONS
            || identity == ASSEMBLE
            || identity == RELAX_BRWT)
                    && outfbase.empty())
        print_usage_and_exit = true;

    if (identity == TRANSFORM_ANNOTATION) {
        const bool to_row_diff = anno_type == RowDiff
                                    || anno_type == RowDiffBRWT
                                    || anno_type == IntRowDiffBRWT
                                    || anno_type == RowDiffRowSparse
                                    || anno_type == RowDiffBRWTCoord
                                    || anno_type == RowDiffCoord;
        if (to_row_diff && !infbase.size()) {
            std::cerr << "Path to graph must be passed with '-i <GRAPH>'" << std::endl;
            print_usage_and_exit = true;
        } else if (!to_row_diff && infbase.size()) {
            std::cerr << "Graph is only required for transform to row_diff types" << std::endl;
            print_usage_and_exit = true;
        }
    }

    if (identity == MERGE && fnames.size() < 2)
        print_usage_and_exit = true;

    if (identity == COMPARE && fnames.size() != 2)
        print_usage_and_exit = true;

    if (discovery_fraction < 0 || discovery_fraction > 1)
        print_usage_and_exit = true;

    if (presence_fraction < 0 || presence_fraction > 1)
        print_usage_and_exit = true;

    if (min_count >= max_count) {
        std::cerr << "Error: max-count must be greater than min-count" << std::endl;
        print_usage(argv[0], identity);
    }

    if (alignment_max_seed_length < alignment_min_seed_length) {
        std::cerr << "Error: align-max-seed-length has to be at least align-min-seed-length" << std::endl;
        print_usage_and_exit = true;
    }

    if (bloom_fpp <= 0.0 || bloom_fpp > 1.0) {
        std::cerr << "Error: bloom-fpp must be > 0.0 and < 1.0" << std::endl;
        print_usage_and_exit = true;
    }

    if (bloom_bpk <= 0.0) {
        std::cerr << "Error: bloom-bpk must > 0.0" << std::endl;
        print_usage_and_exit = true;
    }

    if (initialize_bloom && bloom_bpk == 0.0 && bloom_fpp == 1.0) {
        std::cerr << "Error: at least one of 0.0 < bloom_fpp < 1.0 or 0.0 < bloom_bpk must be true" << std::endl;
        print_usage_and_exit = true;
    }

    if (outfbase.size()
            && !(utils::check_if_writable(outfbase)
                    || (separately
                        && std::filesystem::is_directory(std::filesystem::status(outfbase))))) {
        std::cerr << "Error: Can't write to " << outfbase << std::endl
                  << "Check if the path is correct" << std::endl;
        exit(1);
    }

    // if misused, provide help screen for chosen identity and exit
    if (print_usage_and_exit) {
        print_usage(argv[0], identity);
        exit(-1);
    }
}


std::string Config::state_to_string(BOSS::State state) {
    switch (state) {
        case BOSS::State::STAT:
            return "stat";
        case BOSS::State::DYN:
            return "dynamic";
        case BOSS::State::SMALL:
            return "small";
        case BOSS::State::FAST:
            return "fast";
    }
    throw std::runtime_error("Never happens");
}

BOSS::State Config::string_to_state(const std::string &string) {
    if (string == "stat") {
        return BOSS::State::STAT;
    } else if (string == "dynamic") {
        return BOSS::State::DYN;
    } else if (string == "small") {
        return BOSS::State::SMALL;
    } else if (string == "fast") {
        return BOSS::State::FAST;
    } else {
        throw std::runtime_error("Error: unknown graph state");
    }
}

std::string Config::annotype_to_string(AnnotationType state) {
    switch (state) {
        case ColumnCompressed:
            return "column";
        case RowCompressed:
            return "row";
        case BRWT:
            return "brwt";
        case BinRelWT_sdsl:
            return "bin_rel_wt_sdsl";
        case BinRelWT:
            return "bin_rel_wt";
        case RowFlat:
            return "flat";
        case RBFish:
            return "rbfish";
        case RbBRWT:
            return "rb_brwt";
        case RowDiff:
            return "row_diff";
        case RowDiffBRWT:
            return "row_diff_brwt";
        case RowDiffRowSparse:
            return "row_diff_sparse";
        case RowSparse:
            return "row_sparse";
        case IntBRWT:
            return "int_brwt";
        case IntRowDiffBRWT:
            return "row_diff_int_brwt";
        case ColumnCoord:
            return "column_coord";
        case BRWTCoord:
            return "brwt_coord";
        case RowDiffCoord:
            return "row_diff_coord";
        case RowDiffBRWTCoord:
            return "row_diff_brwt_coord";
    }
    throw std::runtime_error("Never happens");
}

Config::AnnotationType Config::string_to_annotype(const std::string &string) {
    if (string == "column") {
        return AnnotationType::ColumnCompressed;
    } else if (string == "row") {
        return AnnotationType::RowCompressed;
    } else if (string == "brwt") {
        return AnnotationType::BRWT;
    } else if (string == "bin_rel_wt_sdsl") {
        return AnnotationType::BinRelWT_sdsl;
    } else if (string == "bin_rel_wt") {
        return AnnotationType::BinRelWT;
    } else if (string == "flat") {
        return AnnotationType::RowFlat;
    } else if (string == "rbfish") {
        return AnnotationType::RBFish;
    } else if (string == "rb_brwt") {
        return AnnotationType::RbBRWT;
    } else if (string == "row_diff") {
        return AnnotationType::RowDiff;
    } else if (string == "row_diff_brwt") {
        return AnnotationType::RowDiffBRWT;
    } else if (string == "row_diff_sparse") {
        return AnnotationType::RowDiffRowSparse;
    } else if (string == "row_sparse") {
        return AnnotationType::RowSparse;
    } else if (string == "int_brwt") {
        return AnnotationType::IntBRWT;
    } else if (string == "row_diff_int_brwt") {
        return AnnotationType::IntRowDiffBRWT;
    } else if (string == "column_coord") {
        return AnnotationType::ColumnCoord;
    } else if (string == "brwt_coord") {
        return AnnotationType::BRWTCoord;
    } else if (string == "row_diff_coord") {
        return AnnotationType::RowDiffCoord;
    } else if (string == "row_diff_brwt_coord") {
        return AnnotationType::RowDiffBRWTCoord;
    } else {
        std::cerr << "Error: unknown annotation representation" << std::endl;
        exit(1);
    }
}

Config::GraphType Config::string_to_graphtype(const std::string &string) {
    if (string == "succinct") {
        return GraphType::SUCCINCT;

    } else if (string == "hash") {
        return GraphType::HASH;

    } else if (string == "hashpacked") {
        return GraphType::HASH_PACKED;

    } else if (string == "hashstr") {
        return GraphType::HASH_STR;

    } else if (string == "hashfast") {
        return GraphType::HASH_FAST;

    } else if (string == "bitmap") {
        return GraphType::BITMAP;

    } else {
        std::cerr << "Error: unknown graph representation" << std::endl;
        exit(1);
    }
}

std::string Config::graphmode_to_string(DeBruijnGraph::Mode mode) {
    switch (mode) {
        case DeBruijnGraph::BASIC:
            return "basic";
        case DeBruijnGraph::CANONICAL:
            return "canonical";
        case DeBruijnGraph::PRIMARY:
            return "primary";
    }
    throw std::runtime_error("Never happens");
}

DeBruijnGraph::Mode Config::string_to_graphmode(const std::string &string) {
    if (string == "basic") {
        return DeBruijnGraph::BASIC;

    } else if (string == "canonical") {
        return DeBruijnGraph::CANONICAL;

    } else if (string == "primary") {
        return DeBruijnGraph::PRIMARY;

    } else {
        std::cerr << "Error: unknown graph mode" << std::endl;
        exit(1);
    }
}


void Config::print_usage(const std::string &prog_name, IdentityType identity) {
    const char annotation_list[] = "\t\t( column, brwt, rb_brwt, int_brwt,\n"
                                   "\t\t  column_coord, brwt_coord, row_diff_coord, row_diff_brwt_coord,\n"
                                   "\t\t  row_diff, row_diff_brwt, row_diff_sparse, row_diff_int_brwt,\n"
                                   "\t\t  row, flat, row_sparse, rbfish, bin_rel_wt, bin_rel_wt_sdsl )";

    switch (identity) {
        case NO_IDENTITY: {
            fprintf(stderr, "Usage: %s <command> [command specific options]\n\n", prog_name.c_str());

            fprintf(stderr, "Available commands:\n");

            fprintf(stderr, "\tbuild\t\tconstruct a graph object from input sequence\n");
            fprintf(stderr, "\t\t\tfiles in fast[a|q] formats into a given graph\n\n");

            fprintf(stderr, "\tclean\t\tclean an existing graph and extract sequences from it\n");
            fprintf(stderr, "\t\t\tin fast[a|q] formats\n\n");

            fprintf(stderr, "\ttransform\tgiven a graph, transform it to other formats\n\n");

if (advanced) {
            fprintf(stderr, "\textend\t\textend an existing graph with new sequences from\n");
            fprintf(stderr, "\t\t\tfiles in fast[a|q] formats\n\n");

            fprintf(stderr, "\tmerge\t\tintegrate a given set of graph structures\n");
            fprintf(stderr, "\t\t\tand output a new graph structure\n\n");

            fprintf(stderr, "\tconcatenate\tcombine the results of the external merge or\n");
            fprintf(stderr, "\t\t\tconstruction and output the resulting graph structure\n\n");

            fprintf(stderr, "\tcompare\t\tcheck whether two given graphs are identical\n\n");
}
            fprintf(stderr, "\talign\t\talign sequences provided in fast[a|q] files to graph\n\n");

            fprintf(stderr, "\tannotate\tgiven a graph and a fast[a|q] file, annotate\n");
            fprintf(stderr, "\t\t\tthe respective kmers\n\n");
if (advanced) {
            fprintf(stderr, "\tcoordinate\tgiven a graph and a fast[a|q] file, annotate\n");
            fprintf(stderr, "\t\t\tkmers with their respective coordinates in genomes\n\n");

            fprintf(stderr, "\tmerge_anno\tmerge annotation columns\n\n");
}
            fprintf(stderr, "\trelax_brwt\toptimize the tree structure in brwt annotator\n\n");

            fprintf(stderr, "\ttransform_anno\tchange representation of the graph annotation\n\n");

            fprintf(stderr, "\tassemble\tgiven a graph, extract sequences from it\n\n");

            fprintf(stderr, "\tquery\t\tannotate sequences from fast[a|q] files\n\n");
            fprintf(stderr, "\tserver_query\tannotate received sequences and send annotations back\n\n");

            fprintf(stderr, "\tstats\t\tprint graph statistics for given graph(s) or annotation\n\n");

            fprintf(stderr, "General options:\n");
            fprintf(stderr, "\t--advanced \tshow other advanced and legacy options [off]\n");
            fprintf(stderr, "\t--version \tprint version\n");
            fprintf(stderr, "\n");
            return;
        }
        case BUILD: {
            fprintf(stderr, "Usage: %s build [options] -o <outfile-base> FILE1 [[FILE2] ...]\n"
                            "\tEach input file is given in FASTA, FASTQ, VCF, or KMC format.\n"
                            "\tNote that VCF files must be in plain text or bgzip format.\n\n", prog_name.c_str());

            fprintf(stderr, "Available options for build:\n");
            fprintf(stderr, "\t   --min-count [INT] \tmin k-mer abundance, including [1]\n");
            fprintf(stderr, "\t   --max-count [INT] \tmax k-mer abundance, excluding [inf]\n");
            fprintf(stderr, "\t   --min-count-q [INT] \tmin k-mer abundance quantile (min-count is used by default) [0.0]\n");
            fprintf(stderr, "\t   --max-count-q [INT] \tmax k-mer abundance quantile (max-count is used by default) [1.0]\n");
            fprintf(stderr, "\t   --reference [STR] \tbasename of reference sequence (for parsing VCF files) []\n");
            fprintf(stderr, "\n");
            fprintf(stderr, "\t   --graph [STR] \tgraph representation: succinct / bitmap / hash / hashstr / hashfast [succinct]\n");
            fprintf(stderr, "\t   --state [STR] \tstate of succinct graph: small / dynamic / stat / fast [stat]\n");
            fprintf(stderr, "\t   --inplace \t\tconstruct succinct graph in-place and serialize without loading to RAM [off]\n");
            fprintf(stderr, "\t   --count-kmers \tcount k-mers and build weighted graph [off]\n");
            fprintf(stderr, "\t   --count-width \tnumber of bits used to represent k-mer abundance [8]\n");
            fprintf(stderr, "\t   --index-ranges [INT]\tindex all node ranges in BOSS for suffixes of given length [%zu]\n", kDefaultIndexSuffixLen);
            fprintf(stderr, "\t-k --kmer-length [INT] \tlength of the k-mer to use [3]\n");
#if ! _PROTEIN_GRAPH
            fprintf(stderr, "\t   --mode \t\tk-mer indexing mode: basic / canonical / primary [basic]\n");
#endif
            fprintf(stderr, "\t   --complete \t\tconstruct a complete graph (only for Bitmap graph) [off]\n");
            fprintf(stderr, "\t   --mem-cap-gb [INT] \tpreallocated buffer size in GB [1]\n");
if (advanced) {
            fprintf(stderr, "\t   --dynamic \t\tuse dynamic build method [off]\n");
            fprintf(stderr, "\t-l --len-suffix [INT] \tk-mer suffix length for building graph from chunks [0]\n");
            fprintf(stderr, "\t   --suffix \t\tbuild graph chunk only for k-mers with the suffix given [off]\n");
}
            fprintf(stderr, "\t-o --outfile-base [STR]\tbasename of output file []\n");
if (advanced) {
            fprintf(stderr, "\t   --mask-dummy \tbuild mask for dummy k-mers (only for Succinct graph) [off]\n");
}
            fprintf(stderr, "\t-p --parallel [INT] \tuse multiple threads for computation [1]\n");
            fprintf(stderr, "\t   --disk-swap [STR] \tdirectory to use for temporary files [off]\n");
if (advanced) {
            fprintf(stderr, "\t   --disk-cap-gb [INT] \tmax temp disk space to use before forcing a merge, in GB [inf]\n");
}
        } break;
        case CLEAN: {
            fprintf(stderr, "Usage: %s clean -o <outfile-base> [options] GRAPH\n\n", prog_name.c_str());
            fprintf(stderr, "Available options for clean:\n");
            fprintf(stderr, "\t   --min-count [INT] \t\tmin k-mer abundance, including [1]\n");
            fprintf(stderr, "\t   --max-count [INT] \t\tmax k-mer abundance, excluding [inf]\n");
if (advanced) {
            fprintf(stderr, "\t   --num-singletons [INT] \treset the number of count 1 k-mers in histogram (0: off) [0]\n");
}
            fprintf(stderr, "\n");
            fprintf(stderr, "\t   --prune-tips [INT] \t\tprune all dead ends shorter than this value [1]\n");
            fprintf(stderr, "\t   --prune-unitigs [INT] \tprune all unitigs with median k-mer counts smaller\n"
                            "\t                         \t\tthan this value (0: auto) [1]\n");
            fprintf(stderr, "\t   --fallback [INT] \t\tfallback threshold if the automatic one cannot be\n"
                            "\t                         \t\tdetermined (-1: disables fallback) [1]\n");
            fprintf(stderr, "\n");
            fprintf(stderr, "\t   --smoothing-window [INT] \twindow size for smoothing k-mer counts in unitigs [off]\n");
            fprintf(stderr, "\n");
            fprintf(stderr, "\t   --count-bins-q [FLOAT ...] \tbinning quantiles for partitioning k-mers with\n"
                            "\t                              \t\tdifferent abundance levels ['0 1']\n"
                            "\t                              \t\tExample: --count-bins-q '0 0.33 0.66 1'\n");
            // fprintf(stderr, "\n");
            // fprintf(stderr, "\t-o --outfile-base [STR]\tbasename of output file []\n");
            fprintf(stderr, "\t   --unitigs \t\t\textract unitigs instead of contigs [off]\n");
            fprintf(stderr, "\t   --to-fasta \t\t\tdump clean sequences to compressed FASTA file [off]\n");
            fprintf(stderr, "\t   --enumerate \t\t\tenumerate sequences in FASTA [off]\n");
            // fprintf(stderr, "\t-p --parallel [INT] \tuse multiple threads for computation [1]\n");
        } break;
        case EXTEND: {
            fprintf(stderr, "Usage: %s extend -i <GRAPH> -o <extended_graph_basename> [options] FILE1 [[FILE2] ...]\n"
                            "\tEach input file is given in FASTA, FASTQ, VCF, or KMC format.\n"
                            "\tNote that VCF files must be in plain text or bgzip format.\n\n", prog_name.c_str());

            fprintf(stderr, "Available options for extend:\n");
            fprintf(stderr, "\t   --min-count [INT] \tmin k-mer abundance, including [1]\n");
            fprintf(stderr, "\t   --max-count [INT] \tmax k-mer abundance, excluding [inf]\n");
            fprintf(stderr, "\t   --reference [STR] \tbasename of reference sequence (for parsing VCF files) []\n");
#if ! _PROTEIN_GRAPH
            fprintf(stderr, "\t   --fwd-and-reverse \tadd both forward and reverse complement sequences [off]\n");
#endif
            fprintf(stderr, "\n");
            fprintf(stderr, "\t-a --annotator [STR] \tannotator to extend []\n");
            fprintf(stderr, "\t-o --outfile-base [STR]\tbasename of output file []\n");
            // fprintf(stderr, "\t-p --parallel [INT] \tuse multiple threads for computation [1]\n");
        } break;
        case ALIGN: {
            fprintf(stderr, "Usage: %s align -i <GRAPH> [options] FASTQ1 [[FASTQ2] ...]\n\n", prog_name.c_str());
if (advanced) {
#if ! _PROTEIN_GRAPH
            fprintf(stderr, "\t   --fwd-and-reverse \t\tfor each input sequence, report a separate alignment for its reverse complement as well [off]\n");
#endif
            fprintf(stderr, "\t   --header-comment-delim [STR]\tdelimiter for joining fasta header with comment [off]\n");
}
            fprintf(stderr, "\t-p --parallel [INT] \t\tuse multiple threads for computation [1]\n");
            fprintf(stderr, "\n");
            fprintf(stderr, "\t   --map \t\t\tmap k-mers to graph exactly instead of aligning.\n");
            fprintf(stderr, "\t         \t\t\t\tTurned on if --count-kmers or --query-presence are set [off]\n");
            fprintf(stderr, "\t   --compacted\t\t\tdump the GFA's 'P' lines in a compacted mode [off]\n");
            fprintf(stderr, "\t-k --kmer-length [INT]\t\tlength of mapped k-mers (at most graph's k) [k]\n");
            fprintf(stderr, "\n");
            fprintf(stderr, "\t   --count-kmers \t\tfor each sequence, report the number of k-mers discovered in graph [off]\n");
            fprintf(stderr, "\n");
            fprintf(stderr, "\t   --query-presence \t\ttest sequences for presence, report as 0 or 1 [off]\n");
            fprintf(stderr, "\t   --filter-present \t\treport only present input sequences as FASTA [off]\n");
if (advanced) {
            fprintf(stderr, "\t   --batch-size \t\tquery batch size (number of base pairs) [100000000]\n");
}
            fprintf(stderr, "\n");
            fprintf(stderr, "Available options for alignment:\n");
            fprintf(stderr, "\t-a --annotator [STR] \t\t\t\tannotator to load for label/trace-consistent alignment []\n");
            fprintf(stderr, "\t-o --outfile-base [STR]\t\t\t\tbasename of output file []\n");
            fprintf(stderr, "\t   --json \t\t\t\t\toutput alignment in JSON format [off]\n");
if (advanced) {
            fprintf(stderr, "\t   --align-only-forwards \t\t\tdo not align backwards from a seed on basic-mode graphs [off]\n");
            fprintf(stderr, "\t   --align-no-seed-complexity-filter \t\t\t\tdisable the filter for low-complexity seeds. [off]\n");
}
            fprintf(stderr, "\t   --align-alternative-alignments \t\tthe number of alternative paths to report per seed [1]\n");
            fprintf(stderr, "\t   --align-chain \t\t\t\tconstruct seed chains before alignment. Useful for long error-prone reads. [off]\n");
            fprintf(stderr, "\t   --align-post-chain \t\t\tperform multiple local alignments and chain them together into a single alignment. Useful for long error-prone reads. [off]\n");
            fprintf(stderr, "\t         \t\t\t\t\t\tA '$' inserted into the reference sequence indicates a jump in the graph.\n");
            fprintf(stderr, "\t         \t\t\t\t\t\tA 'G' in the reported CIGAR string indicates inserted graph nodes.\n");
if (advanced) {
            fprintf(stderr, "\t   --align-min-path-score [INT]\t\t\tmin score that a reported path can have [0]\n");
            fprintf(stderr, "\t   --align-max-nodes-per-seq-char [FLOAT]\tmaximum number of nodes to consider per sequence character [5.0]\n");
            fprintf(stderr, "\t   --align-max-ram [FLOAT]\t\t\tmaximum amount of RAM used per alignment in MB [200.0]\n");
}
            fprintf(stderr, "\t   --align-xdrop [INT]\t\t\t\tmaximum difference between the current score and the best alignment score [27, 100 if chaining is enabled]\n");
            fprintf(stderr, "\t   \t\t\t\t\t\t\tNote that this parameter should be scaled accordingly when changing the default scoring parameters.\n");
            fprintf(stderr, "\t   --align-rel-score-cutoff [FLOAT]\t\tmin score relative to the current best alignment to use as a lower bound for subsequent extensions [0.95]\n");
            fprintf(stderr, "\n");
            fprintf(stderr, "Advanced options for scoring:\n");
            fprintf(stderr, "\t   --align-match-score [INT]\t\t\tpositive match score [2]\n");
            fprintf(stderr, "\t   --align-mm-transition-penalty [INT]\t\tpositive transition penalty (DNA only) [3]\n");
            fprintf(stderr, "\t   --align-mm-transversion-penalty [INT]\tpositive transversion penalty (DNA only) [3]\n");
            fprintf(stderr, "\t   --align-gap-open-penalty [INT]\t\tpositive gap opening penalty [6]\n");
            fprintf(stderr, "\t   --align-gap-extension-penalty [INT]\t\tpositive gap extension penalty [2]\n");
            fprintf(stderr, "\t   --align-end-bonus [INT]\t\tscore bonus for each endpoint of the query covered by an alignment [5]\n");
            fprintf(stderr, "\t   --align-edit-distance \t\t\tuse unit costs for scoring matrix [off]\n");
            fprintf(stderr, "\n");
            fprintf(stderr, "Advanced options for seeding:\n");
<<<<<<< HEAD
            fprintf(stderr, "\t   --align-min-seed-length [INT]\t\tthe minimum length of a seed [19]\n");
            fprintf(stderr, "\t   --align-max-seed-length [INT]\t\tthe maximum length of a seed [graph k]\n");
if (advanced) {
            fprintf(stderr, "\t   --align-min-exact-match [FLOAT] \t\tfraction of matching nucleotides required to align sequence [0.7]\n");
            fprintf(stderr, "\t   --align-max-num-seeds-per-locus [INT]\tthe maximum number of allowed inexact seeds per locus [1000]\n");
=======
            fprintf(stderr, "\t   --align-min-seed-length [INT]\t\tmin length of a seed [graph k]\n");
            fprintf(stderr, "\t   --align-max-seed-length [INT]\t\tmax length of a seed [graph k]\n");
if (advanced) {
            fprintf(stderr, "\t   --align-min-exact-match [FLOAT] \t\tfraction of matching nucleotides required to align sequence [0.0]\n");
            fprintf(stderr, "\t   --align-max-num-seeds-per-locus [INT]\tmaximum number of allowed inexact seeds per locus [inf]\n");
>>>>>>> a8959c58
}
        } break;
        case COMPARE: {
            fprintf(stderr, "Usage: %s compare [options] GRAPH1 GRAPH2\n\n", prog_name.c_str());

            // fprintf(stderr, "Available options for compare:\n");
            // fprintf(stderr, "\t   --internal \t\tcompare internal graph representations\n");
        } break;
        case MERGE: {
            fprintf(stderr, "Usage: %s merge -o <graph_basename> [options] GRAPH1 GRAPH2 [[GRAPH3] ...]\n\n", prog_name.c_str());

            fprintf(stderr, "Available options for merge:\n");
            fprintf(stderr, "\t-b --bins-per-thread [INT] \tnumber of bins each thread computes on average [1]\n");
            fprintf(stderr, "\t   --dynamic \t\t\tdynamic merge by adding traversed paths [off]\n");
            fprintf(stderr, "\t   --part-idx [INT] \t\tidx to use when doing external merge []\n");
            fprintf(stderr, "\t   --parts-total [INT] \t\ttotal number of parts in external merge[]\n");
            fprintf(stderr, "\t-p --parallel [INT] \t\tuse multiple threads for computation [1]\n");
        } break;
        case CONCATENATE: {
            fprintf(stderr, "Usage: %s concatenate -o <graph_basename> [options] [[CHUNK] ...]\n\n", prog_name.c_str());

            fprintf(stderr, "Available options for merge:\n");
            fprintf(stderr, "\t   --graph [STR] \tgraph representation: succinct / bitmap [succinct]\n");
            fprintf(stderr, "\t-i --infile-base [STR] \tload graph chunks from files '<infile-base>.<suffix>.<type>.chunk' []\n");
            fprintf(stderr, "\t-l --len-suffix [INT] \titerate all possible suffixes of the length given [0]\n");
#if ! _PROTEIN_GRAPH
            fprintf(stderr, "\t   --mode \t\tk-mer indexing mode: basic / canonical / primary [basic]\n");
#endif
            fprintf(stderr, "\t   --no-postprocessing \tdo not erase redundant dummy edges after concatenation [off]\n");
            fprintf(stderr, "\t-p --parallel [INT] \tuse multiple threads for computation [1]\n");
        } break;
        case TRANSFORM: {
            fprintf(stderr, "Usage: %s transform -o <outfile-base> [options] GRAPH\n\n", prog_name.c_str());

            // fprintf(stderr, "\t-o --outfile-base [STR] basename of output file []\n");
            fprintf(stderr, "\t   --index-ranges [INT]\tindex all node ranges in BOSS for suffixes of given length [%zu]\n", kDefaultIndexSuffixLen);
            fprintf(stderr, "\t   --clear-dummy \terase all redundant dummy edges and build an edgemask for non-redundant [off]\n");
            fprintf(stderr, "\t   --prune-tips [INT] \tprune all dead ends of this length and shorter [0]\n");
            fprintf(stderr, "\t   --state [STR] \tchange state of succinct graph: small / dynamic / stat / fast [stat]\n");
            fprintf(stderr, "\t   --to-adj-list \twrite adjacency list to file [off]\n");
            fprintf(stderr, "\t   --to-fasta \t\textract sequences from graph and dump to compressed FASTA file [off]\n");
            fprintf(stderr, "\t   --adj-rc \t\tconstruct an index of adjacent to reverse-complement nodes (only for primary succinct graphs) [off]\n");
            fprintf(stderr, "\t   --enumerate \t\tenumerate sequences in FASTA [off]\n");
            fprintf(stderr, "\t   --initialize-bloom \tconstruct a Bloom filter for faster detection of non-existing k-mers [off]\n");
            fprintf(stderr, "\t   --unitigs \t\textract all unitigs from graph and dump to compressed FASTA file [off]\n");
#if ! _PROTEIN_GRAPH
            fprintf(stderr, "\t   --primary-kmers \toutput each k-mer only in one if its forms (canonical/non-canonical) [off]\n");
#endif
            fprintf(stderr, "\t   --to-gfa \t\tdump graph layout to GFA [off]\n");
            fprintf(stderr, "\t   --compacted \t\tdump compacted de Bruijn graph to GFA [off]\n");
            fprintf(stderr, "\t   --header [STR] \theader for sequences in FASTA output []\n");
            fprintf(stderr, "\t-p --parallel [INT] \tuse multiple threads for computation [1]\n");
            fprintf(stderr, "\n");
            fprintf(stderr, "Advanced options for --initialize-bloom. bloom-fpp, when < 1, overrides bloom-bpk.\n");
            fprintf(stderr, "\t   --bloom-fpp [FLOAT] \t\t\t\texpected false positive rate [1.0]\n");
            fprintf(stderr, "\t   --bloom-bpk [FLOAT] \t\t\t\tnumber of bits per kmer [4.0]\n");
            fprintf(stderr, "\t   --bloom-max-num-hash-functions [INT] \tmaximum number of hash functions [10]\n");
        } break;
        case ASSEMBLE: {
            fprintf(stderr, "Usage: %s assemble -o <outfile-base> [options] GRAPH\n"
                            "\tAssemble contigs from de Bruijn graph and dump to compressed FASTA file.\n\n", prog_name.c_str());

            // fprintf(stderr, "\t-o --outfile-base [STR] \t\tbasename of output file []\n");
            fprintf(stderr, "\t   --prune-tips [INT] \tprune all dead ends of this length and shorter [0]\n");
            fprintf(stderr, "\t   --unitigs \t\textract unitigs [off]\n");
            fprintf(stderr, "\t   --enumerate \t\tenumerate sequences assembled and dumped to FASTA [off]\n");
#if ! _PROTEIN_GRAPH
            fprintf(stderr, "\t   --primary-kmers \toutput each k-mer only in one if its forms (canonical/non-canonical) [off]\n");
#endif
            fprintf(stderr, "\t   --to-gfa \t\tdump graph layout to GFA [off]\n");
            fprintf(stderr, "\t   --compacted \t\tdump compacted de Bruijn graph to GFA [off]\n");
            fprintf(stderr, "\t   --header [STR] \theader for sequences in FASTA output []\n");
            fprintf(stderr, "\t-p --parallel [INT] \tuse multiple threads for computation [1]\n");
            fprintf(stderr, "\n");
            fprintf(stderr, "\t-a --annotator [STR] \t\tannotator to load []\n");
            fprintf(stderr, "\t   --diff-assembly-rules [STR] \tJSON file describing labels to mask in and out and their relative fractions []\n");
            fprintf(stderr, "\t                       \t\tSee the manual for the specification.\n");
        } break;
        case STATS: {
            fprintf(stderr, "Usage: %s stats [options] GRAPH1 [[GRAPH2] ...]\n\n", prog_name.c_str());

            fprintf(stderr, "Available options for stats:\n");
            fprintf(stderr, "\t   --print \t\tprint graph table to the screen [off]\n");
            fprintf(stderr, "\t   --print-internal \tprint internal graph representation to screen [off]\n");
            fprintf(stderr, "\t   --count-quantiles [FLOAT ...] \tk-mer count quantiles to compute for each label [off]\n"
                            "\t                                 \t\tExample: --count-quantiles '0 0.33 0.5 0.66 1'\n"
                            "\t                                 \t\t(0 corresponds to MIN, 1 corresponds to MAX)\n");
            fprintf(stderr, "\t   --print-counts-hist \tprint histogram of k-mer weights as pairs (weight: num_kmers) [off]\n");
            fprintf(stderr, "\t   --count-dummy \tshow number of dummy source and sink edges [off]\n");
            fprintf(stderr, "\t-a --annotator [STR] \tannotation []\n");
            fprintf(stderr, "\t   --print-col-names \tprint names of the columns in annotation to screen [off]\n");
            fprintf(stderr, "\t-p --parallel [INT] \tuse multiple threads for computation [1]\n");
        } break;
        case ANNOTATE: {
            fprintf(stderr, "Usage: %s annotate -i <GRAPH> -o <annotation-basename> [options] FILE1 [[FILE2] ...]\n"
                            "\tEach file is given in FASTA, FASTQ, VCF, or KMC format.\n"
                            "\tNote that VCF files must be in plain text or bgzip format.\n\n", prog_name.c_str());

            fprintf(stderr, "Available options for annotate:\n");
            fprintf(stderr, "\t   --min-count [INT] \tmin k-mer abundance, including [1]\n");
            fprintf(stderr, "\t   --max-count [INT] \tmax k-mer abundance, excluding [inf]\n");
            fprintf(stderr, "\t   --reference [STR] \tbasename of reference sequence (for parsing VCF files) []\n");
#if ! _PROTEIN_GRAPH
            fprintf(stderr, "\t   --fwd-and-reverse \tprocess both forward and reverse complement sequences [off]\n");
#endif
            fprintf(stderr, "\n");
            fprintf(stderr, "\t   --anno-type [STR] \ttarget annotation representation: column / row [column]\n");
            fprintf(stderr, "\t-a --annotator [STR] \tannotator to update []\n");
if (advanced) {
            fprintf(stderr, "\t   --sparse \t\tuse the row-major sparse matrix to annotate graph [off]\n");
}
            fprintf(stderr, "\t   --cache \t\tnumber of columns in cache (for column representation only) [10]\n");
            fprintf(stderr, "\t   --disk-swap [STR] \tdirectory to use for temporary files [off]\n");
            fprintf(stderr, "\t   --mem-cap-gb [FLOAT]\tbuffer size in GB (per column in construction) [1]\n");
            fprintf(stderr, "\t-o --outfile-base [STR] basename of output file (or directory, for --separately) []\n");
            fprintf(stderr, "\t   --separately \tannotate each file independently and dump to the same directory [off]\n");
            fprintf(stderr, "\t   --threads-each [INT]\tnumber of threads to use when annotating each file with --separately [1]\n");
            fprintf(stderr, "\n");
            fprintf(stderr, "\t   --anno-filename \t\tinclude filenames as annotation labels [off]\n");
            fprintf(stderr, "\t   --anno-header \t\textract annotation labels from headers of sequences in files [off]\n");
            fprintf(stderr, "\t   --header-comment-delim [STR]\tdelimiter for joining fasta header with comment [off]\n");
            fprintf(stderr, "\t   --header-delimiter [STR]\tdelimiter for splitting annotation header into multiple labels [off]\n");
            fprintf(stderr, "\t   --anno-label [STR]\t\tadd label to annotation for all sequences from the files passed []\n");
            fprintf(stderr, "\n");
            fprintf(stderr, "\t   --count-kmers \tadd k-mer counts to the annotation [off]\n");
            fprintf(stderr, "\t   --count-width \tnumber of bits used to represent k-mer abundance [8]\n");
            fprintf(stderr, "\t   --coordinates \tannotate coordinates as multi-integer attributes [off]\n");
            fprintf(stderr, "\n");
            fprintf(stderr, "\t-p --parallel [INT] \tuse multiple threads for computation [1]\n");
            // fprintf(stderr, "\t   --fast \t\t\tannotate in fast regime (leads to repeated labels and bigger annotation) [off]\n");
        } break;
        case ANNOTATE_COORDINATES: {
            fprintf(stderr, "Usage: %s coordinate -i <GRAPH> [options] FASTA1 [[FASTA2] ...]\n\n", prog_name.c_str());

            fprintf(stderr, "Available options for annotate:\n");
#if ! _PROTEIN_GRAPH
            fprintf(stderr, "\t   --fwd-and-reverse \t\tprocess both forward and reverse complement sequences [off]\n");
#endif
            fprintf(stderr, "\t-a --annotator [STR] \t\tannotator to update []\n");
            fprintf(stderr, "\t-o --outfile-base [STR] \tbasename of output file [<GRAPH>]\n");
            fprintf(stderr, "\t   --coord-binsize [INT]\tstepsize for k-mer coordinates in input sequences from the fasta files [1000]\n");
            fprintf(stderr, "\t   --fast \t\t\tannotate in fast regime [off]\n");
            fprintf(stderr, "\t-p --parallel [INT] \t\tuse multiple threads for computation [1]\n");
        } break;
        case MERGE_ANNOTATIONS: {
            fprintf(stderr, "Usage: %s merge_anno -o <annotation-basename> [options] ANNOT1 [[ANNOT2] ...]\n\n", prog_name.c_str());

            fprintf(stderr, "Available options for annotate:\n");
            fprintf(stderr, "\t   --anno-type [STR] \ttarget annotation representation [column]\n");
            fprintf(stderr, "%s\n", annotation_list);
            // fprintf(stderr, "\t   --sparse \t\tuse the row-major sparse matrix to annotate graph [off]\n");
            fprintf(stderr, "\t-p --parallel [INT] \tuse multiple threads for computation [1]\n");
        } break;
        case TRANSFORM_ANNOTATION: {
            fprintf(stderr, "Usage: %s transform_anno -o <annotation-basename> [options] ANNOTATOR\n\n", prog_name.c_str());

            // fprintf(stderr, "\t-o --outfile-base [STR] basename of output file []\n");
            fprintf(stderr, "\t   --aggregate-columns \t\taggregate annotation columns into a bitmask (new column) [off]\n");
            fprintf(stderr, "\t                       \t\t\tFormula: min-count <= \\sum_i 1{min-value <= c_i <= max-value} <= max-count\n");
            fprintf(stderr, "\t   --anno-label [STR]\t\tname of the aggregated output column [mask]\n");
            fprintf(stderr, "\t   --min-value [INT] \t\tmin value for filtering [1]\n");
            fprintf(stderr, "\t   --min-count [INT] \t\texclude k-mers appearing in fewer than this number of columns [1]\n");
            fprintf(stderr, "\t   --min-fraction [FLOAT] \texclude k-mers appearing in fewer than this fraction of columns [0.0]\n");
            fprintf(stderr, "\t   --max-value [INT] \t\tmax value for filtering [inf]\n");
            fprintf(stderr, "\t   --max-count [INT] \t\texclude k-mers appearing in more than this number of columns [inf]\n");
            fprintf(stderr, "\t   --max-fraction [FLOAT] \texclude k-mers appearing in more than this fraction of columns [1.0]\n");
            fprintf(stderr, "\t   --compute-overlap [STR] \tcompute the number of shared bits in columns of this annotation and ANNOTATOR [off]\n");
            fprintf(stderr, "\t   --rename-cols [STR] \tfile with rules for renaming annotation labels []\n");
            fprintf(stderr, "\t                       \texample: 'L_1 L_1_renamed\n");
            fprintf(stderr, "\t                       \t          L_2 L_2_renamed\n");
            fprintf(stderr, "\t                       \t          L_2 L_2_renamed\n");
            fprintf(stderr, "\t                       \t          ... ...........'\n");
            fprintf(stderr, "\t   --anno-type [STR] \ttarget annotation format [column]\n");
            fprintf(stderr, "%s\n", annotation_list);
            fprintf(stderr, "\t   --arity \t\tarity in the brwt tree [2]\n");
            fprintf(stderr, "\t   --greedy \t\tuse greedy column partitioning in brwt construction [off]\n");
            fprintf(stderr, "\t   --linkage \t\tcluster columns and construct linkage matrix [off]\n");
            fprintf(stderr, "\t   --linkage-file [STR]\tlinkage matrix specifying brwt tree structure []\n");
            fprintf(stderr, "\t                       \texample: '0 1 <dist> 4\n");
            fprintf(stderr, "\t                       \t          2 3 <dist> 5\n");
            fprintf(stderr, "\t                       \t          4 5 <dist> 6'\n");
            fprintf(stderr, "\t   --fast \t\ttransform annotation in memory without streaming / sparse subsampling [off]\n");
            fprintf(stderr, "\t   --subsample [INT] \tnumber of rows subsampled for distance estimation in column clustering [1000000]\n");
            fprintf(stderr, "\t   --dump-text-anno \tdump the columns of the annotator as separate text files [off]\n");
            fprintf(stderr, "\n");
            fprintf(stderr, "\t   --row-diff-stage [0|1|2] \tstage of the row_diff construction [0]\n");
            fprintf(stderr, "\t   --max-path-length [INT] \tmaximum path length in row_diff annotation [100]\n");
            fprintf(stderr, "\t-i --infile-base [STR] \t\tgraph for generating succ/pred/anchors (for row_diff types) []\n");
            fprintf(stderr, "\t   --count-kmers \t\tadd k-mer counts to the row_diff annotation [off]\n");
            fprintf(stderr, "\t   --coordinates \t\tadd k-mer coordinates to the row_diff annotation [off]\n");
            fprintf(stderr, "\n");
            fprintf(stderr, "\t   --parallel-nodes [INT] \tnumber of nodes processed in parallel in brwt tree [n_threads]\n");
            fprintf(stderr, "\n");
            fprintf(stderr, "\t   --disk-swap [STR] \tdirectory for temporary files [OUT_BASEDIR]\n");
            fprintf(stderr, "\t-p --parallel [INT] \tuse multiple threads for computation [1]\n");
        } break;
        case RELAX_BRWT: {
            fprintf(stderr, "Usage: %s relax_brwt -o <annotation-basename> [options] ANNOTATOR\n\n", prog_name.c_str());

            fprintf(stderr, "\t-o --outfile-base [STR] basename of output file []\n");
            fprintf(stderr, "\t   --relax-arity [INT] \trelax brwt tree to optimize arity limited to this number [10]\n");
            fprintf(stderr, "\t-p --parallel [INT] \tuse multiple threads for computation [1]\n");
        } break;
        case QUERY: {
            fprintf(stderr, "Usage: %s query -i <GRAPH> -a <ANNOTATION> [options] FILE1 [[FILE2] ...]\n"
                            "\tEach input file is given in FASTA or FASTQ format.\n"
                            "\tOutput format: tsv with rows '<query id>\t<query name>\t<results ...>'.\n\n", prog_name.c_str());

            fprintf(stderr, "Available options for query:\n");
#if ! _PROTEIN_GRAPH
            fprintf(stderr, "\t   --fwd-and-reverse \tfor each input sequence, query its reverse complement as well [off]\n");
#endif
            fprintf(stderr, "\t   --align \t\talign sequences instead of mapping k-mers [off]\n");
if (advanced) {
            fprintf(stderr, "\t   --sparse \t\tuse row-major sparse matrix for row annotation [off]\n");
}
            fprintf(stderr, "\t   --json \t\toutput query results in JSON format [off]\n");
            fprintf(stderr, "\n");
            // TODO: remove flag `--count-labels` (do always)?
            fprintf(stderr, "\t   --count-labels \t\tprint number of k-mer matches for every label with enough matches [off]\n");
if (advanced) {
            fprintf(stderr, "\t   --count-kmers \t\tweight k-mers with their annotated counts (requires count annotation) [off]\n");
}
            fprintf(stderr, "\t   --count-quantiles ['FLOAT ...'] \tprint k-mer count quantiles (requires count or coord annotation) [off]\n"
                            "\t                                 \t\tExample: --count-quantiles '0 0.33 0.5 0.66 1'\n"
                            "\t                                 \t\t(0 corresponds to MIN, 1 corresponds to MAX)\n"
                            "\t                                 \t\tRequires count or coord annotation\n");
            fprintf(stderr, "\t   --query-counts \t\tprint k-mer counts (requires count or coord annotation) [off]\n"
                            "\t                  \t\t\tOutput format: '<pos in query>=<abundance>' (single k-mer match)\n"
                            "\t                  \t\t\t    or '<first pos>-<last pos>=<abundance>' (segment match)\n"
                            "\t                  \t\t\tAll positions start with 0\n");
            fprintf(stderr, "\t   --query-coords \t\tprint k-mer coordinates (requires coord annotation) [off]\n"
                            "\t                  \t\t\tOutput format: '<pos in query>-<pos in sample>' (single k-mer match)\n"
                            "\t                  \t\t\t    or '<start pos in query>-<first pos in sample>-<last pos in sample>' (segment match)\n"
                            "\t                  \t\t\tAll positions start with 0\n");
            fprintf(stderr, "\t   --print-signature \t\tprint vectors indicating present/absent k-mers [off]\n");
if (advanced) {
            fprintf(stderr, "\t   --verbose-output \t\tdo not collapse continuous coord or count ranges (for query-coords and query-counts) [off]\n");
}
            fprintf(stderr, "\t   --num-top-labels [INT] \tmaximum number of top labels to output [inf]\n");
            fprintf(stderr, "\t   --discovery-fraction [FLOAT] min fraction of k-mers from the query required to be present in a label [0.7]\n");
            fprintf(stderr, "\t   --presence-fraction [FLOAT] \tmin fraction of k-mers from the query required to be present in the graph [0.0]\n");
if (advanced) {
            fprintf(stderr, "\t   --labels-delimiter [STR]\tdelimiter for annotation labels [\":\"]\n");
            fprintf(stderr, "\t   --suppress-unlabeled \tdo not show results for sequences missing in graph [off]\n");
}
            // fprintf(stderr, "\t-d --distance [INT] \tmax allowed alignment distance [0]\n");
            fprintf(stderr, "\n");
            fprintf(stderr, "\t-p --parallel [INT] \tuse multiple threads for computation [1]\n");
            // fprintf(stderr, "\t   --cache-size [INT] \tnumber of uncompressed rows to store in the cache [0]\n");
            fprintf(stderr, "\t   --fast \t\tquery in batches [off]\n");
            fprintf(stderr, "\t   --batch-size \tquery batch size (number of base pairs) [100000000]\n");
            fprintf(stderr, "\n");
            fprintf(stderr, "Available options for --align:\n");
if (advanced) {
            fprintf(stderr, "\t   --align-only-forwards \t\t\tdo not align backwards from a seed on basic-mode graphs [off]\n");
}
            // fprintf(stderr, "\t   --align-alternative-alignments \tthe number of alternative paths to report per seed [1]\n");
            fprintf(stderr, "\t   --align-min-path-score [INT]\t\t\tmin score that a reported path can have [0]\n");
if (advanced) {
            fprintf(stderr, "\t   --align-max-nodes-per-seq-char [FLOAT]\tmaximum number of nodes to consider per sequence character [5.0]\n");
            fprintf(stderr, "\t   --align-max-ram [FLOAT]\t\t\tmaximum amount of RAM used per alignment in MB [200.0]\n");
}
            fprintf(stderr, "\t   --align-xdrop [INT]\t\t\t\tmaximum difference between the current score and the best alignment score [27, 100 if chaining is enabled]\n");
            fprintf(stderr, "\t   \t\t\t\t\t\t\tNote that this parameter should be scaled accordingly when changing the default scoring parameters.\n");
            fprintf(stderr, "\n");
if (advanced) {
            fprintf(stderr, "\t   --batch-align \t\talign against query graph [off]\n");
            fprintf(stderr, "\t   --max-hull-forks [INT]\tmaximum number of forks to take when expanding query graph [4]\n");
            fprintf(stderr, "\t   --max-hull-depth [INT]\tmaximum number of steps to traverse when expanding query graph [max_nodes_per_seq_char * max_seq_len]\n");
            fprintf(stderr, "\n");
}
            fprintf(stderr, "Advanced options for scoring:\n");
            fprintf(stderr, "\t   --align-match-score [INT]\t\t\tpositive match score [2]\n");
            fprintf(stderr, "\t   --align-mm-transition-penalty [INT]\t\tpositive transition penalty (DNA only) [3]\n");
            fprintf(stderr, "\t   --align-mm-transversion-penalty [INT]\tpositive transversion penalty (DNA only) [3]\n");
            fprintf(stderr, "\t   --align-gap-open-penalty [INT]\t\tpositive gap opening penalty [6]\n");
            fprintf(stderr, "\t   --align-gap-extension-penalty [INT]\t\tpositive gap extension penalty [2]\n");
if (advanced) {
            fprintf(stderr, "\t   --align-end-bonus [INT]\t\tscore bonus for each endpoint of the query covered by an alignment [5]\n");
            fprintf(stderr, "\t   --align-edit-distance \t\t\tuse unit costs for scoring matrix [off]\n");
}
            fprintf(stderr, "\n");
            fprintf(stderr, "Advanced options for seeding:\n");
<<<<<<< HEAD
            fprintf(stderr, "\t   --align-min-seed-length [INT]\t\tthe minimum length of a seed [19]\n");
            fprintf(stderr, "\t   --align-max-seed-length [INT]\t\tthe maximum length of a seed [graph k]\n");
            fprintf(stderr, "\t   --align-min-exact-match [FLOAT]\t\tfraction of matching nucleotides required to align sequence [0.7]\n");
            fprintf(stderr, "\t   --align-max-num-seeds-per-locus [INT]\tthe maximum number of allowed inexact seeds per locus [1000]\n");
=======
            fprintf(stderr, "\t   --align-min-seed-length [INT]\t\tmin length of a seed [graph k]\n");
            fprintf(stderr, "\t   --align-max-seed-length [INT]\t\tmax length of a seed [graph k]\n");
            fprintf(stderr, "\t   --align-min-exact-match [FLOAT]\t\tfraction of matching nucleotides required to align sequence [0.0]\n");
if (advanced) {
            fprintf(stderr, "\t   --align-max-num-seeds-per-locus [INT]\tmaximum number of allowed inexact seeds per locus [inf]\n");
}
>>>>>>> a8959c58
        } break;
        case SERVER_QUERY: {
            fprintf(stderr, "Usage: %s server_query -i <GRAPH> -a <ANNOTATION> [options]\n\n", prog_name.c_str());

            fprintf(stderr, "Available options for server_query:\n");
            fprintf(stderr, "\t   --port [INT] \tTCP port for incoming connections [5555]\n");
            fprintf(stderr, "\t   --address \t\tinterface for incoming connections (default: all)\n");
            fprintf(stderr, "\t   --sparse \t\tuse the row-major sparse matrix to annotate graph [off]\n");
            // fprintf(stderr, "\t-o --outfile-base [STR] \tbasename of output file []\n");
            // fprintf(stderr, "\t-d --distance [INT] \tmax allowed alignment distance [0]\n");
            fprintf(stderr, "\t-p --parallel [INT] \tmaximum number of parallel connections [1]\n");
            // fprintf(stderr, "\t   --cache-size [INT] \tnumber of uncompressed rows to store in the cache [0]\n");
        } break;
    }

    fprintf(stderr, "\nGeneral options:\n");
    fprintf(stderr, "\t-v --verbose \t\tswitch on verbose output [off]\n");
    fprintf(stderr, "\t   --advanced \t\tshow other advanced and legacy options [off]\n");
    fprintf(stderr, "\t-h --help \t\tprint usage info\n");
    fprintf(stderr, "\n");
}

} // namespace cli
} // namespace mtg<|MERGE_RESOLUTION|>--- conflicted
+++ resolved
@@ -1047,19 +1047,11 @@
             fprintf(stderr, "\t   --align-edit-distance \t\t\tuse unit costs for scoring matrix [off]\n");
             fprintf(stderr, "\n");
             fprintf(stderr, "Advanced options for seeding:\n");
-<<<<<<< HEAD
-            fprintf(stderr, "\t   --align-min-seed-length [INT]\t\tthe minimum length of a seed [19]\n");
-            fprintf(stderr, "\t   --align-max-seed-length [INT]\t\tthe maximum length of a seed [graph k]\n");
+            fprintf(stderr, "\t   --align-min-seed-length [INT]\t\tmin length of a seed [19]\n");
+            fprintf(stderr, "\t   --align-max-seed-length [INT]\t\tmax length of a seed [graph k]\n");
 if (advanced) {
             fprintf(stderr, "\t   --align-min-exact-match [FLOAT] \t\tfraction of matching nucleotides required to align sequence [0.7]\n");
-            fprintf(stderr, "\t   --align-max-num-seeds-per-locus [INT]\tthe maximum number of allowed inexact seeds per locus [1000]\n");
-=======
-            fprintf(stderr, "\t   --align-min-seed-length [INT]\t\tmin length of a seed [graph k]\n");
-            fprintf(stderr, "\t   --align-max-seed-length [INT]\t\tmax length of a seed [graph k]\n");
-if (advanced) {
-            fprintf(stderr, "\t   --align-min-exact-match [FLOAT] \t\tfraction of matching nucleotides required to align sequence [0.0]\n");
-            fprintf(stderr, "\t   --align-max-num-seeds-per-locus [INT]\tmaximum number of allowed inexact seeds per locus [inf]\n");
->>>>>>> a8959c58
+            fprintf(stderr, "\t   --align-max-num-seeds-per-locus [INT]\tmaximum number of allowed inexact seeds per locus [1000]\n");
 }
         } break;
         case COMPARE: {
@@ -1344,19 +1336,12 @@
 }
             fprintf(stderr, "\n");
             fprintf(stderr, "Advanced options for seeding:\n");
-<<<<<<< HEAD
-            fprintf(stderr, "\t   --align-min-seed-length [INT]\t\tthe minimum length of a seed [19]\n");
-            fprintf(stderr, "\t   --align-max-seed-length [INT]\t\tthe maximum length of a seed [graph k]\n");
+            fprintf(stderr, "\t   --align-min-seed-length [INT]\t\tmin length of a seed [19]\n");
+            fprintf(stderr, "\t   --align-max-seed-length [INT]\t\tmax length of a seed [graph k]\n");
             fprintf(stderr, "\t   --align-min-exact-match [FLOAT]\t\tfraction of matching nucleotides required to align sequence [0.7]\n");
-            fprintf(stderr, "\t   --align-max-num-seeds-per-locus [INT]\tthe maximum number of allowed inexact seeds per locus [1000]\n");
-=======
-            fprintf(stderr, "\t   --align-min-seed-length [INT]\t\tmin length of a seed [graph k]\n");
-            fprintf(stderr, "\t   --align-max-seed-length [INT]\t\tmax length of a seed [graph k]\n");
-            fprintf(stderr, "\t   --align-min-exact-match [FLOAT]\t\tfraction of matching nucleotides required to align sequence [0.0]\n");
-if (advanced) {
-            fprintf(stderr, "\t   --align-max-num-seeds-per-locus [INT]\tmaximum number of allowed inexact seeds per locus [inf]\n");
-}
->>>>>>> a8959c58
+if (advanced) {
+            fprintf(stderr, "\t   --align-max-num-seeds-per-locus [INT]\tmaximum number of allowed inexact seeds per locus [1000]\n");
+}
         } break;
         case SERVER_QUERY: {
             fprintf(stderr, "Usage: %s server_query -i <GRAPH> -a <ANNOTATION> [options]\n\n", prog_name.c_str());
