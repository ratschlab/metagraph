--- conflicted
+++ resolved
@@ -117,12 +117,8 @@
     bool alignment_edit_distance = false;
     bool alignment_chain = false;
     bool alignment_post_chain = false;
-<<<<<<< HEAD
-    bool alignment_no_seed_complexity_filter = false;
+    bool alignment_seed_complexity_filter = true;
     bool alignment_label_change_union = false;
-=======
-    bool alignment_seed_complexity_filter = true;
->>>>>>> 2663e700
 
     int8_t alignment_match_score = 2;
     int8_t alignment_mm_transition_score = 3;
