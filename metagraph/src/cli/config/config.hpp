--- conflicted
+++ resolved
@@ -83,11 +83,8 @@
     unsigned int port = 5555;
     unsigned int bloom_max_num_hash_functions = 10;
     unsigned int num_columns_cached = 10;
-<<<<<<< HEAD
+    unsigned int max_hull_forks = 4;
     unsigned int parallel_assemblies = -1;
-=======
-    unsigned int max_hull_forks = 4;
->>>>>>> a57ec1f9
 
     unsigned long long int query_batch_size_in_bytes = 100'000'000;
     unsigned long long int num_rows_subsampled = 1'000'000;
