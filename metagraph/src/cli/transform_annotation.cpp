--- conflicted
+++ resolved
@@ -300,7 +300,6 @@
                 brwt_annotator->get_label_encoder());
 }
 
-<<<<<<< HEAD
 typedef std::function<void(const std::string&,
                            std::unique_ptr<bit_vector>&&, sdsl::int_vector<>&&)> VectorCallback;
 void load_vectors(const std::vector<std::string> &filenames,
@@ -374,7 +373,8 @@
 
     if (error_occurred)
         exit(1);
-=======
+}
+
 template <class Annotator>
 StaticBinRelAnnotator<matrix::TupleCSCMatrix<typename Annotator::binary_matrix_type>, std::string>
 load_coords(Annotator&& anno, const std::vector<std::string> &files) {
@@ -426,7 +426,6 @@
                     std::move(delimiters),
                     std::move(column_values)),
             std::move(label_encoder));
->>>>>>> 414dc746
 }
 
 
@@ -592,16 +591,17 @@
         // TODO: set width to log2(max_cols + 1) but make sure atomic
         //       increments don't overflow
         sdsl::int_vector<> sum(0, 0, sdsl::bits::hi(num_columns) + 1);
-        ProgressBar progress_bar(num_columns, "Intersect columns",
-                                 std::cerr, !get_verbose());
+        ProgressBar progress_bar(num_columns, "Intersect columns", std::cerr, !get_verbose());
         ThreadPool thread_pool(get_num_threads(), 1);
         std::mutex mu_sum;
         std::mutex mu;
-<<<<<<< HEAD
-
-        load_vectors(files, [&](const auto &, auto&& col, sdsl::int_vector<>&& values) {
-            #pragma omp critical
-            {
+
+        if (filter_values) {
+            auto on_column = [&](const std::string &,
+                                 std::unique_ptr<bit_vector>&& col,
+                                 sdsl::int_vector<>&& values) {
+                std::lock_guard<std::mutex> lock(mu);
+
                 if (!sum.size()) {
                     sum.resize(col->size());
                 } else if (sum.size() != col->size()) {
@@ -609,39 +609,44 @@
                                   sum.size(), col->size());
                     exit(1);
                 }
-=======
-        auto on_column = [&](uint64_t, const auto &, auto&& col) {
-            std::lock_guard<std::mutex> lock(mu);
-
-            if (!sum.size()) {
-                sum.resize(col->size());
-            } else if (sum.size() != col->size()) {
-                logger->error("Input columns have inconsistent size ({} != {})",
-                              sum.size(), col->size());
-                exit(1);
->>>>>>> 414dc746
-            }
-
-            thread_pool.enqueue([&,col{std::move(col)}]() {
-<<<<<<< HEAD
-                if (filter_values) {
+
+                thread_pool.enqueue([&,col{std::move(col)},values{std::move(values)}]() {
+                    assert(col->num_set_bits() == values.size());
                     for (uint64_t r = 0; r < values.size(); ++r) {
                         if (values[r] >= config->min_value && values[r] <= config->max_value)
-                            atomic_fetch_and_add(sum, col->select1(r + 1), 1, mu, __ATOMIC_RELAXED);
+                            atomic_fetch_and_add(sum, col->select1(r + 1), 1, mu_sum, __ATOMIC_RELAXED);
                     }
-                } else {
+                    ++progress_bar;
+                });
+            };
+
+            load_vectors(files, on_column, get_num_threads(), filter_values);
+
+        } else {
+            auto on_column = [&](uint64_t, const auto &, auto&& col) {
+                std::lock_guard<std::mutex> lock(mu);
+
+                if (!sum.size()) {
+                    sum.resize(col->size());
+                } else if (sum.size() != col->size()) {
+                    logger->error("Input columns have inconsistent size ({} != {})",
+                                  sum.size(), col->size());
+                    exit(1);
+                }
+
+                thread_pool.enqueue([&,col{std::move(col)}]() {
                     col->call_ones([&](uint64_t i) {
-                        atomic_fetch_and_add(sum, i, 1, mu, __ATOMIC_RELAXED);
+                        atomic_fetch_and_add(sum, i, 1, mu_sum, __ATOMIC_RELAXED);
                     });
-                }
-=======
-                col->call_ones([&](uint64_t i) {
-                    atomic_fetch_and_add(sum, i, 1, mu_sum, __ATOMIC_RELAXED);
+                    ++progress_bar;
                 });
->>>>>>> 414dc746
-                ++progress_bar;
-            });
-        }, get_num_threads(), filter_values);
+            };
+
+            if (!ColumnCompressed<>::merge_load(files, on_column, get_num_threads())) {
+                logger->error("Couldn't load annotations");
+                exit(1);
+            }
+        }
 
         thread_pool.join();
         std::atomic_thread_fence(std::memory_order_acquire);
