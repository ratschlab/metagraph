#include "tax_class.hpp"

#include "annotation/taxonomy/tax_classifier.hpp"
#include "annotation/representation/annotation_matrix/annotation_matrix.hpp"
#include "annotation/representation/row_compressed/annotate_row_compressed.hpp"

#include "graph/annotated_dbg.hpp"

#include "graph/representation/hash/dbg_hash_ordered.hpp"
#include "graph/representation/hash/dbg_hash_string.hpp"
#include "graph/representation/hash/dbg_hash_fast.hpp"
#include "graph/representation/bitmap/dbg_bitmap.hpp"
#include "graph/representation/succinct/dbg_succinct.hpp"

#include "common/threads/threading.hpp"
#include "common/unix_tools.hpp"
#include "config/config.hpp"
#include "load/load_graph.hpp"
#include "load/load_annotated_graph.hpp"
#include "load/load_annotation.hpp"
#include "seq_io/sequence_io.hpp"

#include "common/logger.hpp"

namespace mtg {
namespace cli {

using mtg::common::logger;

const uint32_t QUERY_SEQ_BATCH_SIZE = 100000;

void append_new_result(const std::string &seq_label,
                       const uint32_t taxid,
                       std::vector<std::pair<std::string, uint32_t> > *pair_label_taxid,
                       std::mutex *tax_mutex) {
    std::scoped_lock<std::mutex> guard(*tax_mutex);
    (*pair_label_taxid).emplace_back(seq_label, taxid);
}

void print_all_results(const std::vector<std::pair<std::string, uint32_t> > &pair_label_taxid,
                       const std::function<void(const std::string &, const uint32_t &)> &callback) {
    for (const std::pair<std::string, uint32_t> &label_taxid : pair_label_taxid) {
        callback(label_taxid.first, label_taxid.second);
    }
}

void execute_fasta_file(const string &file,
                        std::function<void(const std::vector<std::pair<std::string, std::string> > &)> &callback) {
    logger->trace("Parsing query sequences from file {}.", file);

    seq_io::FastaParser fasta_parser(file);
    std::vector<std::pair<std::string, std::string> > seq_batch;

    for (const seq_io::kseq_t &kseq : fasta_parser) {
        seq_batch.push_back({std::string(kseq.seq.s), std::string(kseq.name.s)});

        if (seq_batch.size() != QUERY_SEQ_BATCH_SIZE) {
            continue;
        }
        callback(seq_batch);

        logger->trace("Processing an another bucket of {} queries from file {}.", QUERY_SEQ_BATCH_SIZE, file);
        seq_batch.clear();
    }
    callback(seq_batch);
}

int taxonomic_classification(Config *config) {
    assert(config);

    const std::vector<std::string> &files = config->fnames;

    Timer timer;
    logger->trace("Graph loading...");
    auto graph = load_critical_dbg(config->infbase);
    logger->trace("Finished graph loading after {} sec.", timer.elapsed());

    timer.reset();
    logger->trace("Processing the classification...");
    ThreadPool thread_pool(std::max(1u, get_num_threads()) - 1, 1000);

    std::function<void(const std::vector<std::pair<std::string, std::string> > &)> callback;

    std::vector<std::pair<std::string, uint32_t> > pair_label_taxid;
    std::mutex tax_mutex;

    std::unique_ptr<mtg::annot::TaxonomyClsAnno> taxonomy;
    std::unique_ptr<graph::AnnotatedDBG> anno_graph;


    timer.reset();
    logger->trace("Graph and Annotation loading...");
    // graph = load_critical_dbg(config->infbase);
    anno_graph = initialize_annotated_dbg(graph, *config);
    logger->trace("Finished graph annotation loading after {} sec.", timer.elapsed());


    std::shared_ptr<mtg::graph::DBGBitmap> graph2 = load_critical_dbg_dd(config->infbase2);
<<<<<<< HEAD
    config->infbase = config->infbase2;
    config->infbase_annotators = config->infbase_annotators2;
    std::unique_ptr<annot::RowCompressed<std::string>> anno_graph2 = initialize_annotation_dd(config->infbase_annotators2.at(0), *config);
=======
//    config->infbase = config->infbase2;
//    config->infbase_annotators = config->infbase_annotators2;

    uint64_t max_index_anno2 = graph2->max_index();

    std::unique_ptr<annot::RowCompressed<std::string>> anno_graph2 = initialize_annotation_dd(config->infbase_annotators2.at(0), max_index_anno2);
    bool loaded = anno_graph2->load(config->infbase_annotators2.at(0));
    if (!loaded) {
        logger->error("Cannot load annotations2, file corrupted");
        exit(1);
    }
>>>>>>> d399cfef

    if (config->taxonomic_db != "") {
        throw std::runtime_error("internal error: taxonomic classification with taxDB is not implemented.");
    } else {
        // Use tax_class without any precomputed database.
        if (config->infbase_annotators.size() == 0) {
            logger->error("The annotation matrix is missing from the command line, "
                          "please use '-a' flag for the annotation matrix filepath.");
            std::exit(1);
        }
        std::cerr << "\n\nbefore load anno_matrix2\n" << std::endl;

        
        // std::shared_ptr<mtg::graph::DBGSuccinct> graph2 = std::make_shared<mtg::graph::DBGSuccinct>(graph2_dbg);


        std::cerr << "\n\nafter load anno_matrix2\n" << std::endl;

        timer.reset();
        logger->trace("Constructing TaxonomyClsAnno...");
        taxonomy = std::make_unique<annot::TaxonomyClsAnno>(*anno_graph, config->lca_coverage_fraction,
                                                            config->discovery_fraction, config->taxonomic_tree,
                                                            config->label_taxid_map);
        logger->trace("Finished TaxonomyDB construction after {} sec.", timer.elapsed());

        if (config->top_label_fraction > 0) {
            // Use tax_class version that is returning the LCA of the top labels among the kmers.
            // This version is fast, but less precise.
            callback = [&](const std::vector<std::pair<std::string, std::string> > &seq_batch){
                thread_pool.enqueue([&](std::vector<std::pair<std::string, std::string> > sequences){
                    for (std::pair<std::string, std::string> &seq : sequences) {
                        append_new_result(seq.second, taxonomy->assign_class_toplabels(
                                seq.first, config->top_label_fraction), &pair_label_taxid, &tax_mutex);
                    }
                }, std::move(seq_batch));
            };
        } else {
            // Use tax_class version that computest the LCA taxid for each kmer.
            // The prediction result will be identical to the one using taxdb, but the computations will be slower.
            callback = [&](const std::vector<std::pair<std::string, std::string> > &seq_batch){
                thread_pool.enqueue([&](std::vector<std::pair<std::string, std::string> > sequences){
                    for (std::pair<std::string, std::string> &seq : sequences) {
                        append_new_result(seq.second, taxonomy->assign_class(seq.first, *graph2, *anno_graph2), &pair_label_taxid, &tax_mutex);
                    }
                }, std::move(seq_batch));
            };
        }
    }

    for (const std::string &file : files) {
        execute_fasta_file(file, callback);
    }
    thread_pool.join();
    uint64_t num_hits = 0;

    print_all_results(pair_label_taxid, [&](const std::string name_seq, const uint32_t &taxid) {
        std::string result = fmt::format(
                "Sequence '{}' was classified with Tax ID '{}'\n",
                name_seq, taxid);
        std::cout << result << std::endl;
        if (utils::split_string(name_seq, "|")[1] == to_string(taxid)) {
            num_hits += 1;
        }
    });

    logger->trace("Finished all the queries in {} sec.", timer.elapsed());

    std::cerr << "num hits = " << num_hits << "\n total results =" << pair_label_taxid.size() << "\n";
    std::cerr << "hit rate = " << (double)num_hits / pair_label_taxid.size() << "\n";

    return 0;
}

} // namespace cli
} // namespace mtg<|MERGE_RESOLUTION|>--- conflicted
+++ resolved
@@ -96,11 +96,6 @@
 
 
     std::shared_ptr<mtg::graph::DBGBitmap> graph2 = load_critical_dbg_dd(config->infbase2);
-<<<<<<< HEAD
-    config->infbase = config->infbase2;
-    config->infbase_annotators = config->infbase_annotators2;
-    std::unique_ptr<annot::RowCompressed<std::string>> anno_graph2 = initialize_annotation_dd(config->infbase_annotators2.at(0), *config);
-=======
 //    config->infbase = config->infbase2;
 //    config->infbase_annotators = config->infbase_annotators2;
 
@@ -112,7 +107,6 @@
         logger->error("Cannot load annotations2, file corrupted");
         exit(1);
     }
->>>>>>> d399cfef
 
     if (config->taxonomic_db != "") {
         throw std::runtime_error("internal error: taxonomic classification with taxDB is not implemented.");
