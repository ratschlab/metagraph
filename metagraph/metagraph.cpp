#include <iostream>
#include <fstream>
#include <ctime>

#include <vector>
#include <set>
#include <deque>
#include <string>
#include <zlib.h>
#include <pthread.h>

#include "datatypes.hpp"
#include "dbg_succinct_libmaus.hpp"
#include "config.hpp"
#include "helpers.hpp"
#include "kseq.h"
<<<<<<< HEAD
#include "utils.hpp"
=======
#include "vcfparse.h"
>>>>>>> 1eb6a3ca

KSEQ_INIT(gzFile, gzread)

Config* config;
ParallelMergeContainer* merge_data;
ParallelMergeContainer2* merge_data2;
ParallelAnnotateContainer* anno_data = new ParallelAnnotateContainer();

pthread_mutex_t mutex_merge_result = PTHREAD_MUTEX_INITIALIZER;
pthread_mutex_t mutex_bin_idx = PTHREAD_MUTEX_INITIALIZER;
pthread_mutex_t mutex_annotate = PTHREAD_MUTEX_INITIALIZER;
pthread_attr_t attr;  

void parallel_merge_collect(DBG_succ* result) {

    for (size_t i = 0; i < merge_data->result.size(); ++i) {
        //std::cerr << "curr size " << result->get_size() << std::endl;
        if (merge_data->result.at(i)) {
            result->append_graph(merge_data->result.at(i));
            delete merge_data->result.at(i);
        }
    }
    merge_data->result.clear();
    merge_data->bins_done = 0;
    result->p = result->succ_W(1, 0);
}

void parallel_merge_collect2(DBG_succ* result) {

    for (size_t i = 0; i < merge_data2->result.size(); ++i) {
        if (merge_data2->result.at(i)) {
            result->append_graph(merge_data2->result.at(i));
            delete merge_data2->result.at(i);
        }
    }
    merge_data2->result.clear();
    merge_data2->bins_done = 0;
    result->p = result->succ_W(1, 0);
}

bool operator==(const AnnotationSet& lhs, const AnnotationSet& rhs) {
    return (lhs.annotation == rhs.annotation); 
}

/*
 * Distribute the annotation of all k-mers in a sequence over 
 * a number of parallel bins.
 */
void *parallel_annotate_wrapper(void *arg) {

    uint64_t curr_idx, start, end;

    while (true) {
        pthread_mutex_lock (&mutex_bin_idx);
        if (anno_data->idx == anno_data->total_bins) {
            pthread_mutex_unlock (&mutex_bin_idx);
            break;
        } else {
            curr_idx = anno_data->idx;
            anno_data->idx++;
            pthread_mutex_unlock (&mutex_bin_idx);
            
            start = curr_idx * anno_data->binsize;
            end = std::min(((curr_idx + 1) * anno_data->binsize) + anno_data->graph->k - 1, anno_data->seq->l);
            //std::cerr << "start " << start << " end " << end << std::endl;
            anno_data->graph->annotate_seq(*(anno_data->seq), *(anno_data->label), start, end, &mutex_annotate);
        }
    }
    pthread_exit((void*) 0);
}


/*
 * Distribute the merging of two graph structures G1 and G2 over
 * bins, such that n parallel threads are used. The number of bins
 * is determined dynamically.
 */
void *parallel_merge_wrapper(void *arg) {

    unsigned int curr_idx;
    DBG_succ* graph;

    while (true) {
        pthread_mutex_lock (&mutex_bin_idx);
        if (merge_data->idx == merge_data->bins_g1.size()) {
            pthread_mutex_unlock (&mutex_bin_idx);
            break;
        } else {
            curr_idx = merge_data->idx;
            merge_data->idx++;
            pthread_mutex_unlock (&mutex_bin_idx);
            
            // collect bin data for merging and decide how to merge
            if (merge_data->bins_g1.at(curr_idx).first > 0 || merge_data->bins_g2.at(curr_idx).first > 0) {
                // creating each graph instance blocks off memory of around 60MB - try to reduce this
                // we try to improve balancing by merging many smaller bins into larger bins (as many as requested)
                graph = new DBG_succ(merge_data->k, config, false);
                graph->merge(merge_data->graph1, 
                             merge_data->graph2, 
                             merge_data->bins_g1.at(curr_idx).first,
                             merge_data->bins_g2.at(curr_idx).first,
                             merge_data->bins_g1.at(curr_idx).second + 1,
                             merge_data->bins_g2.at(curr_idx).second + 1,
                             true);
            } else {
                graph = NULL;
            }
            pthread_mutex_lock (&mutex_merge_result);
            merge_data->result.at(curr_idx) = graph;
            merge_data->bins_done++;
            if (config->verbose) 
                std::cout << "finished bin " << curr_idx + 1 << " (" << merge_data->bins_done << "/" << merge_data->bins_g1.size() << ")" << std::endl;
            pthread_mutex_unlock (&mutex_merge_result);

        }
    }
    pthread_exit((void*) 0);
}

void *parallel_merge_wrapper2(void *arg) {

    unsigned int curr_idx;
    DBG_succ* graph;

    while (true) {
        pthread_mutex_lock (&mutex_bin_idx);
        if (merge_data2->idx == merge_data2->ref_bins.size()) {
            pthread_mutex_unlock (&mutex_bin_idx);
            break;
        } else {
            curr_idx = merge_data2->idx;
            merge_data2->idx++;
            pthread_mutex_unlock (&mutex_bin_idx);
            
            graph = new DBG_succ(merge_data2->k, config, false);
            std::vector<uint64_t> kv;
            std::vector<uint64_t> nv;                                                                                                            
            for (size_t i = 0; i < merge_data2->graphs.size(); i++) {
                kv.push_back(merge_data2->bins.at(i).at(curr_idx).first);
                nv.push_back(merge_data2->bins.at(i).at(curr_idx).second + 1);
            }
            graph->merge3(merge_data2->graphs, kv, nv, true);

            pthread_mutex_lock (&mutex_merge_result);
            merge_data2->result.at(curr_idx) = graph;
            merge_data2->bins_done++;
            if (config->verbose) 
                std::cout << "finished bin " << curr_idx + 1 << " (" << merge_data2->bins_done << "/" << merge_data2->ref_bins.size() << ")" << std::endl;
            pthread_mutex_unlock (&mutex_merge_result);

        }
    }
    pthread_exit((void*) 0);
}
int main(int argc, char const ** argv) {

    // parse command line arguments and options
    config = new Config(argc, argv);

    if (config->verbose)
        std::cout << "Welcome to MetaGraph" << std::endl;

    // create graph pointer
    DBG_succ* graph = NULL;

    switch (config->identity) {

        case Config::compare: {
            for (unsigned int f = 0; f < config->fname.size(); ++f) {
                if (f == 0) {
                    std::cout << "Opening file " << config->fname.at(f) << std::endl;
                    graph = new DBG_succ(config->fname.at(f), config);
                } else {
                    std::cout << "Opening file for comparison ..." << config->fname.at(f) << std::endl;
                    DBG_succ* graph_ = new DBG_succ(config->fname.at(f), config);
                    bool identical = graph->compare(graph_);
                    if (identical) {
                        std::cout << "Graphs are identical" << std::endl;
                    } else {
                        std::cout << "Graphs are not identical" << std::endl;
                    }
                    delete graph_;
                }
            }
        } break;

        case Config::merge: {

            // collect results on an external merge
            if (config->collect > 1) {
                std::string fname;
                for (uint64_t f = 0; f < config->collect; f++) {
                    fname = config->outfbase + "." + std::to_string(f) + "_" + std::to_string(config->collect);
                    std::cout << "Opening file " << fname << std::endl;
                    if (config->fast) {
                        if (f == 0) {
                            graph = new DBG_succ(kFromFile(fname), config, false);
                            graph->last_stat.push_back(0);
                            graph->W_stat.push_back(0);
                        }
                        DBG_succ* graph_to_append = new DBG_succ(fname, config);
                        graph->append_graph_static(graph_to_append);
                        delete graph_to_append;
                    } else {
                        if (f == 0) {
                            graph = new DBG_succ(fname, config);
                        } else {
                            DBG_succ* graph_to_append = new DBG_succ(fname, config);
                            graph->append_graph(graph_to_append);
                            delete graph_to_append;
                        }
                    }
                }
                if (config->fast) {
                    graph->toDynamic();
                }
                graph->p = graph->succ_W(1, 0);

            // run normal merge procedure
            } else {

                // some preliminaries to make command line options consistent
               // if ((config->parts_total > 1) && (config->parts_total > (config->parallel * config->bins_per_thread)))
                //    config->bins_per_thread = config->parts_total / config->parallel;
                            
                if (config->fast) {
                    std::vector<DBG_succ*> graphs;
                    std::vector<uint64_t> kv;
                    std::vector<uint64_t> nv;
                    for (unsigned int f = 0; f < config->fname.size(); ++f) {
                            std::cout << "Opening file " << config->fname.at(f) << std::endl;
                            graph = new DBG_succ(config->fname.at(f), config);
                            graphs.push_back(graph);
                            kv.push_back(1);
                            nv.push_back(graph->get_size());
                    }
                    DBG_succ* target_graph = new DBG_succ(graphs.front()->get_k(), config, false);

                    if ((config->parallel > 1) || (config->parts_total > 1)) {
                        pthread_t* threads = NULL; 
                        merge_data2 = new ParallelMergeContainer2();

                        // get bins in graphs according to required threads
                        if (config->verbose)
                            std::cout << "Collecting reference bins" << std::endl;
                        std::cerr << "parallel " << config->parallel << " per thread " << config->bins_per_thread << " parts total " << config->parts_total << std::endl;
                        merge_data2->ref_bins = graphs.front()->get_bins(config->parallel * config->bins_per_thread * config->parts_total);

                        // only work on subset of the bins when requested
                        if (config->parts_total > 1) {
                            merge_data2->subset_bins(config->part_idx, config->parts_total, config->parallel * config->bins_per_thread);
                        }
                        merge_data2->bins.push_back(merge_data2->ref_bins);

                        if (config->verbose)
                            std::cout << "Collecting relative bins" << std::endl;
                        for (size_t i = 1; i < graphs.size(); i++) {
                            std::cerr << "getting bins for " << i << ": " << config->fname.at(i) << std::endl; 
                            merge_data2->bins.push_back(graphs.at(i)->get_bins_relative(graphs.front(), merge_data2->ref_bins, merge_data2->first, merge_data2->last));
                        }
                        for (size_t i = 0; i < graphs.size(); i++) {
                            for (size_t ii = 0; ii < merge_data2->bins.at(i).size(); ii++) {
                                if (merge_data2->bins.at(i).at(ii).first > merge_data2->bins.at(i).at(ii).second) {
                                   merge_data2->bins.at(i).at(ii) = std::make_pair(graphs.at(i)->get_size(), graphs.at(i)->get_size() - 1); 
                                }
                            }
                        }
                        /*for (size_t i = 0; i < merge_data2->bins.size(); i++) {
                            std::cerr << "graph " << i << std::endl;
                            for (size_t ii = 0; ii < merge_data2->bins.at(i).size(); ii++) {
                                std::cerr << merge_data2->bins.at(i).at(ii).first << "-" << merge_data2->bins.at(i).at(ii).second << std::endl;
                            }
                        }*/
    
                        // print bin stats
                        if (config->verbose) {
                            merge_data2->get_bin_stats();
                        }

                        // prepare data shared by threads
                        merge_data2->idx = 0;
                        merge_data2->k = graph->get_k();
                        merge_data2->graphs = graphs;
                        for (size_t i = 0; i < merge_data2->ref_bins.size(); i++)
                            merge_data2->result.push_back(NULL);
                        merge_data2->bins_done = 0;

                        // create threads
                        threads = new pthread_t[config->parallel]; 
                        pthread_attr_init(&attr);
                        pthread_attr_setdetachstate(&attr, PTHREAD_CREATE_JOINABLE);

                        // do the work
                        for (size_t tid = 0; tid < config->parallel; tid++) {
                           pthread_create(&threads[tid], &attr, parallel_merge_wrapper2, (void *) tid); 
                           std::cerr << "starting thread " << tid << std::endl;
                        }

                        // join threads
                        if (config->verbose)
                            std::cout << "Waiting for threads to join" << std::endl;
                        for (size_t tid = 0; tid < config->parallel; tid++) {
                            pthread_join(threads[tid], NULL);
                        }
                        delete[] threads;

                        // collect results
                        std::cerr << "Collecting results" << std::endl;
                        parallel_merge_collect2(target_graph);

                        graph = target_graph;

                        delete merge_data2;

                    } else {
                        target_graph->merge3(graphs, kv, nv);
                        graph = target_graph;
                    }
                    for (size_t f = 0; f < graphs.size(); f++)
                        delete graphs.at(f);
                    std::cerr << "... done merging." << std::endl;
                } else {
                    for (unsigned int f = 0; f < config->fname.size(); ++f) {
                        if (f == 0) {
                            std::cout << "Opening file " << config->fname.at(f) << std::endl;
                            graph = new DBG_succ(config->fname.at(f), config);
                        } else {
                            std::cout << "Opening file for merging: " << config->fname.at(f) << std::endl;
                            DBG_succ* graph_to_merge = new DBG_succ(config->fname.at(f), config);
                            
                            DBG_succ* target_graph = new DBG_succ(graph_to_merge->get_k(), config, false);

                            if ((config->parallel > 1) || (config->parts_total > 1)) {

                                pthread_t* threads = NULL; 
                                merge_data = new ParallelMergeContainer();

                                // get bins in graphs according to required threads
                                merge_data->bins_g1 = target_graph->get_bins(config->parallel, config->bins_per_thread, graph);
                                merge_data->bins_g2 = target_graph->get_bins(config->parallel, config->bins_per_thread, graph_to_merge);
                                if (config->verbose) {
                                    merge_data->get_bin_stats();
                                    std::cout << "Rebalancing bins to a target size of " << config->parallel * config->bins_per_thread << std::endl;
                                }
                                merge_data->rebalance_bins(config->parallel * config->bins_per_thread);
                                if (config->verbose) {
                                    merge_data->get_bin_stats();
                                }
                                assert(merge_data->bins_g1.size() == merge_data->bins_g2.size());

                                // only work on subset of the bins when requested
                                if (config->parts_total > 1) {
                                    merge_data->subset_bins(config->part_idx, config->parts_total);
                                }

                                // prepare data shared by threads
                                merge_data->idx = 0;
                                merge_data->k = graph->get_k();
                                merge_data->graph1 = graph;
                                merge_data->graph2 = graph_to_merge;
                                for (size_t i = 0; i < merge_data->bins_g1.size(); i++)
                                    merge_data->result.push_back(NULL);
                                merge_data->bins_done = 0;

                                // create threads
                                threads = new pthread_t[config->parallel]; 
                                pthread_attr_init(&attr);
                                pthread_attr_setdetachstate(&attr, PTHREAD_CREATE_JOINABLE);

                                // do the work
                                for (size_t tid = 0; tid < config->parallel; tid++) {
                                   pthread_create(&threads[tid], &attr, parallel_merge_wrapper, (void *) tid); 
                                   std::cerr << "starting thread " << tid << std::endl;
                                }

                                // join threads
                                if (config->verbose)
                                    std::cout << "Waiting for threads to join" << std::endl;
                                for (size_t tid = 0; tid < config->parallel; tid++) {
                                    pthread_join(threads[tid], NULL);
                                }
                                delete[] threads;

                                // collect results
                                std::cerr << "Collecting results" << std::endl;
                                parallel_merge_collect(target_graph);

                                delete merge_data;

                            } else {
                                if (config->fast) {
                                    target_graph->merge_fast(graph, graph_to_merge);
                                } else {
                                    target_graph->merge(graph, graph_to_merge);
                                }
                            }

                            //target_graph->print_seq(); 
                            /*std::deque<uint64_t> tut;
                            for (size_t ii = 1; ii < target_graph->last->size(); ++ii) {
                                std::cerr << ii << "/" << target_graph->last->size() << std::endl;
                                tut = target_graph->get_node_seq(ii);
                            }*/

                            delete graph_to_merge;
                            delete graph;
                            graph = target_graph;

                            std::cerr << "... done merging." << std::endl;
                        }
                    }
                }
            }
        } break;

        case Config::stats: {
            std::ofstream outstream;
            if (!config->outfbase.empty()) {
                outstream.open((config->outfbase + ".stats.dbg").c_str());
                outstream << "file\tnodes\tedges\tk" << std::endl;
            }
            for (unsigned int f = 0; f < config->fname.size(); ++f) {
                DBG_succ* graph_ = new DBG_succ(config->fname.at(f), config);
                /*graph_->W = new libmaus2::wavelet::DynamicWaveletTree<6, 64> (3);
                graph_->W->insert(1ull, 0);
                graph_->W->insert(7ull, 1);
                graph_->W->insert(4ull, 2);
                graph_->W->insert(3ull, 3);
                graph_->W->insert(2ull, 4);
                graph_->W->insert(5ull, 5);

                exit(1);
                */
                if (!config->quiet) {
                    std::cout << "Statistics for file " << config->fname.at(f) << std::endl;
                    std::cout << "nodes: " << graph_->get_node_count() << std::endl;
                    std::cout << "edges: " << graph_->get_edge_count() << std::endl;
                    std::cout << "k: " << graph_->get_k() << std::endl; 
                    //graph_->traversalHash();
                    /*std::deque<uint64_t> tmp;
                    tmp.push_back(4);
                    tmp.push_back(6);
                    tmp.push_back(6);
                    tmp.push_back(6);
                    tmp.push_back(6);
                    std::cout << graph_->index_predecessor(tmp) << std::endl; */
                }
                if (!config->outfbase.empty()) {
                    outstream << config->fname.at(f) << "\t" 
                              << graph_->get_node_count() << "\t" 
                              << graph_->get_edge_count() << "\t"
                              << graph_->get_k() << std::endl;
                }
                if (config->print_graph)
                    graph_->print_seq();

                /*DBG_succ* graph_tut = new DBG_succ(config->k, config);
                std::cerr << "inserting step by step" << std::endl;
                for (size_t i = 0; i < 10000000; ++i)
                    graph_tut->last->insertBit(i % 2, i);
                std::cerr << "done" << std::endl;

                std::cerr << "construct anew" << std::endl;
                graph_tut->last = new libmaus2::bitbtree::BitBTree<6, 64>(10000000ull, false); 
                for (size_t i = 0; i < 10000000; ++i)
                    graph_tut->last->setBitQuick(i, i % 2);
                std::cerr << "done" << std::endl;
                */

                /*std::cerr << graph_->get_edge_count() << std::endl;
                std::vector<uint64_t> result = graph_->split_range(1, graph_->get_edge_count(), 0);
                std::cout << "Results for d = 0" << std::endl;
                for (size_t i = 0; i < result.size(); ++i) {
                    std::cout << "  " << result.at(i) << std::endl;
                }
                result = graph_->split_range(2, 30, 1);
                std::cout << "Results for d = 1" << std::endl;
                for (size_t i = 0; i < result.size(); ++i) {
                    std::cout << "  " << result.at(i) << std::endl;
                }
                result = graph_->split_range(12, 20, 2);
                std::cout << "Results for d = 2" << std::endl;
                for (size_t i = 0; i < result.size(); ++i) {
                    std::cout << "  " << result.at(i) << std::endl;
                }*/

                delete graph_;
            }
            if (!config->outfbase.empty())
                outstream.close();

        } break;

        case Config::dump: {
            //for (unsigned int f = 0; f < config->fname.size(); ++f) {
                //DBG_succ* graph_ = new DBG_succ(config->fname.at(f), config);
                DBG_succ* graph_ = new DBG_succ(config->infbase, config);
                // checks whether annotation exists and creates an empty one if not
                graph_->annotationFromFile();
                graph_->print_adj_list();
                delete graph_;
            //}
        } break;


        case Config::align: {

            // load graph 
            if (config->infbase.empty()) {
              std::cerr << "Requires input <de bruijn graph> to align reads." << config->align << std::endl;
              exit(1);
            }
            graph = new DBG_succ(config->infbase, config);

            for (unsigned int f = 0; f < config->fname.size(); ++f) {
                std::cout << "Opening file for alignment ..." << config->fname.at(f) << std::endl;

                // open stream to input fasta
                gzFile input_p = gzopen(config->fname.at(f).c_str(), "r");
                kseq_t *read_stream = kseq_init(input_p);
                if (read_stream == NULL) {
                  std::cerr << "ERROR while opening input file " << config->align << std::endl;
                  exit(1);
                }

                while (kseq_read(read_stream) >= 0) {

                    //graph->print_seq();
                    uint64_t aln_len = read_stream->seq.l;

                    if (config->distance > 0) {
                        std::vector<std::vector<HitInfo> > graphindices = graph->align_fuzzy(read_stream->seq, aln_len, config->distance);

                        for (size_t i = 0; i < graphindices.size(); ++i) {
                            int print_len = (i + aln_len < read_stream->seq.l) ? aln_len : (read_stream->seq.l - i);
                            printf("%.*s: ", print_len, read_stream->seq.s + i);

                            for (size_t l = 0; l < graphindices.at(i).size(); ++l) {
                                HitInfo curr_hit(graphindices.at(i).at(l));
                                for (size_t m = 0; m < curr_hit.path.size(); ++m) {
                                    std::cout << curr_hit.path.at(m) << ':';
                                }
                                for (size_t m = curr_hit.rl; m <= curr_hit.ru; ++m) {
                                    std::cout << m << " ";
                                }
                                std::cout << "[" << curr_hit.cigar << "] ";
                            }
                            std::cout << std::endl;
                        }
                    } else {
                        std::vector<uint64_t> graphindices = graph->align(read_stream->seq);

                        for (size_t i = 0; i < graphindices.size(); ++i) {
                            for (uint64_t j = 0; j < graph->get_k(); ++j) {
                                std::cout << read_stream->seq.s[i+j];
                            }
                            std::cout << ": " << graphindices[i] << std::endl;
                        }
                    }
                }

                // close stream
                kseq_destroy(read_stream);
                gzclose(input_p);
            }
        } break;

        case Config::build: {
            if (!config->infbase.empty()) {
                graph = new DBG_succ(config->infbase, config);
            } else {
                graph = new DBG_succ(config->k, config);
            }

            if (config->verbose)
                std::cerr << "k is " << config->k << std::endl;

            // iterate over input files
            for (unsigned int f = 0; f < config->fname.size(); ++f) {

                if (config->verbose) {
                    std::cout << std::endl << "Parsing " << config->fname[f] << std::endl;
                }

                // open stream to fasta file
                gzFile input_p = gzopen(config->fname[f].c_str(), "r");
                int dotind = config->fname.at(f).rfind(".");
                std::string ext = "";
                if (dotind >= 0) {
                    if (config->fname.at(f).substr(dotind) == ".gz") {
                        int nextind = config->fname.at(f).substr(0,dotind-1).rfind(".");
                        ext = config->fname.at(f).substr(nextind, dotind-nextind);
                    } else {
                        ext = config->fname.at(f).substr(dotind);
                    }

                }

                if (dotind >= 0 && ext == ".vcf") {
                    //READ FROM VCF
                    uint64_t nbp = 0;
                    uint64_t nbplast = 0;
                    clock_t start = clock();
                    clock_t timelast = clock();
                    vcfparse *vcf = vcf_init(config->refpath.c_str(), config->fname.at(f).c_str(), graph->k);
                    if (!vcf) {
                        std::cerr << "ERROR reading VCF " << config->fname.at(f) << std::endl;
                        exit(1);
                    }
                    std::cerr << "Loading VCF with " << config->parallel << " threads per line\n";
                    for (size_t i=1; vcf_get_seq(vcf);++i) {
                        if (i % 1000 == 0) {
                            std::cout << "." << std::flush;
                            if (i % 10000 == 0) {
                                fprintf(stdout, "%lu - edges %lu / nodes %lu / bp %lu / runtime %lu / BPph %lu\n", i, graph->get_edge_count(), graph->get_node_count(), nbp, (clock() - start)/CLOCKS_PER_SEC, 60*60*CLOCKS_PER_SEC*(nbp-nbplast)/(clock()-timelast));
                                nbplast = nbp;
                                timelast = clock();
                            }
                        }
                        nbp += vcf->seq.l;
                        graph->add_seq_alt(vcf->seq, false, config->parallel, config->suffix);
                    }
                    vcf_destroy(vcf);
                } else {
                    //READ FROM FASTA
                    kseq_t *read_stream = kseq_init(input_p);
    
                    if (read_stream == NULL) {
                        std::cerr << "ERROR while opening input file " << config->fname.at(f) << std::endl;
                        exit(1);
                    }
    
                    while (kseq_read(read_stream) >= 0) {
                        // possibly reverse k-mers
                        if (config->reverse)
                            reverse_complement(read_stream->seq);                    
    
                        // add all k-mers of seq to the graph
                        clock_t start = clock();
                        //graph->add_seq(read_stream->seq);
                        std::cerr << "Loading next sequence with " << config->parallel << " threads\n";
                        graph->add_seq_alt(read_stream->seq, true, config->parallel, config->suffix);
                        std::cerr << (clock()-start)/CLOCKS_PER_SEC << "\n";
                    }
                    kseq_destroy(read_stream);
                }
                gzclose(input_p);

                //graph->update_counters();
                //graph->print_stats();
                
                //fprintf(stdout, "current mem usage: %lu MB\n", get_curr_mem() / (1<<20));
            }
            graph->construct_succ(config->parallel);
            //graph->print_seq();
        } break;

        case Config::annotate: {

            // load graph 
            if (config->infbase.empty()) {
              std::cerr << "Requires input <de bruijn graph> for annotation. Use option -I. " << std::endl;
              exit(1);
            }
            graph = new DBG_succ(config->infbase, config);

            // load annotatioun (if file does not exist, empty annotation is created)
            graph->annotationFromFile();

            // set up rocksdb
           // rocksdb::Options options;
           // options.create_if_missing = true;
           // rocksdb::DB* db;
           // rocksdb::Status status = rocksdb::DB::Open(options, config->dbpath, &db);
            
            uint64_t total_seqs = 0;
            
            // iterate over input files
            for (unsigned int f = 0; f < config->fname.size(); ++f) {

                if (config->verbose) {
                    std::cout << std::endl << "Parsing " << config->fname[f] << std::endl;
                }

                // open stream to fasta file
                gzFile input_p = gzopen(config->fname[f].c_str(), "r");
                kseq_t *read_stream = kseq_init(input_p);

                if (read_stream == NULL) {
                    std::cerr << "ERROR while opening input file " << config->fname.at(f) << std::endl;
                    exit(1);
                }

                while (kseq_read(read_stream) >= 0) {

                    if (config->reverse)
                        reverse_complement(read_stream->seq);                    

                    if (config->parallel > 1) {
                        pthread_t* threads = NULL; 

                        anno_data->seq = &(read_stream->seq);
                        anno_data->label = &(read_stream->name);
                        anno_data->graph = graph;
                        anno_data->idx = 0;
                        anno_data->binsize = (read_stream->seq.l + 1) / config->parallel * config->bins_per_thread;
                        anno_data->total_bins = ((read_stream->seq.l + anno_data->binsize - 1) / anno_data->binsize); 

                        // create threads
                        threads = new pthread_t[config->parallel]; 
                        pthread_attr_init(&attr);
                        pthread_attr_setdetachstate(&attr, PTHREAD_CREATE_JOINABLE);

                        // do the work
                        for (size_t tid = 0; tid < config->parallel; tid++) {
                           pthread_create(&threads[tid], &attr, parallel_annotate_wrapper, (void *) tid); 
                           //std::cerr << "starting thread " << tid << std::endl;
                        }

                        // join threads
                        //if (config->verbose)
                        //    std::cout << "Waiting for threads to join" << std::endl;
                        for (size_t tid = 0; tid < config->parallel; tid++) {
                            pthread_join(threads[tid], NULL);
                        }
                        delete[] threads;

                        total_seqs += 1;

                        //if (config->verbose)
                        //    std::cout << "added labels for " << total_seqs << " sequences, last was " << std::string(read_stream->name.s) << std::endl;
                    } else {
                        graph->annotate_seq(read_stream->seq, read_stream->name);
                    }
                    if (config->verbose) {
                        std::cout << "entries in annotation map: " << graph->combination_count << std::endl << "length of combination vector: " << graph->combination_vector.size() << std::endl;
                        std::cout << "added labels for " << total_seqs << " sequences, last was " << std::string(read_stream->name.s) << std::endl;
                    }
                    /*for (std::unordered_map<uint32_t, std::set<uint32_t> >::iterator ittt = graph->annotation_map.begin(); ittt != graph->annotation_map.end(); ++ittt) {
                        std::cerr << "map : " << ittt->first << ":";
                        for (std::set<uint32_t>::iterator it4 = ittt->second.begin(); it4 != ittt->second.end(); ++it4) {
                            std::cerr << " " << *it4;
                        }
                        std::cerr << std::endl;
                    }*/
                }
                kseq_destroy(read_stream);
                gzclose(input_p);
            }

            if (config->print_graph)
                graph->annotationToScreen();

            graph->annotationToFile();

        } break;

        case Config::classify: {

            // load graph 
            if (config->infbase.empty()) {
              std::cerr << "Requires input <de bruijn graph> for annotation. Use option -I. " << std::endl;
              exit(1);
            }
            graph = new DBG_succ(config->infbase, config);

            // load annotatioun (if file does not exist, empty annotation is created)
            graph->annotationFromFile();

            // iterate over input files
            for (unsigned int f = 0; f < config->fname.size(); ++f) {

                if (config->verbose) {
                    std::cout << std::endl << "Parsing " << config->fname[f] << std::endl;
                }

                // open stream to fasta file
                gzFile input_p = gzopen(config->fname[f].c_str(), "r");
                kseq_t *read_stream = kseq_init(input_p);

                if (read_stream == NULL) {
                    std::cerr << "ERROR while opening input file " << config->fname.at(f) << std::endl;
                    exit(1);
                }
                
                std::set<uint32_t> labels_fwd;
                std::set<uint32_t> labels_rev;
                while (kseq_read(read_stream) >= 0) {

                    std::cout << std::string(read_stream->name.s) << "\t";
                    labels_fwd = graph->classify_read(read_stream->seq, config->distance);
                    for (std::set<uint32_t>::iterator it = labels_fwd.begin(); it != labels_fwd.end(); it++)
                        std::cout << graph->id_to_label.at(*it) << ":";
                    std::cout << "\t";

                    reverse_complement(read_stream->seq);                    
                    labels_rev = graph->classify_read(read_stream->seq, config->distance);
                    for (std::set<uint32_t>::iterator it = labels_rev.begin(); it != labels_rev.end(); it++)
                        std::cout << graph->id_to_label.at(*it) << ":";
                    std::cout << std::endl;
                }
                kseq_destroy(read_stream);
                gzclose(input_p);
            }
 


        } break;
    }

    // output and cleanup
    if (graph) {
        // graph output
        if (config->print_graph)
            graph->print_seq();
        if (!config->sqlfbase.empty())
            graph->toSQL();
        if (!config->outfbase.empty())
            graph->toFile(config->parts_total, config->part_idx);

        delete graph;
    }
    delete config;

    return 0;
}


<|MERGE_RESOLUTION|>--- conflicted
+++ resolved
@@ -14,11 +14,8 @@
 #include "config.hpp"
 #include "helpers.hpp"
 #include "kseq.h"
-<<<<<<< HEAD
 #include "utils.hpp"
-=======
 #include "vcfparse.h"
->>>>>>> 1eb6a3ca
 
 KSEQ_INIT(gzFile, gzread)
 
