--- conflicted
+++ resolved
@@ -11,53 +11,6 @@
 
 namespace {
 using namespace mg;
-<<<<<<< HEAD
-constexpr size_t ITEM_COUNT = 1e8 / 8; // test on 100MB worth of data
-Vector<uint64_t> sorted(ITEM_COUNT);
-Vector<sdsl::uint128_t> sorted128(ITEM_COUNT / 2);
-Vector<sdsl::uint256_t> sorted256(ITEM_COUNT / 4);
-
-static void init_sorted() {
-    std::mt19937 rng(123457);
-    std::uniform_int_distribution<std::mt19937::result_type> dist10000(0, 10000);
-
-    uint64_t i = 0;
-    std::for_each(sorted.begin(), sorted.end(), [&](uint64_t &v) {
-        i += dist10000(rng);
-        v = i;
-    });
-}
-
-static void init_sorted128() {
-    std::mt19937 rng(123457);
-    std::uniform_int_distribution<std::mt19937::result_type> dist30(0, 30);
-    std::uniform_int_distribution<std::mt19937::result_type> dist10000(0, 10000);
-    sdsl::uint128_t i = 0;
-    std::for_each(sorted128.begin(), sorted128.end(), [&](sdsl::uint128_t &v) {
-        i += dist10000(rng);
-        if (dist30(rng) < 1) { // increase the hi 64 bits every ~10th element
-            i = ((sdsl::uint128_t)((uint64_t)(i >> 64) + 1) << 64) + (uint64_t)i;
-        }
-        v = i;
-    });
-}
-
-static void init_sorted256() {
-    std::mt19937 rng(123457);
-    std::uniform_int_distribution<std::mt19937::result_type> dist30(0, 30);
-    std::uniform_int_distribution<std::mt19937::result_type> dist10000(0, 10000);
-    sdsl::uint256_t i = 0;
-    std::for_each(sorted256.begin(), sorted256.end(), [&](sdsl::uint256_t &v) {
-        i += dist10000(rng);
-        if (dist30(rng) < 1) { // increase the hi 128 bits every ~10th element
-            i = ((sdsl::uint256_t)((sdsl::uint128_t)(i >> 128) + 1) << 128)
-                    + (sdsl::uint128_t)i;
-        }
-        v = i;
-    });
-}
-=======
->>>>>>> 69996789
 
 template <typename T>
 class EliasFanoFixture : public benchmark::Fixture {
@@ -116,57 +69,6 @@
         }
     }
 
-<<<<<<< HEAD
-    size_t size = 0;
-    for (auto _ : state) {
-        utils::TempFile tempfile;
-        common::EliasFanoEncoder<uint64_t> encoder(sorted.size(), sorted.front(),
-                                                   sorted.back(), tempfile.name());
-        for (const auto &v : sorted) {
-            encoder.add(v);
-        }
-        size = encoder.finish();
-    }
-    std::cout << "Write compressed: compression factor: "
-              << (double)sorted.size() * sizeof(int64_t) / size << std::endl;
-}
-
-static void BM_write_compressed128(benchmark::State &state) {
-    if (state.thread_index == 0) {
-        init_sorted128();
-    }
-    size_t size;
-    for (auto _ : state) {
-        utils::TempFile tempfile;
-        common::EliasFanoEncoder<sdsl::uint128_t> encoder(
-                sorted128.size(), sorted128.front(), sorted128.back(), tempfile.name());
-        for (const auto &v : sorted128) {
-            encoder.add(v);
-        }
-        size = encoder.finish();
-    }
-    std::cout << "Write compressed128: compression factor: "
-              << (double)sorted128.size() * sizeof(sdsl::uint128_t) / size << std::endl;
-}
-
-static void BM_write_compressed256(benchmark::State &state) {
-    if (state.thread_index == 0) {
-        init_sorted256();
-    }
-    size_t size = 0;
-    for (auto _ : state) {
-        utils::TempFile tempfile;
-        common::EliasFanoEncoder<sdsl::uint256_t> encoder(
-                sorted256.size(), sorted256.front(), sorted256.back(), tempfile.name());
-        for (const auto &v : sorted256) {
-            encoder.add(v);
-        }
-        size = encoder.finish();
-    }
-    std::cout << "Write compressed256: compression factor: "
-              << (double)sorted256.size() * sizeof(sdsl::uint256_t) / size << std::endl;
-}
-=======
     void read_compressed(benchmark::State &state) {
         utils::TempFile tempfile;
         common::EliasFanoEncoder<T> encoder(sorted.size(), sorted.front(), sorted.back(),
@@ -184,7 +86,6 @@
             }
         }
     }
->>>>>>> 69996789
 
     void read_uncompressed(benchmark::State &state) {
         utils::TempFile tempfile;
@@ -213,57 +114,6 @@
         std::ofstream &out = tempfile.ofstream();
         out.write(reinterpret_cast<char *>(sorted.data()), sorted.size() * sizeof(T));
         out.close();
-<<<<<<< HEAD
-    }
-}
-
-static void BM_write_uncompressed128(benchmark::State &state) {
-    if (state.thread_index == 0) {
-        init_sorted128();
-    }
-
-    for (auto _ : state) {
-        utils::TempFile tempfile;
-        std::ofstream &out = tempfile.ofstream();
-        out.write(reinterpret_cast<char *>(sorted128.data()),
-                  sorted128.size() * sizeof(sdsl::uint128_t));
-        out.close();
-    }
-}
-
-static void BM_write_uncompressed256(benchmark::State &state) {
-    if (state.thread_index == 0) {
-        init_sorted256();
-    }
-
-    for (auto _ : state) {
-        utils::TempFile tempfile;
-        std::ofstream &out = tempfile.ofstream();
-        out.write(reinterpret_cast<char *>(sorted256.data()),
-                  sorted256.size() * sizeof(sdsl::uint256_t));
-        out.close();
-    }
-}
-
-uint64_t sum_compressed;
-static void BM_read_compressed(benchmark::State &state) {
-    if (state.thread_index == 0) {
-        init_sorted();
-    }
-    utils::TempFile tempfile;
-    common::EliasFanoEncoder<uint64_t> encoder(sorted.size(), sorted.front(),
-                                               sorted.back(), tempfile.name());
-    for (const auto &v : sorted) {
-        encoder.add(v);
-    }
-    encoder.finish();
-    for (auto _ : state) {
-        common::EliasFanoDecoder<uint64_t> decoder(tempfile.name());
-        std::optional<uint64_t> value;
-        sum_compressed = 0;
-        while ((value = decoder.next()).has_value()) {
-            sum_compressed += value.value();
-=======
         uint64_t res[128];
         for (auto _ : state) {
             std::ifstream in = std::ifstream(tempfile.name(), std::ios::binary);
@@ -280,7 +130,6 @@
                           << " for " << sizeof(T) << " bytes. You have a bug. "
                           << std::endl;
             }
->>>>>>> 69996789
         }
     }
 };
@@ -313,149 +162,6 @@
     read_uncompressed1024(state);
 }
 
-<<<<<<< HEAD
-sdsl::uint128_t sum_compressed128;
-static void BM_read_compressed128(benchmark::State &state) {
-    if (state.thread_index == 0) {
-        init_sorted128();
-    }
-    utils::TempFile tempfile;
-    common::EliasFanoEncoder<sdsl::uint128_t> encoder(sorted128.size(), sorted128.front(),
-                                                      sorted128.back(), tempfile.name());
-    for (const auto &v : sorted128) {
-        encoder.add(v);
-    }
-    encoder.finish();
-    for (auto _ : state) {
-        common::EliasFanoDecoder<sdsl::uint128_t> decoder(tempfile.name());
-        std::optional<sdsl::uint128_t> value;
-        sum_compressed128 = 0;
-        while ((value = decoder.next()).has_value()) {
-            sum_compressed128 += value.value();
-        }
-    }
-}
-
-sdsl::uint256_t sum_compressed256;
-static void BM_read_compressed256(benchmark::State &state) {
-    if (state.thread_index == 0) {
-        init_sorted256();
-    }
-    utils::TempFile tempfile;
-    common::EliasFanoEncoder<sdsl::uint256_t> encoder(sorted256.size(), sorted256.front(),
-                                                      sorted256.back(), tempfile.name());
-    for (const auto &v : sorted256) {
-        encoder.add(v);
-    }
-    encoder.finish();
-    for (auto _ : state) {
-        common::EliasFanoDecoder<sdsl::uint256_t> decoder(tempfile.name());
-        std::optional<sdsl::uint256_t> value;
-        sum_compressed256 = 0;
-        while ((value = decoder.next()).has_value()) {
-            sum_compressed256 += value.value();
-        }
-    }
-}
-
-uint64_t sum_uncompressed;
-static void BM_read_uncompressed(benchmark::State &state) {
-    if (state.thread_index == 0) {
-        init_sorted();
-    }
-    utils::TempFile tempfile;
-    std::ofstream &out = tempfile.ofstream();
-    out.write(reinterpret_cast<char *>(sorted.data()), sorted.size() * sizeof(uint64_t));
-    out.close();
-    for (auto _ : state) {
-        std::ifstream in = std::ifstream(tempfile.name(), std::ios::binary);
-        uint64_t value;
-        sum_uncompressed = 0;
-        while (in.read(reinterpret_cast<char *>(&value), sizeof(uint64_t))) {
-            sum_uncompressed += value;
-        }
-        // making sure the compiler doesn't optimized away the reading and doing some
-        // sanity check
-        if (sum_compressed != sum_uncompressed) {
-            std::cerr << "Error: Compressed and Non-compressed reads don't match. You "
-                         "have a bug. "
-                      << sum_compressed << " vs. " << sum_uncompressed << std::endl;
-        }
-    }
-}
-
-sdsl::uint128_t sum_uncompressed128;
-static void BM_read_uncompressed128(benchmark::State &state) {
-    if (state.thread_index == 0) {
-        init_sorted128();
-    }
-    utils::TempFile tempfile;
-    std::ofstream &out = tempfile.ofstream();
-    out.write(reinterpret_cast<char *>(sorted128.data()),
-              sorted128.size() * sizeof(sdsl::uint128_t));
-    out.close();
-    for (auto _ : state) {
-        std::ifstream in = std::ifstream(tempfile.name(), std::ios::binary);
-        sdsl::uint128_t value;
-        sum_uncompressed128 = 0;
-        while (in.read(reinterpret_cast<char *>(&value), sizeof(sdsl::uint128_t))) {
-            sum_uncompressed128 += value;
-        }
-        // making sure the compiler doesn't optimized away the reading and doing some
-        // sanity check
-        if (sum_compressed128 != sum_uncompressed128) {
-            std::cerr << "Error: Compressed and Non-compressed reads don't match. You "
-                         "have a bug. "
-                      << std::endl;
-        }
-    }
-}
-
-sdsl::uint256_t sum_uncompressed256;
-static void BM_read_uncompressed256(benchmark::State &state) {
-    if (state.thread_index == 0) {
-        init_sorted256();
-    }
-    utils::TempFile tempfile;
-    std::ofstream &out = tempfile.ofstream();
-    out.write(reinterpret_cast<char *>(sorted256.data()),
-              sorted256.size() * sizeof(sdsl::uint256_t));
-    out.close();
-    for (auto _ : state) {
-        std::ifstream in = std::ifstream(tempfile.name(), std::ios::binary);
-        sdsl::uint256_t value;
-        sum_uncompressed256 = 0;
-        while (in.read(reinterpret_cast<char *>(&value), sizeof(sdsl::uint256_t))) {
-            sum_uncompressed256 += value;
-        }
-        // making sure the compiler doesn't optimized away the reading and doing some
-        // sanity check
-        if (sum_compressed256 != sum_uncompressed256) {
-            std::cerr << "Error: Compressed and Non-compressed reads don't match. You "
-                         "have a bug. "
-                      << std::endl;
-        }
-    }
-}
-
-BENCHMARK(BM_write_compressed);
-BENCHMARK(BM_write_uncompressed);
-
-BENCHMARK(BM_write_compressed128);
-BENCHMARK(BM_write_uncompressed128);
-
-BENCHMARK(BM_write_compressed256);
-BENCHMARK(BM_write_uncompressed256);
-
-BENCHMARK(BM_read_compressed);
-BENCHMARK(BM_read_uncompressed);
-
-BENCHMARK(BM_read_compressed128);
-BENCHMARK(BM_read_uncompressed128);
-
-BENCHMARK(BM_read_compressed256);
-BENCHMARK(BM_read_uncompressed256);
-=======
 
 BENCHMARK_TEMPLATE_F(EliasFanoFixture, BM_write_uncompressed128, sdsl::uint128_t)
 (benchmark::State &state) {
@@ -491,5 +197,4 @@
     read_uncompressed(state);
 }
 
->>>>>>> 69996789
 } // namespace