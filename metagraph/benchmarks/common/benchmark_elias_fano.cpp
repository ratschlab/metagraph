--- conflicted
+++ resolved
@@ -15,16 +15,10 @@
 template <typename T>
 class EliasFanoFixture : public benchmark::Fixture {
   public:
-<<<<<<< HEAD
-    static Vector<T> sorted;
-    static T sum_compressed;
-    static T sum_uncompressed;
-=======
     Vector<T> sorted;
     static T sum_compressed;
     static T sum_uncompressed;
     size_t size;
->>>>>>> 2a87352a
 
     EliasFanoFixture() { init_sorted(); }
 
@@ -41,44 +35,6 @@
         std::for_each(sorted.begin(), sorted.end(), [&](T &v) {
             i += dist10000(rng);
             if (dist30(rng) < 1) { // increase the hi bits every ~30th element
-<<<<<<< HEAD
-                i = ((T)((T)(i >> half_size_bits) + 1) << half_size_bits);
-            }
-            v = i;
-        });
-    }
-    void encode() {
-        utils::TempFile tempfile;
-        common::EliasFanoEncoder<T> encoder(sorted.size(), sorted.front(), sorted.back(),
-                                            tempfile.name());
-        for (const auto &v : sorted) {
-            encoder.add(v);
-        }
-        size = encoder.finish();
-    }
-
-    size_t size;
-
-    void write_compressed(benchmark::State &state) {
-        for (auto _ : state) {
-            encode();
-        }
-        std::cout << "Write compressed: compression factor for : " << sizeof(T)
-                  << "-byte integers" << (double)sorted.size() * sizeof(T) / size
-                  << std::endl;
-    }
-
-    void write_uncompressed(benchmark::State &state) {
-        for (auto _ : state) {
-            utils::TempFile tempfile;
-            std::ofstream &out = tempfile.ofstream();
-            out.write(reinterpret_cast<char *>(sorted.data()), sorted.size() * sizeof(T));
-            out.close();
-        }
-    }
-
-    void read_compressed(benchmark::State &state) {
-=======
                 i = ((i >> half_size_bits) + 1) << half_size_bits;
             }
             v = i;
@@ -87,49 +43,12 @@
     }
 
     void encode() {
->>>>>>> 2a87352a
         utils::TempFile tempfile;
         common::EliasFanoEncoder<T> encoder(sorted.size(), sorted.front(), sorted.back(),
                                             tempfile.name());
         for (const auto &v : sorted) {
             encoder.add(v);
         }
-<<<<<<< HEAD
-        encoder.finish();
-        for (auto _ : state) {
-            common::EliasFanoDecoder<T> decoder(tempfile.name());
-            std::optional<T> value;
-            sum_compressed = 0;
-            while ((value = decoder.next()).has_value()) {
-                sum_compressed += value.value();
-            }
-        }
-    }
-
-    void read_uncompressed(benchmark::State &state) {
-        utils::TempFile tempfile;
-        std::ofstream &out = tempfile.ofstream();
-        out.write(reinterpret_cast<char *>(sorted.data()), sorted.size() * sizeof(T));
-        out.close();
-        for (auto _ : state) {
-            std::ifstream in = std::ifstream(tempfile.name(), std::ios::binary);
-            T value;
-            sum_uncompressed = 0;
-            while (in.read(reinterpret_cast<char *>(&value), sizeof(T))) {
-                sum_uncompressed += value;
-            }
-            // making sure the compiler doesn't optimized away the reading and doing some
-            // sanity check
-            if (sum_compressed != sum_uncompressed) {
-                std::cerr << "Error: Compressed and Non-compressed reads don't match. "
-                          << " for " << sizeof(T) << " bytes. You have a bug. "
-                          << std::endl;
-            }
-        }
-    }
-
-    void read_uncompressed1024(benchmark::State &state) {
-=======
         size = encoder.finish();
     }
 
@@ -170,28 +89,16 @@
     }
 
     void read_uncompressed(benchmark::State &state) {
->>>>>>> 2a87352a
         utils::TempFile tempfile;
         std::ofstream &out = tempfile.ofstream();
         out.write(reinterpret_cast<char *>(sorted.data()), sorted.size() * sizeof(T));
         out.close();
-<<<<<<< HEAD
-        uint64_t res[128];
-        for (auto _ : state) {
-            std::ifstream in = std::ifstream(tempfile.name(), std::ios::binary);
-            sum_uncompressed = 0;
-            while (in.read(reinterpret_cast<char *>(res), 256)) {
-                for (uint32_t i = 0; i < std::min(32L, in.gcount()/8); ++i) {
-                    sum_uncompressed += res[i];
-                }
-=======
         for (auto _ : state) {
             std::ifstream in = std::ifstream(tempfile.name(), std::ios::binary);
             T value;
             sum_uncompressed = 0;
             while (in.read(reinterpret_cast<char *>(&value), sizeof(T))) {
                 sum_uncompressed += value;
->>>>>>> 2a87352a
             }
             // making sure the compiler doesn't optimized away the reading and doing some
             // sanity check
@@ -202,38 +109,6 @@
             }
         }
     }
-<<<<<<< HEAD
-};
-
-template <typename T>
-T EliasFanoFixture<T>::sum_compressed;
-template <typename T>
-T EliasFanoFixture<T>::sum_uncompressed;
-template <typename T>
-Vector<T> EliasFanoFixture<T>::sorted;
-
-BENCHMARK_TEMPLATE_F(EliasFanoFixture, BM_write_uncompressed64, uint64_t)
-(benchmark::State &state) {
-    write_uncompressed(state);
-}
-BENCHMARK_TEMPLATE_F(EliasFanoFixture, BM_write_compressed64, uint64_t)
-(benchmark::State &state) {
-    write_compressed(state);
-}
-BENCHMARK_TEMPLATE_F(EliasFanoFixture, BM_read_compressed64, uint64_t)
-(benchmark::State &state) {
-    read_compressed(state);
-}
-BENCHMARK_TEMPLATE_F(EliasFanoFixture, BM_read_uncompressed64, uint64_t)
-(benchmark::State &state) {
-    read_uncompressed(state);
-}
-BENCHMARK_TEMPLATE_F(EliasFanoFixture, BM_read_uncompressed1024, uint64_t)
-(benchmark::State &state) {
-    read_uncompressed1024(state);
-}
-
-=======
 
     void read_uncompressed1024(benchmark::State &state) {
         utils::TempFile tempfile;
@@ -286,7 +161,6 @@
     read_uncompressed1024(state);
 }
 
->>>>>>> 2a87352a
 
 BENCHMARK_TEMPLATE_F(EliasFanoFixture, BM_write_uncompressed128, sdsl::uint128_t)
 (benchmark::State &state) {
