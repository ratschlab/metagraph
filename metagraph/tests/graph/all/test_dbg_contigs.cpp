#include "gtest/gtest.h"

#define private public
#define protected public

#include <set>

#include "../../test_helpers.hpp"
#include "test_dbg_helpers.hpp"

#include "common/threads/threading.hpp"

namespace {

using namespace mtg;
using namespace mtg::test;

TYPED_TEST_SUITE(DeBruijnGraphTest, GraphTypes);
TYPED_TEST_SUITE(StableDeBruijnGraphTest, StableGraphTypes);


TYPED_TEST(DeBruijnGraphTest, CallPathsEmptyGraph) {
    for (size_t num_threads = 1; num_threads < 5; num_threads += 3) {
        for (size_t k = 2; k <= 10; ++k) {
            auto empty = build_graph<TypeParam>(k);
            std::vector<std::string> sequences;
            std::mutex seq_mutex;
            empty->call_sequences([&](const auto &sequence, const auto &path) {
                ASSERT_EQ(path, map_sequence_to_nodes(*empty, sequence));
                std::unique_lock<std::mutex> lock(seq_mutex);
                sequences.push_back(sequence);
            }, num_threads);
            ASSERT_EQ(0u, sequences.size());

            EXPECT_EQ(*empty, *build_graph<TypeParam>(k, sequences));
            EXPECT_EQ(*empty, *build_graph_batch<TypeParam>(k, sequences));
        }
    }
}

TYPED_TEST(DeBruijnGraphTest, CallUnitigsEmptyGraph) {
    for (size_t num_threads = 1; num_threads < 5; num_threads += 3) {
        for (size_t k = 2; k <= 10; ++k) {
            auto empty = build_graph<TypeParam>(k);
            std::vector<std::string> sequences;
            std::mutex seq_mutex;
            empty->call_unitigs([&](const auto &sequence, const auto &path) {
                ASSERT_EQ(path, map_sequence_to_nodes(*empty, sequence));
                std::unique_lock<std::mutex> lock(seq_mutex);
                sequences.push_back(sequence);
            }, num_threads);
            ASSERT_EQ(0u, sequences.size());

            EXPECT_EQ(*empty, *build_graph<TypeParam>(k, sequences));
            EXPECT_EQ(*empty, *build_graph_batch<TypeParam>(k, sequences));
        }
    }
}

TYPED_TEST(DeBruijnGraphTest, CallPathsOneSelfLoop) {
    for (size_t num_threads = 1; num_threads < 5; num_threads += 3) {
        for (size_t k = 2; k <= 20; ++k) {
            std::vector<std::string> sequences { std::string(100, 'A') };
            auto graph = build_graph<TypeParam>(k, sequences);
            auto graph_batch = build_graph_batch<TypeParam>(k, sequences);
            ASSERT_EQ(1u, graph->num_nodes());
            ASSERT_EQ(1u, graph_batch->num_nodes());

            std::atomic<size_t> num_sequences = 0;
            graph->call_sequences([&](const auto &sequence, const auto &path) {
                ASSERT_EQ(path, map_sequence_to_nodes(*graph, sequence));
                num_sequences++;
            }, num_threads);
            std::atomic<size_t> num_sequences_batch = 0;
            graph_batch->call_sequences([&](const auto &sequence, const auto &path) {
                ASSERT_EQ(path, map_sequence_to_nodes(*graph_batch, sequence));
                num_sequences_batch++;
            }, num_threads);

            EXPECT_EQ(graph->num_nodes(), num_sequences);
            EXPECT_EQ(graph_batch->num_nodes(), num_sequences_batch);
            EXPECT_EQ(graph->num_nodes(), graph_batch->num_nodes());
        }
    }
}

TYPED_TEST(DeBruijnGraphTest, CallUnitigsOneSelfLoop) {
    for (size_t num_threads = 1; num_threads < 5; num_threads += 3) {
        for (size_t k = 2; k <= 20; ++k) {
            std::vector<std::string> sequences { std::string(100, 'A') };
            auto graph = build_graph<TypeParam>(k, sequences);
            auto graph_batch = build_graph_batch<TypeParam>(k, sequences);
            ASSERT_EQ(1u, graph->num_nodes());
            ASSERT_EQ(1u, graph_batch->num_nodes());

            std::atomic<size_t> num_sequences = 0;
            graph->call_unitigs([&](const auto &sequence, const auto &path) {
                ASSERT_EQ(path, map_sequence_to_nodes(*graph, sequence));
                num_sequences++;
            }, num_threads);
            std::atomic<size_t> num_sequences_batch = 0;
            graph_batch->call_unitigs([&](const auto &sequence, const auto &path) {
                ASSERT_EQ(path, map_sequence_to_nodes(*graph_batch, sequence));
                num_sequences_batch++;
            }, num_threads);

            EXPECT_EQ(graph->num_nodes(), num_sequences);
            EXPECT_EQ(graph_batch->num_nodes(), num_sequences_batch);
            EXPECT_EQ(graph->num_nodes(), graph_batch->num_nodes());
        }
    }
}

TYPED_TEST(DeBruijnGraphTest, CallPathsThreeSelfLoops) {
    for (size_t num_threads = 1; num_threads < 5; num_threads += 3) {
        for (size_t k = 2; k <= 20; ++k) {
            std::vector<std::string> sequences { std::string(100, 'A'),
                                                 std::string(100, 'G'),
                                                 std::string(100, 'C') };
            auto graph = build_graph<TypeParam>(k, sequences);
            auto graph_batch = build_graph_batch<TypeParam>(k, sequences);
            ASSERT_EQ(3u, graph->num_nodes());
            ASSERT_EQ(3u, graph_batch->num_nodes());

            std::atomic<size_t> num_sequences = 0;
            graph->call_sequences([&](const auto &sequence, const auto &path) {
                ASSERT_EQ(path, map_sequence_to_nodes(*graph, sequence));
                num_sequences++;
            }, num_threads);
            std::atomic<size_t> num_sequences_batch = 0;
            graph_batch->call_sequences([&](const auto &sequence, const auto &path) {
                ASSERT_EQ(path, map_sequence_to_nodes(*graph_batch, sequence));
                num_sequences_batch++;
            }, num_threads);

            EXPECT_EQ(graph->num_nodes(), num_sequences);
            EXPECT_EQ(graph_batch->num_nodes(), num_sequences_batch);
            EXPECT_EQ(graph->num_nodes(), graph_batch->num_nodes());
        }
    }
}

TYPED_TEST(DeBruijnGraphTest, CallPathsExtractsLongestOneLoop) {
    for (size_t num_threads = 1; num_threads < 5; num_threads += 3) {
        for (size_t k = 4; k < 14; ++k) {
            std::vector<std::string> sequences { "ATGCAGTACTCAG",
                                                 "GGGGGGGGGGGGG" };
            auto graph = build_graph<TypeParam>(k, sequences);

            std::vector<std::string> contigs;
            std::mutex seq_mutex;
            graph->call_sequences([&](const auto &sequence, const auto &path) {
                ASSERT_EQ(path, map_sequence_to_nodes(*graph, sequence));
                std::unique_lock<std::mutex> lock(seq_mutex);
                contigs.push_back(sequence);
            }, num_threads);

            EXPECT_EQ(2u, contigs.size());
            EXPECT_EQ(convert_to_set({ "ATGCAGTACTCAG", std::string(k, 'G') }),
                      convert_to_set(contigs)) << k;
        }
    }
}

TYPED_TEST(DeBruijnGraphTest, CallPathsExtractsLongestTwoLoops) {
    for (size_t num_threads = 1; num_threads < 5; num_threads += 3) {
        for (size_t k = 4; k < 14; ++k) {
            std::vector<std::string> sequences { "ATGCAGTACTCAG",
                                                 "ATGCAGTACTGAG",
                                                 "GGGGGGGGGGGGG" };
            auto graph = build_graph<TypeParam>(k, sequences);

            std::vector<std::string> contigs;
            std::mutex seq_mutex;
            graph->call_sequences([&](const auto &sequence, const auto &path) {
                ASSERT_EQ(path, map_sequence_to_nodes(*graph, sequence));
                std::unique_lock<std::mutex> lock(seq_mutex);
                contigs.push_back(sequence);
            }, num_threads);
<<<<<<< HEAD

            EXPECT_EQ(3u, contigs.size());
        }
=======

            EXPECT_EQ(3u, contigs.size());
        }

        // TODO: There are no guarantees on extracted sequence length when
        // executing multithreaded
        break;
>>>>>>> 2302ddc6
    }
}

TYPED_TEST(DeBruijnGraphTest, CallContigsUniqueKmers) {
    for (size_t num_threads = 1; num_threads < 5; num_threads += 3) {
        std::string sequence = "GCAAATAAC";
        auto graph = build_graph<TypeParam>(3, { sequence });

        std::atomic<size_t> num_kmers = 0;
        graph->call_sequences([&](const auto &sequence, const auto &path) {
            ASSERT_EQ(path, map_sequence_to_nodes(*graph, sequence));
            num_kmers += sequence.size() - 2;
        }, num_threads);

        EXPECT_EQ(sequence.size() - 2, num_kmers);
    }
}

TYPED_TEST(DeBruijnGraphTest, CallUnitigsUniqueKmersCycle) {
    for (size_t num_threads = 1; num_threads < 5; num_threads += 3) {
        size_t k = 4;
        std::string sequence = "AAACCCGGGTTTAA";
        auto graph = build_graph<TypeParam>(k, { sequence });

        std::atomic<size_t> num_unitigs = 0;
        std::atomic<size_t> num_kmers = 0;
        graph->call_unitigs([&](const auto &sequence, const auto &path) {
            ASSERT_EQ(path, map_sequence_to_nodes(*graph, sequence));
            num_unitigs++;
            num_kmers += sequence.size() - k + 1;
        }, num_threads);

        EXPECT_EQ(1u, num_unitigs);
        EXPECT_EQ(sequence.size() - k + 1, num_kmers);
    }
}

TYPED_TEST(DeBruijnGraphTest, CallContigsUniqueKmersCycle) {
    for (size_t num_threads = 1; num_threads < 5; num_threads += 3) {
        size_t k = 4;
        std::string sequence = "AAACCCGGGTTTAAA";
        auto graph = build_graph<TypeParam>(k, { sequence });

        std::atomic<size_t> num_contigs = 0;
        std::atomic<size_t> num_kmers = 0;
        graph->call_sequences([&](const auto &sequence, const auto &path) {
            ASSERT_EQ(path, map_sequence_to_nodes(*graph, sequence));
            num_contigs++;
            num_kmers += sequence.size() - k + 1;
        }, num_threads);

        EXPECT_EQ(1u, num_contigs);
        EXPECT_EQ(sequence.size() - k + 1, num_kmers);
    }
}

TYPED_TEST(DeBruijnGraphTest, CallUnitigsFourLoops) {
    for (size_t num_threads = 1; num_threads < 5; num_threads += 3) {
        for (size_t k = 2; k <= 20; ++k) {
            std::vector<std::string> sequences { std::string(100, 'A'),
                                                 std::string(100, 'G'),
                                                 std::string(100, 'C') };
            auto graph = build_graph<TypeParam>(k, sequences);
            auto graph_batch = build_graph_batch<TypeParam>(k, sequences);
            ASSERT_EQ(3u, graph->num_nodes());
            ASSERT_EQ(3u, graph_batch->num_nodes());

            std::atomic<size_t> num_sequences = 0;
            graph->call_unitigs([&](const auto &sequence, const auto &path) {
                ASSERT_EQ(path, map_sequence_to_nodes(*graph, sequence));
                num_sequences++;
            }, num_threads);
            std::atomic<size_t> num_sequences_batch = 0;
            graph_batch->call_unitigs([&](const auto &sequence, const auto &path) {
                ASSERT_EQ(path, map_sequence_to_nodes(*graph_batch, sequence));
                num_sequences_batch++;
            }, num_threads);

            EXPECT_EQ(graph->num_nodes(), num_sequences);
            EXPECT_EQ(graph_batch->num_nodes(), num_sequences_batch);
            EXPECT_EQ(graph->num_nodes(), graph_batch->num_nodes());
        }
    }
}

TYPED_TEST(StableDeBruijnGraphTest, CallPaths) {
    for (size_t num_threads = 1; num_threads < 5; num_threads += 3) {
        for (size_t k = 2; k <= 10; ++k) {
            for (const std::vector<std::string> &sequences
                    : { std::vector<std::string>({ "AAACACTAG", "AACGACATG" }),
                        std::vector<std::string>({ "AGACACTGA", "GACTACGTA", "ACTAACGTA" }),
                        std::vector<std::string>({ "AGACACAGT", "GACTTGCAG", "ACTAGTCAG" }),
                        std::vector<std::string>({ "AAACTCGTAGC", "AAATGCGTAGC" }),
                        std::vector<std::string>({ "AAACT", "AAATG" }),
                        std::vector<std::string>({ "ATGCAGTACTCAG", "ATGCAGTAGTCAG", "GGGGGGGGGGGGG" }) }) {

                auto graph = build_graph_batch<TypeParam>(k, sequences);

                std::vector<std::string> reconst;
                std::mutex seq_mutex;
                graph->call_sequences([&](const auto &sequence, const auto &path) {
                    ASSERT_EQ(path, map_sequence_to_nodes(*graph, sequence));
                    std::unique_lock<std::mutex> lock(seq_mutex);
                    reconst.push_back(sequence);
                }, num_threads);
                auto reconstructed_graph = build_graph_batch<TypeParam>(k, reconst);

                EXPECT_EQ(*graph, *reconstructed_graph);
            }
        }
    }
}

TYPED_TEST(StableDeBruijnGraphTest, CallUnitigs) {
    for (size_t num_threads = 1; num_threads < 5; num_threads += 3) {
        for (size_t k = 2; k <= 10; ++k) {
            for (const std::vector<std::string> &sequences
                    : { std::vector<std::string>({ "AAACACTAG", "AACGACATG" }),
                        std::vector<std::string>({ "AGACACTGA", "GACTACGTA", "ACTAACGTA" }),
                        std::vector<std::string>({ "AGACACAGT", "GACTTGCAG", "ACTAGTCAG" }),
                        std::vector<std::string>({ "AAACTCGTAGC", "AAATGCGTAGC" }),
                        std::vector<std::string>({ "AAACT", "AAATG" }),
                        std::vector<std::string>({ "ATGCAGTACTCAG", "ATGCAGTAGTCAG", "GGGGGGGGGGGGG" }) }) {

                auto graph = build_graph_batch<TypeParam>(k, sequences);

                std::vector<std::string> reconst;
                std::mutex seq_mutex;
                graph->call_unitigs([&](const auto &sequence, const auto &path) {
                    ASSERT_EQ(path, map_sequence_to_nodes(*graph, sequence));
                    std::unique_lock<std::mutex> lock(seq_mutex);
                    reconst.push_back(sequence);
                }, num_threads);
                auto reconstructed_graph = build_graph_batch<TypeParam>(k, reconst);

                EXPECT_EQ(*graph, *reconstructed_graph);
            }
        }
    }
}

TYPED_TEST(StableDeBruijnGraphTest, CallPathsFromCanonical) {
    for (size_t num_threads = 1; num_threads < 5; num_threads += 3) {
        for (size_t k = 2; k <= 10; ++k) {
            for (const std::vector<std::string> &sequences
                    : { std::vector<std::string>({ "AAACACTAG", "AACGACATG" }),
                        std::vector<std::string>({ "AGACACTGA", "GACTACGTA", "ACTAACGTA" }),
                        std::vector<std::string>({ "AGACACAGT", "GACTTGCAG", "ACTAGTCAG" }),
                        std::vector<std::string>({ "AAACTCGTAGC", "AAATGCGTAGC" }),
                        std::vector<std::string>({ "AAACT", "AAATG" }),
                        std::vector<std::string>({ "ATGCAGTACTCAG", "ATGCAGTAGTCAG", "GGGGGGGGGGGGG" }) }) {

<<<<<<< HEAD
                auto graph = build_graph_batch<TypeParam>(k, sequences, true);
=======
                auto graph = build_graph_batch<TypeParam>(k, sequences, BuildMode::CANONICAL);
>>>>>>> 2302ddc6

                std::vector<std::string> reconst;
                std::mutex seq_mutex;
                graph->call_sequences([&](const auto &sequence, const auto &path) {
                    ASSERT_EQ(path, map_sequence_to_nodes(*graph, sequence));
                    std::unique_lock<std::mutex> lock(seq_mutex);
                    reconst.push_back(sequence);
                }, num_threads);
<<<<<<< HEAD
                auto reconstructed_graph = build_graph_batch<TypeParam>(k, reconst, true);
=======
                auto reconstructed_graph = build_graph_batch<TypeParam>(k, reconst, BuildMode::CANONICAL);
>>>>>>> 2302ddc6

                EXPECT_EQ(*graph, *reconstructed_graph);
            }
        }
    }
}

TYPED_TEST(StableDeBruijnGraphTest, CallPathsFromCanonicalSingleKmerForm) {
    for (size_t num_threads = 1; num_threads < 5; num_threads += 3) {
        for (size_t k = 2; k <= 10; ++k) {
            for (const std::vector<std::string> &sequences
                    : { std::vector<std::string>({ "AAACACTAG", "AACGACATG" }),
                        std::vector<std::string>({ "AGACACTGA", "GACTACGTA", "ACTAACGTA" }),
                        std::vector<std::string>({ "AGACACAGT", "GACTTGCAG", "ACTAGTCAG" }),
                        std::vector<std::string>({ "AAACTCGTAGC", "AAATGCGTAGC" }),
                        std::vector<std::string>({ "AAACT", "AAATG" }),
                        std::vector<std::string>({ "ATGCAGTACTCAG", "ATGCAGTAGTCAG", "GGGGGGGGGGGGG" }) }) {

<<<<<<< HEAD
                auto graph = build_graph_batch<TypeParam>(k, sequences, true);
=======
                auto graph = build_graph_batch<TypeParam>(k, sequences, BuildMode::CANONICAL);
>>>>>>> 2302ddc6

                std::vector<std::string> reconst;
                std::mutex seq_mutex;
                graph->call_sequences([&](const auto &sequence, const auto &path) {
                    ASSERT_EQ(path, map_sequence_to_nodes(*graph, sequence));
                    std::unique_lock<std::mutex> lock(seq_mutex);
                    reconst.push_back(sequence);
                }, num_threads, true);
<<<<<<< HEAD
                auto reconstructed_graph = build_graph_batch<TypeParam>(k, reconst, true);
=======
                auto reconstructed_graph = build_graph_batch<TypeParam>(k, reconst, BuildMode::CANONICAL);
>>>>>>> 2302ddc6

                EXPECT_EQ(*graph, *reconstructed_graph);
            }
        }
    }
}

TYPED_TEST(StableDeBruijnGraphTest, CallUnitigsFromCanonical) {
    for (size_t num_threads = 1; num_threads < 5; num_threads += 3) {
        for (size_t k = 2; k <= 10; ++k) {
            for (const std::vector<std::string> &sequences
                    : { std::vector<std::string>({ "AAACACTAG", "AACGACATG" }),
                        std::vector<std::string>({ "AGACACTGA", "GACTACGTA", "ACTAACGTA" }),
                        std::vector<std::string>({ "AGACACAGT", "GACTTGCAG", "ACTAGTCAG" }),
                        std::vector<std::string>({ "AAACTCGTAGC", "AAATGCGTAGC" }),
                        std::vector<std::string>({ "AAACT", "AAATG" }),
                        std::vector<std::string>({ "ATGCAGTACTCAG", "ATGCAGTAGTCAG", "GGGGGGGGGGGGG" }) }) {

<<<<<<< HEAD
                auto graph = build_graph_batch<TypeParam>(k, sequences, true);
=======
                auto graph = build_graph_batch<TypeParam>(k, sequences, BuildMode::CANONICAL);
>>>>>>> 2302ddc6

                std::vector<std::string> reconst;
                std::mutex seq_mutex;
                graph->call_unitigs([&](const auto &sequence, const auto &path) {
                    ASSERT_EQ(path, map_sequence_to_nodes(*graph, sequence));
                    std::unique_lock<std::mutex> lock(seq_mutex);
                    reconst.push_back(sequence);
                }, num_threads);
<<<<<<< HEAD
                auto reconstructed_graph = build_graph_batch<TypeParam>(k, reconst, true);
=======
                auto reconstructed_graph = build_graph_batch<TypeParam>(k, reconst, BuildMode::CANONICAL);
>>>>>>> 2302ddc6

                EXPECT_EQ(*graph, *reconstructed_graph);
            }
        }
    }
}

TYPED_TEST(StableDeBruijnGraphTest, CallUnitigsFromCanonicalSingleKmerForm) {
    for (size_t num_threads = 1; num_threads < 5; num_threads += 3) {
        for (size_t k = 2; k <= 10; ++k) {
            for (const std::vector<std::string> &sequences
                    : { std::vector<std::string>({ "AAACACTAG", "AACGACATG" }),
                        std::vector<std::string>({ "AGACACTGA", "GACTACGTA", "ACTAACGTA" }),
                        std::vector<std::string>({ "AGACACAGT", "GACTTGCAG", "ACTAGTCAG" }),
                        std::vector<std::string>({ "AAACTCGTAGC", "AAATGCGTAGC" }),
                        std::vector<std::string>({ "AAACT", "AAATG" }),
                        std::vector<std::string>({ "ATGCAGTACTCAG", "ATGCAGTAGTCAG", "GGGGGGGGGGGGG" }) }) {

<<<<<<< HEAD
                auto graph = build_graph_batch<TypeParam>(k, sequences, true);
=======
                auto graph = build_graph_batch<TypeParam>(k, sequences, BuildMode::CANONICAL);
>>>>>>> 2302ddc6

                std::vector<std::string> reconst;
                std::mutex seq_mutex;
                // TODO: why is min_tip_size == 0?
                graph->call_unitigs([&](const auto &sequence, const auto &path) {
                    ASSERT_EQ(path, map_sequence_to_nodes(*graph, sequence));
                    std::unique_lock<std::mutex> lock(seq_mutex);
                    reconst.push_back(sequence);
                }, num_threads, 0, true);
<<<<<<< HEAD
                auto reconstructed_graph = build_graph_batch<TypeParam>(k, reconst, true);
=======
                auto reconstructed_graph = build_graph_batch<TypeParam>(k, reconst, BuildMode::CANONICAL);
>>>>>>> 2302ddc6

                EXPECT_EQ(*graph, *reconstructed_graph);
            }
        }
    }
}

TYPED_TEST(DeBruijnGraphTest, CallPaths) {
    for (size_t num_threads = 1; num_threads < 5; num_threads += 3) {
        for (size_t k = 2; k <= 10; ++k) {
            for (const std::vector<std::string> &sequences
                    : { std::vector<std::string>({ "AAACACTAG", "AACGACATG" }),
                        std::vector<std::string>({ "AGACACTGA", "GACTACGTA", "ACTAACGTA" }),
                        std::vector<std::string>({ "AGACACAGT", "GACTTGCAG", "ACTAGTCAG" }),
                        std::vector<std::string>({ "AAACTCGTAGC", "AAATGCGTAGC" }),
                        std::vector<std::string>({ "AAACT", "AAATG" }),
                        std::vector<std::string>({ "ATGCAGTACTCAG", "ATGCAGTAGTCAG", "GGGGGGGGGGGGG" }) }) {

                auto graph = build_graph_batch<TypeParam>(k, sequences);

                // in stable graphs the order of input sequences
                // does not change the order of k-mers and their indexes
                auto stable_graph = build_graph_batch<DBGSuccinct>(k, sequences);

                std::mutex seq_mutex;
                auto reconstructed_stable_graph = build_graph_iterative<DBGSuccinct>(
                    k,
                    [&](const auto &callback) {
                        graph->call_sequences([&](const auto &sequence, const auto &path) {
                            ASSERT_EQ(path, map_sequence_to_nodes(*graph, sequence));
                            std::unique_lock<std::mutex> lock(seq_mutex);
                            callback(sequence);
                        }, num_threads);
                    }
                );

                EXPECT_EQ(*stable_graph, *reconstructed_stable_graph);
            }
        }
    }
}

TYPED_TEST(DeBruijnGraphTest, CallUnitigs) {
    for (size_t num_threads = 1; num_threads < 5; num_threads += 3) {
        for (size_t k = 2; k <= 10; ++k) {
            for (const std::vector<std::string> &sequences
                    : { std::vector<std::string>({ "AAACACTAG", "AACGACATG" }),
                        std::vector<std::string>({ "AGACACTGA", "GACTACGTA", "ACTAACGTA" }),
                        std::vector<std::string>({ "AGACACAGT", "GACTTGCAG", "ACTAGTCAG" }),
                        std::vector<std::string>({ "AAACTCGTAGC", "AAATGCGTAGC" }),
                        std::vector<std::string>({ "AAACT", "AAATG" }),
                        std::vector<std::string>({ "ATGCAGTACTCAG", "ATGCAGTAGTCAG", "GGGGGGGGGGGGG" }) }) {

                auto graph = build_graph_batch<TypeParam>(k, sequences);

                // in stable graphs the order of input sequences
                // does not change the order of k-mers and their indexes
                auto stable_graph = build_graph_batch<DBGSuccinct>(k, sequences);

                std::mutex seq_mutex;
                auto reconstructed_stable_graph = build_graph_iterative<DBGSuccinct>(
                    k,
                    [&](const auto &callback) {
                        graph->call_unitigs([&](const auto &sequence, const auto &path) {
                            ASSERT_EQ(path, map_sequence_to_nodes(*graph, sequence));
                            std::unique_lock<std::mutex> lock(seq_mutex);
                            callback(sequence);
                        }, num_threads, 1);
                    }
                );

                EXPECT_EQ(*stable_graph, *reconstructed_stable_graph);
            }
        }
    }
}

TYPED_TEST(DeBruijnGraphTest, CallUnitigsWithoutTips) {
    for (size_t num_threads = 1; num_threads < 5; num_threads += 3) {
        size_t k = 3;
        auto graph = build_graph<TypeParam>(k, { "ACTAAGC",
                                                 "TCTAAGC" });
        ASSERT_EQ(6u, graph->num_nodes());

        std::set<std::string> unitigs;
        std::mutex seq_mutex;
        graph->call_unitigs([&](const auto &unitig, const auto &path) {
            ASSERT_EQ(path, map_sequence_to_nodes(*graph, unitig));
            std::unique_lock<std::mutex> lock(seq_mutex);
            unitigs.insert(unitig);
        }, num_threads, 0);
        EXPECT_EQ(std::set<std::string>({ "ACT", "TCT", "CTAAGC" }), unitigs);

        unitigs.clear();
        graph->call_unitigs([&](const auto &unitig, const auto &path) {
            ASSERT_EQ(path, map_sequence_to_nodes(*graph, unitig));
            std::unique_lock<std::mutex> lock(seq_mutex);
            unitigs.insert(unitig);
        }, num_threads, 1);
        EXPECT_EQ(std::set<std::string>({ "ACT", "TCT", "CTAAGC" }), unitigs);

        unitigs.clear();
        graph->call_unitigs([&](const auto &unitig, const auto &path) {
            ASSERT_EQ(path, map_sequence_to_nodes(*graph, unitig));
            std::unique_lock<std::mutex> lock(seq_mutex);
            unitigs.insert(unitig);
        }, num_threads, 2);
        EXPECT_EQ(std::set<std::string>({ "CTAAGC" }), unitigs);

        unitigs.clear();
        graph->call_unitigs([&](const auto &unitig, const auto &path) {
            ASSERT_EQ(path, map_sequence_to_nodes(*graph, unitig));
            std::unique_lock<std::mutex> lock(seq_mutex);
            unitigs.insert(unitig);
        }, num_threads, 10);
        EXPECT_EQ(std::set<std::string>({ "CTAAGC" }), unitigs);


        graph = build_graph<TypeParam>(k, { "ACTAAGC",
                                            "ACTAAGT" });
        ASSERT_EQ(6u, graph->num_nodes());

        unitigs.clear();
        graph->call_unitigs([&](const auto &unitig, const auto &path) {
            ASSERT_EQ(path, map_sequence_to_nodes(*graph, unitig));
            std::unique_lock<std::mutex> lock(seq_mutex);
            unitigs.insert(unitig);
        }, num_threads, 0);
        EXPECT_EQ(std::set<std::string>({ "ACTAAG", "AGC", "AGT" }), unitigs);

        unitigs.clear();
        graph->call_unitigs([&](const auto &unitig, const auto &path) {
            ASSERT_EQ(path, map_sequence_to_nodes(*graph, unitig));
            std::unique_lock<std::mutex> lock(seq_mutex);
            unitigs.insert(unitig);
        }, num_threads, 1);
        EXPECT_EQ(std::set<std::string>({ "ACTAAG", "AGC", "AGT" }), unitigs);

        unitigs.clear();
        graph->call_unitigs([&](const auto &unitig, const auto &path) {
            ASSERT_EQ(path, map_sequence_to_nodes(*graph, unitig));
            std::unique_lock<std::mutex> lock(seq_mutex);
            unitigs.insert(unitig);
        }, num_threads, 2);
        EXPECT_EQ(std::set<std::string>({ "ACTAAG" }), unitigs);

        unitigs.clear();
        graph->call_unitigs([&](const auto &unitig, const auto &path) {
            ASSERT_EQ(path, map_sequence_to_nodes(*graph, unitig));
            std::unique_lock<std::mutex> lock(seq_mutex);
            unitigs.insert(unitig);
        }, num_threads, 10);
        EXPECT_EQ(std::set<std::string>({ "ACTAAG" }), unitigs);


        graph = build_graph<TypeParam>(k, { "ACTAAGCCC",
                                            "AAAGC",
                                            "TAAGCA" });
        ASSERT_EQ(9u, graph->num_nodes());

        unitigs.clear();
        graph->call_unitigs([&](const auto &unitig, const auto &path) {
            ASSERT_EQ(path, map_sequence_to_nodes(*graph, unitig));
            std::unique_lock<std::mutex> lock(seq_mutex);
            unitigs.insert(unitig);
        }, num_threads, 0);
        // EXPECT_EQ(std::set<std::string>({ "ACTAA", "AAA", "AAGC", "GCA", "GCCC" }), unitigs);
        EXPECT_EQ(std::set<std::string>({ "ACTAA", "AAA", "AAGC", "GCA", "GCC", "CCC" }), unitigs);

        unitigs.clear();
        graph->call_unitigs([&](const auto &unitig, const auto &path) {
            ASSERT_EQ(path, map_sequence_to_nodes(*graph, unitig));
            std::unique_lock<std::mutex> lock(seq_mutex);
            unitigs.insert(unitig);
        }, num_threads, 1);
        // EXPECT_EQ(std::set<std::string>({ "ACTAA", "AAA", "AAGC", "GCA", "GCCC" }), unitigs);
        EXPECT_EQ(std::set<std::string>({ "ACTAA", "AAA", "AAGC", "GCA", "GCC", "CCC" }), unitigs);

        unitigs.clear();
        graph->call_unitigs([&](const auto &unitig, const auto &path) {
            ASSERT_EQ(path, map_sequence_to_nodes(*graph, unitig));
            std::unique_lock<std::mutex> lock(seq_mutex);
            unitigs.insert(unitig);
        }, num_threads, 2);
        // EXPECT_EQ(std::set<std::string>({ "ACTAA", "AAGC", "GCC", "CCC" }), unitigs);
        EXPECT_EQ(std::set<std::string>({ "ACTAA", "AAA", "AAGC", "GCC", "CCC" }), unitigs);

        unitigs.clear();
        graph->call_unitigs([&](const auto &unitig, const auto &path) {
            ASSERT_EQ(path, map_sequence_to_nodes(*graph, unitig));
            std::unique_lock<std::mutex> lock(seq_mutex);
            unitigs.insert(unitig);
        }, num_threads, 3);
        // EXPECT_EQ(std::set<std::string>({ "ACTAA", "AAGC" }), unitigs);
        EXPECT_EQ(std::set<std::string>({ "ACTAA", "AAA", "AAGC", "GCC", "CCC" }), unitigs);

        unitigs.clear();
        graph->call_unitigs([&](const auto &unitig, const auto &path) {
            ASSERT_EQ(path, map_sequence_to_nodes(*graph, unitig));
            std::unique_lock<std::mutex> lock(seq_mutex);
            unitigs.insert(unitig);
        }, num_threads, 10);
        // EXPECT_EQ(std::set<std::string>({ "AAGC" }), unitigs);
        EXPECT_EQ(std::set<std::string>({ "AAGC", "AAA", "ACTAA", "GCC", "CCC" }), unitigs);


        graph = build_graph<TypeParam>(k, { "ACGAAGCCT",
                                            "AAGC",
                                            "TAAGCA" });
        ASSERT_EQ(9u, graph->num_nodes());

        unitigs.clear();
        graph->call_unitigs([&](const auto &unitig, const auto &path) {
            ASSERT_EQ(path, map_sequence_to_nodes(*graph, unitig));
            std::unique_lock<std::mutex> lock(seq_mutex);
            unitigs.insert(unitig);
        }, num_threads, 0);
        EXPECT_EQ(std::set<std::string>({ "ACGAA", "TAA", "AAGC", "GCA", "GCCT" }), unitigs);

        unitigs.clear();
        graph->call_unitigs([&](const auto &unitig, const auto &path) {
            ASSERT_EQ(path, map_sequence_to_nodes(*graph, unitig));
            std::unique_lock<std::mutex> lock(seq_mutex);
            unitigs.insert(unitig);
        }, num_threads, 1);
        EXPECT_EQ(std::set<std::string>({ "ACGAA", "TAA", "AAGC", "GCA", "GCCT" }), unitigs);

        unitigs.clear();
        graph->call_unitigs([&](const auto &unitig, const auto &path) {
            ASSERT_EQ(path, map_sequence_to_nodes(*graph, unitig));
            std::unique_lock<std::mutex> lock(seq_mutex);
            unitigs.insert(unitig);
        }, num_threads, 2);
        EXPECT_EQ(std::set<std::string>({ "ACGAA", "AAGC", "GCCT" }), unitigs);

        unitigs.clear();
        graph->call_unitigs([&](const auto &unitig, const auto &path) {
            ASSERT_EQ(path, map_sequence_to_nodes(*graph, unitig));
            std::unique_lock<std::mutex> lock(seq_mutex);
            unitigs.insert(unitig);
        }, num_threads, 3);
        EXPECT_EQ(std::set<std::string>({ "ACGAA", "AAGC" }), unitigs);

        unitigs.clear();
        graph->call_unitigs([&](const auto &unitig, const auto &path) {
            ASSERT_EQ(path, map_sequence_to_nodes(*graph, unitig));
            std::unique_lock<std::mutex> lock(seq_mutex);
            unitigs.insert(unitig);
        }, num_threads, 10);
        EXPECT_EQ(std::set<std::string>({ "AAGC" }), unitigs);


        graph = build_graph<TypeParam>(k, { "TCTAAGCCG",
                                            "CATAAGCCG",
                                            "CATAACCGA" });
        ASSERT_EQ(12u, graph->num_nodes());

        unitigs.clear();
        graph->call_unitigs([&](const auto &unitig, const auto &path) {
            ASSERT_EQ(path, map_sequence_to_nodes(*graph, unitig));
            std::unique_lock<std::mutex> lock(seq_mutex);
            unitigs.insert(unitig);
        }, num_threads, 0);
        EXPECT_EQ(std::set<std::string>({ "CATA", "TCTA", "TAA", "AAGCC", "AACC", "CCGA" }), unitigs);

        unitigs.clear();
        graph->call_unitigs([&](const auto &unitig, const auto &path) {
            ASSERT_EQ(path, map_sequence_to_nodes(*graph, unitig));
            std::unique_lock<std::mutex> lock(seq_mutex);
            unitigs.insert(unitig);
        }, num_threads, 1);
        EXPECT_EQ(std::set<std::string>({ "CATA", "TCTA", "TAA", "AAGCC", "AACC", "CCGA" }), unitigs);

        unitigs.clear();
        graph->call_unitigs([&](const auto &unitig, const auto &path) {
            ASSERT_EQ(path, map_sequence_to_nodes(*graph, unitig));
            std::unique_lock<std::mutex> lock(seq_mutex);
            unitigs.insert(unitig);
        }, num_threads, 2);
        EXPECT_EQ(std::set<std::string>({ "CATA", "TCTA", "TAA", "AAGCC", "AACC", "CCGA" }), unitigs);

        unitigs.clear();
        graph->call_unitigs([&](const auto &unitig, const auto &path) {
            ASSERT_EQ(path, map_sequence_to_nodes(*graph, unitig));
            std::unique_lock<std::mutex> lock(seq_mutex);
            unitigs.insert(unitig);
        }, num_threads, 3);
        EXPECT_EQ(std::set<std::string>({ "TAA", "AAGCC", "AACC", "CCGA" }), unitigs);

        unitigs.clear();
        graph->call_unitigs([&](const auto &unitig, const auto &path) {
            ASSERT_EQ(path, map_sequence_to_nodes(*graph, unitig));
            std::unique_lock<std::mutex> lock(seq_mutex);
            unitigs.insert(unitig);
        }, num_threads, 10);
        EXPECT_EQ(std::set<std::string>({ "TAA", "AAGCC", "AACC", "CCGA" }), unitigs);
    }
}

TYPED_TEST(DeBruijnGraphTest, CallUnitigsWithoutTips2) {
    for (size_t num_threads = 1; num_threads < 5; num_threads += 3) {
        size_t k = 5;
        auto graph = build_graph<TypeParam>(k, { "ACTATAGCTAGTCTATGCGA",
                                                 "ACTATAGCTAGTCTAA",
                                                 "ACTATAGCTA",
                                                 "ACTATAGCTT",
                                                 "ACTATC", });
        ASSERT_EQ(19u, graph->num_nodes());
        std::set<std::string> unitigs;
        std::mutex seq_mutex;
        graph->call_unitigs([&](const auto &unitig, const auto &path) {
            ASSERT_EQ(path, map_sequence_to_nodes(*graph, unitig));
            std::unique_lock<std::mutex> lock(seq_mutex);
            unitigs.insert(unitig);
        }, num_threads, 0);
        EXPECT_EQ(std::set<std::string>({ "ACTAT", "CTATC", "CTATGCGA", "CTATAGCT", "AGCTT", "AGCTAGTCTA", "TCTAA", "TCTAT" }), unitigs);

        unitigs.clear();
        graph->call_unitigs([&](const auto &unitig, const auto &path) {
            ASSERT_EQ(path, map_sequence_to_nodes(*graph, unitig));
            std::unique_lock<std::mutex> lock(seq_mutex);
            unitigs.insert(unitig);
        }, num_threads, 1);
        EXPECT_EQ(std::set<std::string>({ "ACTAT", "CTATC", "CTATGCGA", "CTATAGCT", "AGCTT", "AGCTAGTCTA", "TCTAA", "TCTAT" }), unitigs);

        unitigs.clear();
        graph->call_unitigs([&](const auto &unitig, const auto &path) {
            ASSERT_EQ(path, map_sequence_to_nodes(*graph, unitig));
            std::unique_lock<std::mutex> lock(seq_mutex);
            unitigs.insert(unitig);
        }, num_threads, 2);
        EXPECT_EQ(std::set<std::string>({ "ACTAT", "CTATC", "CTATGCGA", "CTATAGCT", "AGCTAGTCTA", "TCTAT" }), unitigs);

        unitigs.clear();
        graph->call_unitigs([&](const auto &unitig, const auto &path) {
            ASSERT_EQ(path, map_sequence_to_nodes(*graph, unitig));
            std::unique_lock<std::mutex> lock(seq_mutex);
            unitigs.insert(unitig);
        }, num_threads, 10);
        EXPECT_EQ(std::set<std::string>({ "ACTAT", "CTATC", "CTATGCGA", "CTATAGCT", "AGCTAGTCTA", "TCTAT" }), unitigs);
    }
}

TYPED_TEST(DeBruijnGraphTest, CallUnitigsCheckDegree) {
    for (size_t num_threads = 1; num_threads < 5; num_threads += 3) {
        std::vector<std::string> sequences {
            "CCAGGGTGTGCTTGTCAAAGAGATATTCCGCCAAGCCAGATTCGGGCGG",
            "CCAGGGTGTGCTTGTCAAAGAGATATTCCGCCAAGCCAGATTCGGGCGC",
            "CCAAAATGAAACCTTCAGTTTTAACTCTTAATCAGACATAACTGGAAAA",
            "CCGAACTAGTGAAACTGCAACAGACATACGCTGCTCTGAACTCTAAGGC",
            "CCAGGTGCAGGGTGGACTCTTTCTGGATGTTGTAGTCAGACAGGGTGCG",
            "ATCGGAAGAGCACACGTCTGAACTCCAGACACTAAGGCATCTCGTATGC",
            "CGGAGGGAAAAATATTTACACAGAGTAGGAGACAAATTGGCTGAAAAGC",
            "CCAGAGTCTCGTTCGTTATCGGAATTAACCAGACAAATCGCTCCACCAA"
        };

        auto graph = build_graph_batch<TypeParam>(9, sequences);

        std::multiset<std::string> unitigs {
            "AGACAAATCGCTCCACCAA",
            "AGACAAATTGGCTGAAAAGC",
            "ATCGGAAGAGCACACGTCTGAACT",
            "CAGACATAACTGGAAAA",
            "CAGACATACGCTGCTCTGAACT",
            "CCAAAATGAAACCTTCAGTTTTAACTCTTAATCAGACATA",
            "CCAGAGTCTCGTTCGTTATCGGAATTAACCAGACAAAT",
            "CCAGGGTGTGCTTGTCAAAGAGATATTCCGCCAAGCCAGATTCGGGCG",
            "CCAGGTGCAGGGTGGACTCTTTCTGGATGTTGTAGTCAGACAGGGTGCG",
            "CCGAACTAGTGAAACTGCAACAGACATA",
            "CGGAGGGAAAAATATTTACACAGAGTAGGAGACAAAT",
            "CTGAACTCCAGACACTAAGGCATCTCGTATGC",
            "CTGAACTCTAAGGC",
            "TCTGAACTC"
        };

        std::multiset<std::string> obs_unitigs;
        std::mutex seq_mutex;
        graph->call_unitigs([&](const auto &sequence, const auto &path) {
            ASSERT_EQ(path, map_sequence_to_nodes(*graph, sequence));
            std::unique_lock<std::mutex> lock(seq_mutex);
            obs_unitigs.insert(sequence);
        }, num_threads, 2);

        EXPECT_EQ(unitigs, obs_unitigs);
    }
}

TYPED_TEST(DeBruijnGraphTest, CallUnitigsIndegreeFirstNodeIsZero) {
    for (size_t num_threads = 1; num_threads < 5; num_threads += 3) {
        std::vector<std::string> sequences {
            "AGAAACCCCGTCTCTACTAAAAATACAAAATTAGCCGGGAGTGGTGGCG",
            "AGAAACCCCGTCTCTACTAAAAATACAAAAATTAGCCAGGTGTGGTGAC",
            "GCCTGACCAGCATGGTGAAACCCCGTCTCTACTAAAAATACAAAATTAG"
        };

        auto graph = build_graph_batch<TypeParam>(31, sequences);

        std::multiset<std::string> unitigs {
            "GAAACCCCGTCTCTACTAAAAATACAAAATTAGCCGGGAGTGGTGGCG",
            "AGAAACCCCGTCTCTACTAAAAATACAAAAATTAGCCAGGTGTGGTGAC",
            "GCCTGACCAGCATGGTGAAACCCCGTCTCTACTAAAAATACAAAAT"
        };

        std::multiset<std::string> obs_unitigs;
        std::mutex seq_mutex;
        graph->call_unitigs([&](const auto &sequence, const auto &path) {
            ASSERT_EQ(path, map_sequence_to_nodes(*graph, sequence));
            std::unique_lock<std::mutex> lock(seq_mutex);
            obs_unitigs.insert(sequence);
        }, num_threads, 2);

        EXPECT_EQ(unitigs, obs_unitigs);
    }
}

TYPED_TEST(DeBruijnGraphTest, CallUnitigsCross) {
    for (size_t num_threads = 1; num_threads < 5; num_threads += 3) {
        // AATTT - ATTTT           TTTAA - TTAAA
        //               > TTTTA <
        // GGTTT - GTTTT           TTTAG - TTAGG

        // build graph from k-mers added in different order
        for (const auto &sequences : {
            std::vector<std::string>({ "AATTTTAAA",
                                       "GGTTTTAGG", }),
            std::vector<std::string>({ "GGTTTTAGG",
                                       "AATTTTAAA", }),
            std::vector<std::string>({ "TTTTAAA",
                                       "TTTTAGG",
                                       "AATTTTA",
                                       "GGTTTTA", }),
            std::vector<std::string>({ "AATTTTA",
                                       "GGTTTTA",
                                       "TTTTAAA",
                                       "TTTTAGG", }) }) {
            auto graph = build_graph_batch<TypeParam>(5, sequences);

            std::multiset<std::string> unitigs {
                "AATTTT",
                "GGTTTT",
                "TTTTA",
                "TTTAAA",
                "TTTAGG",
            };

            std::mutex seq_mutex;

            for (size_t t = 0; t <= 2; ++t) {
                std::multiset<std::string> obs_unitigs;
                graph->call_unitigs([&](const auto &sequence, const auto &path) {
                    ASSERT_EQ(path, map_sequence_to_nodes(*graph, sequence));
                    std::unique_lock<std::mutex> lock(seq_mutex);
                    obs_unitigs.insert(sequence);
                }, num_threads, t);
                EXPECT_EQ(unitigs, obs_unitigs) << t;
            }

            std::multiset<std::string> long_unitigs {
                "TTTTA",
            };

            for (size_t t = 3; t <= 10; ++t) {
                std::multiset<std::string> obs_long_unitigs;
                graph->call_unitigs([&](const auto &sequence, const auto &path) {
                    ASSERT_EQ(path, map_sequence_to_nodes(*graph, sequence));
                    std::unique_lock<std::mutex> lock(seq_mutex);
                    obs_long_unitigs.insert(sequence);
                }, num_threads, 3);
                EXPECT_EQ(long_unitigs, obs_long_unitigs);
            }
        }
    }
}

} // namespace<|MERGE_RESOLUTION|>--- conflicted
+++ resolved
@@ -177,11 +177,6 @@
                 std::unique_lock<std::mutex> lock(seq_mutex);
                 contigs.push_back(sequence);
             }, num_threads);
-<<<<<<< HEAD
-
-            EXPECT_EQ(3u, contigs.size());
-        }
-=======
 
             EXPECT_EQ(3u, contigs.size());
         }
@@ -189,7 +184,6 @@
         // TODO: There are no guarantees on extracted sequence length when
         // executing multithreaded
         break;
->>>>>>> 2302ddc6
     }
 }
 
@@ -342,11 +336,7 @@
                         std::vector<std::string>({ "AAACT", "AAATG" }),
                         std::vector<std::string>({ "ATGCAGTACTCAG", "ATGCAGTAGTCAG", "GGGGGGGGGGGGG" }) }) {
 
-<<<<<<< HEAD
-                auto graph = build_graph_batch<TypeParam>(k, sequences, true);
-=======
                 auto graph = build_graph_batch<TypeParam>(k, sequences, BuildMode::CANONICAL);
->>>>>>> 2302ddc6
 
                 std::vector<std::string> reconst;
                 std::mutex seq_mutex;
@@ -355,11 +345,7 @@
                     std::unique_lock<std::mutex> lock(seq_mutex);
                     reconst.push_back(sequence);
                 }, num_threads);
-<<<<<<< HEAD
-                auto reconstructed_graph = build_graph_batch<TypeParam>(k, reconst, true);
-=======
                 auto reconstructed_graph = build_graph_batch<TypeParam>(k, reconst, BuildMode::CANONICAL);
->>>>>>> 2302ddc6
 
                 EXPECT_EQ(*graph, *reconstructed_graph);
             }
@@ -378,11 +364,7 @@
                         std::vector<std::string>({ "AAACT", "AAATG" }),
                         std::vector<std::string>({ "ATGCAGTACTCAG", "ATGCAGTAGTCAG", "GGGGGGGGGGGGG" }) }) {
 
-<<<<<<< HEAD
-                auto graph = build_graph_batch<TypeParam>(k, sequences, true);
-=======
                 auto graph = build_graph_batch<TypeParam>(k, sequences, BuildMode::CANONICAL);
->>>>>>> 2302ddc6
 
                 std::vector<std::string> reconst;
                 std::mutex seq_mutex;
@@ -391,11 +373,7 @@
                     std::unique_lock<std::mutex> lock(seq_mutex);
                     reconst.push_back(sequence);
                 }, num_threads, true);
-<<<<<<< HEAD
-                auto reconstructed_graph = build_graph_batch<TypeParam>(k, reconst, true);
-=======
                 auto reconstructed_graph = build_graph_batch<TypeParam>(k, reconst, BuildMode::CANONICAL);
->>>>>>> 2302ddc6
 
                 EXPECT_EQ(*graph, *reconstructed_graph);
             }
@@ -414,11 +392,7 @@
                         std::vector<std::string>({ "AAACT", "AAATG" }),
                         std::vector<std::string>({ "ATGCAGTACTCAG", "ATGCAGTAGTCAG", "GGGGGGGGGGGGG" }) }) {
 
-<<<<<<< HEAD
-                auto graph = build_graph_batch<TypeParam>(k, sequences, true);
-=======
                 auto graph = build_graph_batch<TypeParam>(k, sequences, BuildMode::CANONICAL);
->>>>>>> 2302ddc6
 
                 std::vector<std::string> reconst;
                 std::mutex seq_mutex;
@@ -427,11 +401,7 @@
                     std::unique_lock<std::mutex> lock(seq_mutex);
                     reconst.push_back(sequence);
                 }, num_threads);
-<<<<<<< HEAD
-                auto reconstructed_graph = build_graph_batch<TypeParam>(k, reconst, true);
-=======
                 auto reconstructed_graph = build_graph_batch<TypeParam>(k, reconst, BuildMode::CANONICAL);
->>>>>>> 2302ddc6
 
                 EXPECT_EQ(*graph, *reconstructed_graph);
             }
@@ -450,11 +420,7 @@
                         std::vector<std::string>({ "AAACT", "AAATG" }),
                         std::vector<std::string>({ "ATGCAGTACTCAG", "ATGCAGTAGTCAG", "GGGGGGGGGGGGG" }) }) {
 
-<<<<<<< HEAD
-                auto graph = build_graph_batch<TypeParam>(k, sequences, true);
-=======
                 auto graph = build_graph_batch<TypeParam>(k, sequences, BuildMode::CANONICAL);
->>>>>>> 2302ddc6
 
                 std::vector<std::string> reconst;
                 std::mutex seq_mutex;
@@ -464,11 +430,7 @@
                     std::unique_lock<std::mutex> lock(seq_mutex);
                     reconst.push_back(sequence);
                 }, num_threads, 0, true);
-<<<<<<< HEAD
-                auto reconstructed_graph = build_graph_batch<TypeParam>(k, reconst, true);
-=======
                 auto reconstructed_graph = build_graph_batch<TypeParam>(k, reconst, BuildMode::CANONICAL);
->>>>>>> 2302ddc6
 
                 EXPECT_EQ(*graph, *reconstructed_graph);
             }
