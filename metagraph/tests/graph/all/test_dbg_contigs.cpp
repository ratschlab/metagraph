#include "gtest/gtest.h"

#define private public
#define protected public

#include <set>

#include "../../test_helpers.hpp"
#include "test_dbg_helpers.hpp"

#include "common/threads/threading.hpp"

namespace {

using namespace mtg;
using namespace mtg::test;

TYPED_TEST_SUITE(DeBruijnGraphTest, GraphTypes);
TYPED_TEST_SUITE(StableDeBruijnGraphTest, StableGraphTypes);


TYPED_TEST(DeBruijnGraphTest, CallPathsEmptyGraph) {
    for (size_t num_threads = 1; num_threads < 5; num_threads += 3) {
        for (size_t k = 2; k <= 10; ++k) {
            auto empty = build_graph<TypeParam>(k);
            std::vector<std::string> sequences;
            std::mutex seq_mutex;
            empty->call_sequences([&](const auto &sequence, const auto &path) {
                ASSERT_EQ(path, map_sequence_to_nodes(*empty, sequence));
                std::unique_lock<std::mutex> lock(seq_mutex);
                sequences.push_back(sequence);
            }, num_threads);
            ASSERT_EQ(0u, sequences.size());

            EXPECT_EQ(*empty, *build_graph<TypeParam>(k, sequences));
            EXPECT_EQ(*empty, *build_graph_batch<TypeParam>(k, sequences));
        }
    }
}

TYPED_TEST(DeBruijnGraphTest, CallUnitigsEmptyGraph) {
    for (size_t num_threads = 1; num_threads < 5; num_threads += 3) {
        for (size_t k = 2; k <= 10; ++k) {
            auto empty = build_graph<TypeParam>(k);
            std::vector<std::string> sequences;
            std::mutex seq_mutex;
            empty->call_unitigs([&](const auto &sequence, const auto &path) {
                ASSERT_EQ(path, map_sequence_to_nodes(*empty, sequence));
                std::unique_lock<std::mutex> lock(seq_mutex);
                sequences.push_back(sequence);
            }, num_threads);
            ASSERT_EQ(0u, sequences.size());

            EXPECT_EQ(*empty, *build_graph<TypeParam>(k, sequences));
            EXPECT_EQ(*empty, *build_graph_batch<TypeParam>(k, sequences));
        }
    }
}

TYPED_TEST(DeBruijnGraphTest, CallPathsOneSelfLoop) {
    for (size_t num_threads = 1; num_threads < 5; num_threads += 3) {
        for (size_t k = 2; k <= 20; ++k) {
            std::vector<std::string> sequences { std::string(100, 'A') };
            auto graph = build_graph<TypeParam>(k, sequences);
            auto graph_batch = build_graph_batch<TypeParam>(k, sequences);
            ASSERT_EQ(1u, graph->num_nodes());
            ASSERT_EQ(1u, graph_batch->num_nodes());

            std::atomic<size_t> num_sequences = 0;
            graph->call_sequences([&](const auto &sequence, const auto &path) {
                ASSERT_EQ(path, map_sequence_to_nodes(*graph, sequence));
                num_sequences++;
            }, num_threads);
            std::atomic<size_t> num_sequences_batch = 0;
            graph_batch->call_sequences([&](const auto &sequence, const auto &path) {
                ASSERT_EQ(path, map_sequence_to_nodes(*graph_batch, sequence));
                num_sequences_batch++;
            }, num_threads);

            EXPECT_EQ(graph->num_nodes(), num_sequences);
            EXPECT_EQ(graph_batch->num_nodes(), num_sequences_batch);
            EXPECT_EQ(graph->num_nodes(), graph_batch->num_nodes());
        }
    }
}

TYPED_TEST(DeBruijnGraphTest, CallUnitigsOneSelfLoop) {
    for (size_t num_threads = 1; num_threads < 5; num_threads += 3) {
        for (size_t k = 2; k <= 20; ++k) {
            std::vector<std::string> sequences { std::string(100, 'A') };
            auto graph = build_graph<TypeParam>(k, sequences);
            auto graph_batch = build_graph_batch<TypeParam>(k, sequences);
            ASSERT_EQ(1u, graph->num_nodes());
            ASSERT_EQ(1u, graph_batch->num_nodes());

            std::atomic<size_t> num_sequences = 0;
            graph->call_unitigs([&](const auto &sequence, const auto &path) {
                ASSERT_EQ(path, map_sequence_to_nodes(*graph, sequence));
                num_sequences++;
            }, num_threads);
            std::atomic<size_t> num_sequences_batch = 0;
            graph_batch->call_unitigs([&](const auto &sequence, const auto &path) {
                ASSERT_EQ(path, map_sequence_to_nodes(*graph_batch, sequence));
                num_sequences_batch++;
            }, num_threads);

            EXPECT_EQ(graph->num_nodes(), num_sequences);
            EXPECT_EQ(graph_batch->num_nodes(), num_sequences_batch);
            EXPECT_EQ(graph->num_nodes(), graph_batch->num_nodes());
        }
    }
}

TYPED_TEST(DeBruijnGraphTest, CallPathsThreeSelfLoops) {
    for (size_t num_threads = 1; num_threads < 5; num_threads += 3) {
        for (size_t k = 2; k <= 20; ++k) {
            std::vector<std::string> sequences { std::string(100, 'A'),
                                                 std::string(100, 'G'),
                                                 std::string(100, 'C') };
            auto graph = build_graph<TypeParam>(k, sequences);
            auto graph_batch = build_graph_batch<TypeParam>(k, sequences);
            ASSERT_EQ(3u, graph->num_nodes());
            ASSERT_EQ(3u, graph_batch->num_nodes());

            std::atomic<size_t> num_sequences = 0;
            graph->call_sequences([&](const auto &sequence, const auto &path) {
                ASSERT_EQ(path, map_sequence_to_nodes(*graph, sequence));
                num_sequences++;
            }, num_threads);
            std::atomic<size_t> num_sequences_batch = 0;
            graph_batch->call_sequences([&](const auto &sequence, const auto &path) {
                ASSERT_EQ(path, map_sequence_to_nodes(*graph_batch, sequence));
                num_sequences_batch++;
            }, num_threads);

            EXPECT_EQ(graph->num_nodes(), num_sequences);
            EXPECT_EQ(graph_batch->num_nodes(), num_sequences_batch);
            EXPECT_EQ(graph->num_nodes(), graph_batch->num_nodes());
        }
    }
}

TYPED_TEST(DeBruijnGraphTest, CallPathsExtractsLongestOneLoop) {
    for (size_t num_threads = 1; num_threads < 5; num_threads += 3) {
        for (size_t k = 4; k < 14; ++k) {
            std::vector<std::string> sequences { "ATGCAGTACTCAG",
                                                 "GGGGGGGGGGGGG" };
            auto graph = build_graph<TypeParam>(k, sequences);

            std::vector<std::string> contigs;
            std::mutex seq_mutex;
            graph->call_sequences([&](const auto &sequence, const auto &path) {
                ASSERT_EQ(path, map_sequence_to_nodes(*graph, sequence));
                std::unique_lock<std::mutex> lock(seq_mutex);
                contigs.push_back(sequence);
            }, num_threads);

            EXPECT_EQ(2u, contigs.size());
            EXPECT_EQ(convert_to_set({ "ATGCAGTACTCAG", std::string(k, 'G') }),
                      convert_to_set(contigs)) << k;
        }
    }
}

TYPED_TEST(DeBruijnGraphTest, CallPathsExtractsLongestTwoLoops) {
    for (size_t num_threads = 1; num_threads < 5; num_threads += 3) {
        for (size_t k = 4; k < 14; ++k) {
            std::vector<std::string> sequences { "ATGCAGTACTCAG",
                                                 "ATGCAGTACTGAG",
                                                 "GGGGGGGGGGGGG" };
            auto graph = build_graph<TypeParam>(k, sequences);

            std::vector<std::string> contigs;
            std::mutex seq_mutex;
            graph->call_sequences([&](const auto &sequence, const auto &path) {
                ASSERT_EQ(path, map_sequence_to_nodes(*graph, sequence));
                std::unique_lock<std::mutex> lock(seq_mutex);
                contigs.push_back(sequence);
            }, num_threads);
<<<<<<< HEAD

            EXPECT_EQ(3u, contigs.size());
        }
=======

            EXPECT_EQ(3u, contigs.size());
        }

        // TODO: There are no guarantees on extracted sequence length when
        // executing multithreaded
        break;
>>>>>>> 78fd7ceb
    }
}

TYPED_TEST(DeBruijnGraphTest, CallContigsUniqueKmers) {
    for (size_t num_threads = 1; num_threads < 5; num_threads += 3) {
        std::string sequence = "GCAAATAAC";
        auto graph = build_graph<TypeParam>(3, { sequence });

        std::atomic<size_t> num_kmers = 0;
        graph->call_sequences([&](const auto &sequence, const auto &path) {
            ASSERT_EQ(path, map_sequence_to_nodes(*graph, sequence));
            num_kmers += sequence.size() - 2;
        }, num_threads);

        EXPECT_EQ(sequence.size() - 2, num_kmers);
    }
}

TYPED_TEST(DeBruijnGraphTest, CallUnitigsUniqueKmersCycle) {
    for (size_t num_threads = 1; num_threads < 5; num_threads += 3) {
        size_t k = 4;
        std::string sequence = "AAACCCGGGTTTAA";
        auto graph = build_graph<TypeParam>(k, { sequence });

        std::atomic<size_t> num_unitigs = 0;
        std::atomic<size_t> num_kmers = 0;
        graph->call_unitigs([&](const auto &sequence, const auto &path) {
            ASSERT_EQ(path, map_sequence_to_nodes(*graph, sequence));
            num_unitigs++;
            num_kmers += sequence.size() - k + 1;
        }, num_threads);

        EXPECT_EQ(1u, num_unitigs);
        EXPECT_EQ(sequence.size() - k + 1, num_kmers);
    }
}

TYPED_TEST(DeBruijnGraphTest, CallContigsUniqueKmersCycle) {
    for (size_t num_threads = 1; num_threads < 5; num_threads += 3) {
        size_t k = 4;
        std::string sequence = "AAACCCGGGTTTAAA";
        auto graph = build_graph<TypeParam>(k, { sequence });

        std::atomic<size_t> num_contigs = 0;
        std::atomic<size_t> num_kmers = 0;
        graph->call_sequences([&](const auto &sequence, const auto &path) {
            ASSERT_EQ(path, map_sequence_to_nodes(*graph, sequence));
            num_contigs++;
            num_kmers += sequence.size() - k + 1;
        }, num_threads);

        EXPECT_EQ(1u, num_contigs);
        EXPECT_EQ(sequence.size() - k + 1, num_kmers);
    }
}

TYPED_TEST(DeBruijnGraphTest, CallUnitigsFourLoops) {
    for (size_t num_threads = 1; num_threads < 5; num_threads += 3) {
        for (size_t k = 2; k <= 20; ++k) {
            std::vector<std::string> sequences { std::string(100, 'A'),
                                                 std::string(100, 'G'),
                                                 std::string(100, 'C') };
            auto graph = build_graph<TypeParam>(k, sequences);
            auto graph_batch = build_graph_batch<TypeParam>(k, sequences);
            ASSERT_EQ(3u, graph->num_nodes());
            ASSERT_EQ(3u, graph_batch->num_nodes());

            std::atomic<size_t> num_sequences = 0;
            graph->call_unitigs([&](const auto &sequence, const auto &path) {
                ASSERT_EQ(path, map_sequence_to_nodes(*graph, sequence));
                num_sequences++;
            }, num_threads);
            std::atomic<size_t> num_sequences_batch = 0;
            graph_batch->call_unitigs([&](const auto &sequence, const auto &path) {
                ASSERT_EQ(path, map_sequence_to_nodes(*graph_batch, sequence));
                num_sequences_batch++;
            }, num_threads);

            EXPECT_EQ(graph->num_nodes(), num_sequences);
            EXPECT_EQ(graph_batch->num_nodes(), num_sequences_batch);
            EXPECT_EQ(graph->num_nodes(), graph_batch->num_nodes());
        }
    }
}

TYPED_TEST(StableDeBruijnGraphTest, CallPaths) {
    for (size_t num_threads = 1; num_threads < 5; num_threads += 3) {
        for (size_t k = 2; k <= 10; ++k) {
            for (const std::vector<std::string> &sequences
                    : { std::vector<std::string>({ "AAACACTAG", "AACGACATG" }),
                        std::vector<std::string>({ "AGACACTGA", "GACTACGTA", "ACTAACGTA" }),
                        std::vector<std::string>({ "AGACACAGT", "GACTTGCAG", "ACTAGTCAG" }),
                        std::vector<std::string>({ "AAACTCGTAGC", "AAATGCGTAGC" }),
                        std::vector<std::string>({ "AAACT", "AAATG" }),
                        std::vector<std::string>({ "ATGCAGTACTCAG", "ATGCAGTAGTCAG", "GGGGGGGGGGGGG" }) }) {

                auto graph = build_graph_batch<TypeParam>(k, sequences);

                std::vector<std::string> reconst;
                std::mutex seq_mutex;
                graph->call_sequences([&](const auto &sequence, const auto &path) {
                    ASSERT_EQ(path, map_sequence_to_nodes(*graph, sequence));
                    std::unique_lock<std::mutex> lock(seq_mutex);
                    reconst.push_back(sequence);
                }, num_threads);
                auto reconstructed_graph = build_graph_batch<TypeParam>(k, reconst);

                EXPECT_EQ(*graph, *reconstructed_graph);
            }
        }
    }
}

TYPED_TEST(StableDeBruijnGraphTest, CallUnitigs) {
    for (size_t num_threads = 1; num_threads < 5; num_threads += 3) {
        for (size_t k = 2; k <= 10; ++k) {
            for (const std::vector<std::string> &sequences
                    : { std::vector<std::string>({ "AAACACTAG", "AACGACATG" }),
                        std::vector<std::string>({ "AGACACTGA", "GACTACGTA", "ACTAACGTA" }),
                        std::vector<std::string>({ "AGACACAGT", "GACTTGCAG", "ACTAGTCAG" }),
                        std::vector<std::string>({ "AAACTCGTAGC", "AAATGCGTAGC" }),
                        std::vector<std::string>({ "AAACT", "AAATG" }),
                        std::vector<std::string>({ "ATGCAGTACTCAG", "ATGCAGTAGTCAG", "GGGGGGGGGGGGG" }) }) {

                auto graph = build_graph_batch<TypeParam>(k, sequences);

                std::vector<std::string> reconst;
                std::mutex seq_mutex;
                graph->call_unitigs([&](const auto &sequence, const auto &path) {
                    ASSERT_EQ(path, map_sequence_to_nodes(*graph, sequence));
                    std::unique_lock<std::mutex> lock(seq_mutex);
                    reconst.push_back(sequence);
                }, num_threads);
                auto reconstructed_graph = build_graph_batch<TypeParam>(k, reconst);

                EXPECT_EQ(*graph, *reconstructed_graph);
            }
        }
    }
}

TYPED_TEST(StableDeBruijnGraphTest, CallPathsFromCanonical) {
    for (size_t num_threads = 1; num_threads < 5; num_threads += 3) {
        for (size_t k = 2; k <= 10; ++k) {
            for (const std::vector<std::string> &sequences
                    : { std::vector<std::string>({ "AAACACTAG", "AACGACATG" }),
                        std::vector<std::string>({ "AGACACTGA", "GACTACGTA", "ACTAACGTA" }),
                        std::vector<std::string>({ "AGACACAGT", "GACTTGCAG", "ACTAGTCAG" }),
                        std::vector<std::string>({ "AAACTCGTAGC", "AAATGCGTAGC" }),
                        std::vector<std::string>({ "AAACT", "AAATG" }),
                        std::vector<std::string>({ "ATGCAGTACTCAG", "ATGCAGTAGTCAG", "GGGGGGGGGGGGG" }) }) {

                auto graph = build_graph_batch<TypeParam>(k, sequences, true);

                std::vector<std::string> reconst;
                std::mutex seq_mutex;
                graph->call_sequences([&](const auto &sequence, const auto &path) {
                    ASSERT_EQ(path, map_sequence_to_nodes(*graph, sequence));
                    std::unique_lock<std::mutex> lock(seq_mutex);
                    reconst.push_back(sequence);
                }, num_threads);
                auto reconstructed_graph = build_graph_batch<TypeParam>(k, reconst, true);

                EXPECT_EQ(*graph, *reconstructed_graph);
            }
        }
    }
}

TYPED_TEST(StableDeBruijnGraphTest, CallPathsFromCanonicalSingleKmerForm) {
    for (size_t num_threads = 1; num_threads < 5; num_threads += 3) {
        for (size_t k = 2; k <= 10; ++k) {
            for (const std::vector<std::string> &sequences
                    : { std::vector<std::string>({ "AAACACTAG", "AACGACATG" }),
                        std::vector<std::string>({ "AGACACTGA", "GACTACGTA", "ACTAACGTA" }),
                        std::vector<std::string>({ "AGACACAGT", "GACTTGCAG", "ACTAGTCAG" }),
                        std::vector<std::string>({ "AAACTCGTAGC", "AAATGCGTAGC" }),
                        std::vector<std::string>({ "AAACT", "AAATG" }),
                        std::vector<std::string>({ "ATGCAGTACTCAG", "ATGCAGTAGTCAG", "GGGGGGGGGGGGG" }) }) {

                auto graph = build_graph_batch<TypeParam>(k, sequences, true);

                std::vector<std::string> reconst;
                std::mutex seq_mutex;
                graph->call_sequences([&](const auto &sequence, const auto &path) {
                    ASSERT_EQ(path, map_sequence_to_nodes(*graph, sequence));
                    std::unique_lock<std::mutex> lock(seq_mutex);
                    reconst.push_back(sequence);
                }, num_threads, true);
                auto reconstructed_graph = build_graph_batch<TypeParam>(k, reconst, true);

                EXPECT_EQ(*graph, *reconstructed_graph);
            }
        }
    }
}

TYPED_TEST(StableDeBruijnGraphTest, CallUnitigsFromCanonical) {
    for (size_t num_threads = 1; num_threads < 5; num_threads += 3) {
        for (size_t k = 2; k <= 10; ++k) {
            for (const std::vector<std::string> &sequences
                    : { std::vector<std::string>({ "AAACACTAG", "AACGACATG" }),
                        std::vector<std::string>({ "AGACACTGA", "GACTACGTA", "ACTAACGTA" }),
                        std::vector<std::string>({ "AGACACAGT", "GACTTGCAG", "ACTAGTCAG" }),
                        std::vector<std::string>({ "AAACTCGTAGC", "AAATGCGTAGC" }),
                        std::vector<std::string>({ "AAACT", "AAATG" }),
                        std::vector<std::string>({ "ATGCAGTACTCAG", "ATGCAGTAGTCAG", "GGGGGGGGGGGGG" }) }) {

                auto graph = build_graph_batch<TypeParam>(k, sequences, true);

                std::vector<std::string> reconst;
                std::mutex seq_mutex;
                graph->call_unitigs([&](const auto &sequence, const auto &path) {
                    ASSERT_EQ(path, map_sequence_to_nodes(*graph, sequence));
                    std::unique_lock<std::mutex> lock(seq_mutex);
                    reconst.push_back(sequence);
                }, num_threads);
                auto reconstructed_graph = build_graph_batch<TypeParam>(k, reconst, true);

                EXPECT_EQ(*graph, *reconstructed_graph);
            }
        }
    }
}

TYPED_TEST(StableDeBruijnGraphTest, CallUnitigsFromCanonicalSingleKmerForm) {
    for (size_t num_threads = 1; num_threads < 5; num_threads += 3) {
        for (size_t k = 2; k <= 10; ++k) {
            for (const std::vector<std::string> &sequences
                    : { std::vector<std::string>({ "AAACACTAG", "AACGACATG" }),
                        std::vector<std::string>({ "AGACACTGA", "GACTACGTA", "ACTAACGTA" }),
                        std::vector<std::string>({ "AGACACAGT", "GACTTGCAG", "ACTAGTCAG" }),
                        std::vector<std::string>({ "AAACTCGTAGC", "AAATGCGTAGC" }),
                        std::vector<std::string>({ "AAACT", "AAATG" }),
                        std::vector<std::string>({ "ATGCAGTACTCAG", "ATGCAGTAGTCAG", "GGGGGGGGGGGGG" }) }) {

                auto graph = build_graph_batch<TypeParam>(k, sequences, true);

                std::vector<std::string> reconst;
                std::mutex seq_mutex;
                // TODO: why is min_tip_size == 0?
                graph->call_unitigs([&](const auto &sequence, const auto &path) {
                    ASSERT_EQ(path, map_sequence_to_nodes(*graph, sequence));
                    std::unique_lock<std::mutex> lock(seq_mutex);
                    reconst.push_back(sequence);
                }, num_threads, 0, true);
                auto reconstructed_graph = build_graph_batch<TypeParam>(k, reconst, true);

                EXPECT_EQ(*graph, *reconstructed_graph);
            }
        }
    }
}

TYPED_TEST(DeBruijnGraphTest, CallPaths) {
    for (size_t num_threads = 1; num_threads < 5; num_threads += 3) {
        for (size_t k = 2; k <= 10; ++k) {
            for (const std::vector<std::string> &sequences
                    : { std::vector<std::string>({ "AAACACTAG", "AACGACATG" }),
                        std::vector<std::string>({ "AGACACTGA", "GACTACGTA", "ACTAACGTA" }),
                        std::vector<std::string>({ "AGACACAGT", "GACTTGCAG", "ACTAGTCAG" }),
                        std::vector<std::string>({ "AAACTCGTAGC", "AAATGCGTAGC" }),
                        std::vector<std::string>({ "AAACT", "AAATG" }),
                        std::vector<std::string>({ "ATGCAGTACTCAG", "ATGCAGTAGTCAG", "GGGGGGGGGGGGG" }) }) {

                auto graph = build_graph_batch<TypeParam>(k, sequences);

                // in stable graphs the order of input sequences
                // does not change the order of k-mers and their indexes
                auto stable_graph = build_graph_batch<DBGSuccinct>(k, sequences);

                std::mutex seq_mutex;
                auto reconstructed_stable_graph = build_graph_iterative<DBGSuccinct>(
                    k,
                    [&](const auto &callback) {
                        graph->call_sequences([&](const auto &sequence, const auto &path) {
                            ASSERT_EQ(path, map_sequence_to_nodes(*graph, sequence));
                            std::unique_lock<std::mutex> lock(seq_mutex);
                            callback(sequence);
                        }, num_threads);
                    }
                );

                EXPECT_EQ(*stable_graph, *reconstructed_stable_graph);
            }
        }
    }
}

TYPED_TEST(DeBruijnGraphTest, CallUnitigs) {
    for (size_t num_threads = 1; num_threads < 5; num_threads += 3) {
        for (size_t k = 2; k <= 10; ++k) {
            for (const std::vector<std::string> &sequences
                    : { std::vector<std::string>({ "AAACACTAG", "AACGACATG" }),
                        std::vector<std::string>({ "AGACACTGA", "GACTACGTA", "ACTAACGTA" }),
                        std::vector<std::string>({ "AGACACAGT", "GACTTGCAG", "ACTAGTCAG" }),
                        std::vector<std::string>({ "AAACTCGTAGC", "AAATGCGTAGC" }),
                        std::vector<std::string>({ "AAACT", "AAATG" }),
                        std::vector<std::string>({ "ATGCAGTACTCAG", "ATGCAGTAGTCAG", "GGGGGGGGGGGGG" }) }) {

                auto graph = build_graph_batch<TypeParam>(k, sequences);

                // in stable graphs the order of input sequences
                // does not change the order of k-mers and their indexes
                auto stable_graph = build_graph_batch<DBGSuccinct>(k, sequences);

                std::mutex seq_mutex;
                auto reconstructed_stable_graph = build_graph_iterative<DBGSuccinct>(
                    k,
                    [&](const auto &callback) {
                        graph->call_unitigs([&](const auto &sequence, const auto &path) {
                            ASSERT_EQ(path, map_sequence_to_nodes(*graph, sequence));
                            std::unique_lock<std::mutex> lock(seq_mutex);
                            callback(sequence);
                        }, num_threads, 1);
                    }
                );

                EXPECT_EQ(*stable_graph, *reconstructed_stable_graph);
            }
        }
    }
}

TYPED_TEST(DeBruijnGraphTest, CallUnitigsWithoutTips) {
    for (size_t num_threads = 1; num_threads < 5; num_threads += 3) {
        size_t k = 3;
        auto graph = build_graph<TypeParam>(k, { "ACTAAGC",
                                                 "TCTAAGC" });
        ASSERT_EQ(6u, graph->num_nodes());

        std::set<std::string> unitigs;
        std::mutex seq_mutex;
        graph->call_unitigs([&](const auto &unitig, const auto &path) {
            ASSERT_EQ(path, map_sequence_to_nodes(*graph, unitig));
            std::unique_lock<std::mutex> lock(seq_mutex);
            unitigs.insert(unitig);
        }, num_threads, 0);
        EXPECT_EQ(std::set<std::string>({ "ACT", "TCT", "CTAAGC" }), unitigs);

        unitigs.clear();
        graph->call_unitigs([&](const auto &unitig, const auto &path) {
            ASSERT_EQ(path, map_sequence_to_nodes(*graph, unitig));
            std::unique_lock<std::mutex> lock(seq_mutex);
            unitigs.insert(unitig);
        }, num_threads, 1);
        EXPECT_EQ(std::set<std::string>({ "ACT", "TCT", "CTAAGC" }), unitigs);

        unitigs.clear();
        graph->call_unitigs([&](const auto &unitig, const auto &path) {
            ASSERT_EQ(path, map_sequence_to_nodes(*graph, unitig));
            std::unique_lock<std::mutex> lock(seq_mutex);
            unitigs.insert(unitig);
        }, num_threads, 2);
        EXPECT_EQ(std::set<std::string>({ "CTAAGC" }), unitigs);

        unitigs.clear();
        graph->call_unitigs([&](const auto &unitig, const auto &path) {
            ASSERT_EQ(path, map_sequence_to_nodes(*graph, unitig));
            std::unique_lock<std::mutex> lock(seq_mutex);
            unitigs.insert(unitig);
        }, num_threads, 10);
        EXPECT_EQ(std::set<std::string>({ "CTAAGC" }), unitigs);


        graph = build_graph<TypeParam>(k, { "ACTAAGC",
                                            "ACTAAGT" });
        ASSERT_EQ(6u, graph->num_nodes());

        unitigs.clear();
        graph->call_unitigs([&](const auto &unitig, const auto &path) {
            ASSERT_EQ(path, map_sequence_to_nodes(*graph, unitig));
            std::unique_lock<std::mutex> lock(seq_mutex);
            unitigs.insert(unitig);
        }, num_threads, 0);
        EXPECT_EQ(std::set<std::string>({ "ACTAAG", "AGC", "AGT" }), unitigs);

        unitigs.clear();
        graph->call_unitigs([&](const auto &unitig, const auto &path) {
            ASSERT_EQ(path, map_sequence_to_nodes(*graph, unitig));
            std::unique_lock<std::mutex> lock(seq_mutex);
            unitigs.insert(unitig);
        }, num_threads, 1);
        EXPECT_EQ(std::set<std::string>({ "ACTAAG", "AGC", "AGT" }), unitigs);

        unitigs.clear();
        graph->call_unitigs([&](const auto &unitig, const auto &path) {
            ASSERT_EQ(path, map_sequence_to_nodes(*graph, unitig));
            std::unique_lock<std::mutex> lock(seq_mutex);
            unitigs.insert(unitig);
        }, num_threads, 2);
        EXPECT_EQ(std::set<std::string>({ "ACTAAG" }), unitigs);

        unitigs.clear();
        graph->call_unitigs([&](const auto &unitig, const auto &path) {
            ASSERT_EQ(path, map_sequence_to_nodes(*graph, unitig));
            std::unique_lock<std::mutex> lock(seq_mutex);
            unitigs.insert(unitig);
        }, num_threads, 10);
        EXPECT_EQ(std::set<std::string>({ "ACTAAG" }), unitigs);


        graph = build_graph<TypeParam>(k, { "ACTAAGCCC",
                                            "AAAGC",
                                            "TAAGCA" });
        ASSERT_EQ(9u, graph->num_nodes());

        unitigs.clear();
        graph->call_unitigs([&](const auto &unitig, const auto &path) {
            ASSERT_EQ(path, map_sequence_to_nodes(*graph, unitig));
            std::unique_lock<std::mutex> lock(seq_mutex);
            unitigs.insert(unitig);
        }, num_threads, 0);
        // EXPECT_EQ(std::set<std::string>({ "ACTAA", "AAA", "AAGC", "GCA", "GCCC" }), unitigs);
        EXPECT_EQ(std::set<std::string>({ "ACTAA", "AAA", "AAGC", "GCA", "GCC", "CCC" }), unitigs);

        unitigs.clear();
        graph->call_unitigs([&](const auto &unitig, const auto &path) {
            ASSERT_EQ(path, map_sequence_to_nodes(*graph, unitig));
            std::unique_lock<std::mutex> lock(seq_mutex);
            unitigs.insert(unitig);
        }, num_threads, 1);
        // EXPECT_EQ(std::set<std::string>({ "ACTAA", "AAA", "AAGC", "GCA", "GCCC" }), unitigs);
        EXPECT_EQ(std::set<std::string>({ "ACTAA", "AAA", "AAGC", "GCA", "GCC", "CCC" }), unitigs);

        unitigs.clear();
        graph->call_unitigs([&](const auto &unitig, const auto &path) {
            ASSERT_EQ(path, map_sequence_to_nodes(*graph, unitig));
            std::unique_lock<std::mutex> lock(seq_mutex);
            unitigs.insert(unitig);
        }, num_threads, 2);
        // EXPECT_EQ(std::set<std::string>({ "ACTAA", "AAGC", "GCC", "CCC" }), unitigs);
        EXPECT_EQ(std::set<std::string>({ "ACTAA", "AAA", "AAGC", "GCC", "CCC" }), unitigs);

        unitigs.clear();
        graph->call_unitigs([&](const auto &unitig, const auto &path) {
            ASSERT_EQ(path, map_sequence_to_nodes(*graph, unitig));
            std::unique_lock<std::mutex> lock(seq_mutex);
            unitigs.insert(unitig);
        }, num_threads, 3);
        // EXPECT_EQ(std::set<std::string>({ "ACTAA", "AAGC" }), unitigs);
        EXPECT_EQ(std::set<std::string>({ "ACTAA", "AAA", "AAGC", "GCC", "CCC" }), unitigs);

        unitigs.clear();
        graph->call_unitigs([&](const auto &unitig, const auto &path) {
            ASSERT_EQ(path, map_sequence_to_nodes(*graph, unitig));
            std::unique_lock<std::mutex> lock(seq_mutex);
            unitigs.insert(unitig);
        }, num_threads, 10);
        // EXPECT_EQ(std::set<std::string>({ "AAGC" }), unitigs);
        EXPECT_EQ(std::set<std::string>({ "AAGC", "AAA", "ACTAA", "GCC", "CCC" }), unitigs);


        graph = build_graph<TypeParam>(k, { "ACGAAGCCT",
                                            "AAGC",
                                            "TAAGCA" });
        ASSERT_EQ(9u, graph->num_nodes());

        unitigs.clear();
        graph->call_unitigs([&](const auto &unitig, const auto &path) {
            ASSERT_EQ(path, map_sequence_to_nodes(*graph, unitig));
            std::unique_lock<std::mutex> lock(seq_mutex);
            unitigs.insert(unitig);
        }, num_threads, 0);
        EXPECT_EQ(std::set<std::string>({ "ACGAA", "TAA", "AAGC", "GCA", "GCCT" }), unitigs);

        unitigs.clear();
        graph->call_unitigs([&](const auto &unitig, const auto &path) {
            ASSERT_EQ(path, map_sequence_to_nodes(*graph, unitig));
            std::unique_lock<std::mutex> lock(seq_mutex);
            unitigs.insert(unitig);
        }, num_threads, 1);
        EXPECT_EQ(std::set<std::string>({ "ACGAA", "TAA", "AAGC", "GCA", "GCCT" }), unitigs);

        unitigs.clear();
        graph->call_unitigs([&](const auto &unitig, const auto &path) {
            ASSERT_EQ(path, map_sequence_to_nodes(*graph, unitig));
            std::unique_lock<std::mutex> lock(seq_mutex);
            unitigs.insert(unitig);
        }, num_threads, 2);
        EXPECT_EQ(std::set<std::string>({ "ACGAA", "AAGC", "GCCT" }), unitigs);

        unitigs.clear();
        graph->call_unitigs([&](const auto &unitig, const auto &path) {
            ASSERT_EQ(path, map_sequence_to_nodes(*graph, unitig));
            std::unique_lock<std::mutex> lock(seq_mutex);
            unitigs.insert(unitig);
        }, num_threads, 3);
        EXPECT_EQ(std::set<std::string>({ "ACGAA", "AAGC" }), unitigs);

        unitigs.clear();
        graph->call_unitigs([&](const auto &unitig, const auto &path) {
            ASSERT_EQ(path, map_sequence_to_nodes(*graph, unitig));
            std::unique_lock<std::mutex> lock(seq_mutex);
            unitigs.insert(unitig);
        }, num_threads, 10);
        EXPECT_EQ(std::set<std::string>({ "AAGC" }), unitigs);


        graph = build_graph<TypeParam>(k, { "TCTAAGCCG",
                                            "CATAAGCCG",
                                            "CATAACCGA" });
        ASSERT_EQ(12u, graph->num_nodes());

        unitigs.clear();
        graph->call_unitigs([&](const auto &unitig, const auto &path) {
            ASSERT_EQ(path, map_sequence_to_nodes(*graph, unitig));
            std::unique_lock<std::mutex> lock(seq_mutex);
            unitigs.insert(unitig);
        }, num_threads, 0);
        EXPECT_EQ(std::set<std::string>({ "CATA", "TCTA", "TAA", "AAGCC", "AACC", "CCGA" }), unitigs);

        unitigs.clear();
        graph->call_unitigs([&](const auto &unitig, const auto &path) {
            ASSERT_EQ(path, map_sequence_to_nodes(*graph, unitig));
            std::unique_lock<std::mutex> lock(seq_mutex);
            unitigs.insert(unitig);
        }, num_threads, 1);
        EXPECT_EQ(std::set<std::string>({ "CATA", "TCTA", "TAA", "AAGCC", "AACC", "CCGA" }), unitigs);

        unitigs.clear();
        graph->call_unitigs([&](const auto &unitig, const auto &path) {
            ASSERT_EQ(path, map_sequence_to_nodes(*graph, unitig));
            std::unique_lock<std::mutex> lock(seq_mutex);
            unitigs.insert(unitig);
        }, num_threads, 2);
        EXPECT_EQ(std::set<std::string>({ "CATA", "TCTA", "TAA", "AAGCC", "AACC", "CCGA" }), unitigs);

        unitigs.clear();
        graph->call_unitigs([&](const auto &unitig, const auto &path) {
            ASSERT_EQ(path, map_sequence_to_nodes(*graph, unitig));
            std::unique_lock<std::mutex> lock(seq_mutex);
            unitigs.insert(unitig);
        }, num_threads, 3);
        EXPECT_EQ(std::set<std::string>({ "TAA", "AAGCC", "AACC", "CCGA" }), unitigs);

        unitigs.clear();
        graph->call_unitigs([&](const auto &unitig, const auto &path) {
            ASSERT_EQ(path, map_sequence_to_nodes(*graph, unitig));
            std::unique_lock<std::mutex> lock(seq_mutex);
            unitigs.insert(unitig);
        }, num_threads, 10);
        EXPECT_EQ(std::set<std::string>({ "TAA", "AAGCC", "AACC", "CCGA" }), unitigs);
    }
}

TYPED_TEST(DeBruijnGraphTest, CallUnitigsWithoutTips2) {
    for (size_t num_threads = 1; num_threads < 5; num_threads += 3) {
        size_t k = 5;
        auto graph = build_graph<TypeParam>(k, { "ACTATAGCTAGTCTATGCGA",
                                                 "ACTATAGCTAGTCTAA",
                                                 "ACTATAGCTA",
                                                 "ACTATAGCTT",
                                                 "ACTATC", });
        ASSERT_EQ(19u, graph->num_nodes());
        std::set<std::string> unitigs;
        std::mutex seq_mutex;
        graph->call_unitigs([&](const auto &unitig, const auto &path) {
            ASSERT_EQ(path, map_sequence_to_nodes(*graph, unitig));
            std::unique_lock<std::mutex> lock(seq_mutex);
            unitigs.insert(unitig);
        }, num_threads, 0);
        EXPECT_EQ(std::set<std::string>({ "ACTAT", "CTATC", "CTATGCGA", "CTATAGCT", "AGCTT", "AGCTAGTCTA", "TCTAA", "TCTAT" }), unitigs);

        unitigs.clear();
        graph->call_unitigs([&](const auto &unitig, const auto &path) {
            ASSERT_EQ(path, map_sequence_to_nodes(*graph, unitig));
            std::unique_lock<std::mutex> lock(seq_mutex);
            unitigs.insert(unitig);
        }, num_threads, 1);
        EXPECT_EQ(std::set<std::string>({ "ACTAT", "CTATC", "CTATGCGA", "CTATAGCT", "AGCTT", "AGCTAGTCTA", "TCTAA", "TCTAT" }), unitigs);

        unitigs.clear();
        graph->call_unitigs([&](const auto &unitig, const auto &path) {
            ASSERT_EQ(path, map_sequence_to_nodes(*graph, unitig));
            std::unique_lock<std::mutex> lock(seq_mutex);
            unitigs.insert(unitig);
        }, num_threads, 2);
        EXPECT_EQ(std::set<std::string>({ "ACTAT", "CTATC", "CTATGCGA", "CTATAGCT", "AGCTAGTCTA", "TCTAT" }), unitigs);

        unitigs.clear();
        graph->call_unitigs([&](const auto &unitig, const auto &path) {
            ASSERT_EQ(path, map_sequence_to_nodes(*graph, unitig));
            std::unique_lock<std::mutex> lock(seq_mutex);
            unitigs.insert(unitig);
        }, num_threads, 10);
        EXPECT_EQ(std::set<std::string>({ "ACTAT", "CTATC", "CTATGCGA", "CTATAGCT", "AGCTAGTCTA", "TCTAT" }), unitigs);
    }
}

TYPED_TEST(DeBruijnGraphTest, CallUnitigsCheckDegree) {
    for (size_t num_threads = 1; num_threads < 5; num_threads += 3) {
        std::vector<std::string> sequences {
            "CCAGGGTGTGCTTGTCAAAGAGATATTCCGCCAAGCCAGATTCGGGCGG",
            "CCAGGGTGTGCTTGTCAAAGAGATATTCCGCCAAGCCAGATTCGGGCGC",
            "CCAAAATGAAACCTTCAGTTTTAACTCTTAATCAGACATAACTGGAAAA",
            "CCGAACTAGTGAAACTGCAACAGACATACGCTGCTCTGAACTCTAAGGC",
            "CCAGGTGCAGGGTGGACTCTTTCTGGATGTTGTAGTCAGACAGGGTGCG",
            "ATCGGAAGAGCACACGTCTGAACTCCAGACACTAAGGCATCTCGTATGC",
            "CGGAGGGAAAAATATTTACACAGAGTAGGAGACAAATTGGCTGAAAAGC",
            "CCAGAGTCTCGTTCGTTATCGGAATTAACCAGACAAATCGCTCCACCAA"
        };

        auto graph = build_graph_batch<TypeParam>(9, sequences);

        std::multiset<std::string> unitigs {
            "AGACAAATCGCTCCACCAA",
            "AGACAAATTGGCTGAAAAGC",
            "ATCGGAAGAGCACACGTCTGAACT",
            "CAGACATAACTGGAAAA",
            "CAGACATACGCTGCTCTGAACT",
            "CCAAAATGAAACCTTCAGTTTTAACTCTTAATCAGACATA",
            "CCAGAGTCTCGTTCGTTATCGGAATTAACCAGACAAAT",
            "CCAGGGTGTGCTTGTCAAAGAGATATTCCGCCAAGCCAGATTCGGGCG",
            "CCAGGTGCAGGGTGGACTCTTTCTGGATGTTGTAGTCAGACAGGGTGCG",
            "CCGAACTAGTGAAACTGCAACAGACATA",
            "CGGAGGGAAAAATATTTACACAGAGTAGGAGACAAAT",
            "CTGAACTCCAGACACTAAGGCATCTCGTATGC",
            "CTGAACTCTAAGGC",
            "TCTGAACTC"
        };

        std::multiset<std::string> obs_unitigs;
        std::mutex seq_mutex;
        graph->call_unitigs([&](const auto &sequence, const auto &path) {
            ASSERT_EQ(path, map_sequence_to_nodes(*graph, sequence));
            std::unique_lock<std::mutex> lock(seq_mutex);
            obs_unitigs.insert(sequence);
        }, num_threads, 2);

        EXPECT_EQ(unitigs, obs_unitigs);
    }
}

TYPED_TEST(DeBruijnGraphTest, CallUnitigsIndegreeFirstNodeIsZero) {
    for (size_t num_threads = 1; num_threads < 5; num_threads += 3) {
        std::vector<std::string> sequences {
            "AGAAACCCCGTCTCTACTAAAAATACAAAATTAGCCGGGAGTGGTGGCG",
            "AGAAACCCCGTCTCTACTAAAAATACAAAAATTAGCCAGGTGTGGTGAC",
            "GCCTGACCAGCATGGTGAAACCCCGTCTCTACTAAAAATACAAAATTAG"
        };

        auto graph = build_graph_batch<TypeParam>(31, sequences);

        std::multiset<std::string> unitigs {
            "GAAACCCCGTCTCTACTAAAAATACAAAATTAGCCGGGAGTGGTGGCG",
            "AGAAACCCCGTCTCTACTAAAAATACAAAAATTAGCCAGGTGTGGTGAC",
            "GCCTGACCAGCATGGTGAAACCCCGTCTCTACTAAAAATACAAAAT"
        };

        std::multiset<std::string> obs_unitigs;
        std::mutex seq_mutex;
        graph->call_unitigs([&](const auto &sequence, const auto &path) {
            ASSERT_EQ(path, map_sequence_to_nodes(*graph, sequence));
            std::unique_lock<std::mutex> lock(seq_mutex);
            obs_unitigs.insert(sequence);
        }, num_threads, 2);

        EXPECT_EQ(unitigs, obs_unitigs);
    }
}

TYPED_TEST(DeBruijnGraphTest, CallUnitigsCross) {
    for (size_t num_threads = 1; num_threads < 5; num_threads += 3) {
        // AATTT - ATTTT           TTTAA - TTAAA
        //               > TTTTA <
        // GGTTT - GTTTT           TTTAG - TTAGG

        // build graph from k-mers added in different order
        for (const auto &sequences : {
            std::vector<std::string>({ "AATTTTAAA",
                                       "GGTTTTAGG", }),
            std::vector<std::string>({ "GGTTTTAGG",
                                       "AATTTTAAA", }),
            std::vector<std::string>({ "TTTTAAA",
                                       "TTTTAGG",
                                       "AATTTTA",
                                       "GGTTTTA", }),
            std::vector<std::string>({ "AATTTTA",
                                       "GGTTTTA",
                                       "TTTTAAA",
                                       "TTTTAGG", }) }) {
            auto graph = build_graph_batch<TypeParam>(5, sequences);

            std::multiset<std::string> unitigs {
                "AATTTT",
                "GGTTTT",
                "TTTTA",
                "TTTAAA",
                "TTTAGG",
            };

            std::mutex seq_mutex;

            for (size_t t = 0; t <= 2; ++t) {
                std::multiset<std::string> obs_unitigs;
                graph->call_unitigs([&](const auto &sequence, const auto &path) {
                    ASSERT_EQ(path, map_sequence_to_nodes(*graph, sequence));
                    std::unique_lock<std::mutex> lock(seq_mutex);
                    obs_unitigs.insert(sequence);
                }, num_threads, t);
                EXPECT_EQ(unitigs, obs_unitigs) << t;
            }

            std::multiset<std::string> long_unitigs {
                "TTTTA",
            };

            for (size_t t = 3; t <= 10; ++t) {
                std::multiset<std::string> obs_long_unitigs;
                graph->call_unitigs([&](const auto &sequence, const auto &path) {
                    ASSERT_EQ(path, map_sequence_to_nodes(*graph, sequence));
                    std::unique_lock<std::mutex> lock(seq_mutex);
                    obs_long_unitigs.insert(sequence);
                }, num_threads, 3);
                EXPECT_EQ(long_unitigs, obs_long_unitigs);
            }
        }
    }
}

} // namespace<|MERGE_RESOLUTION|>--- conflicted
+++ resolved
@@ -177,11 +177,6 @@
                 std::unique_lock<std::mutex> lock(seq_mutex);
                 contigs.push_back(sequence);
             }, num_threads);
-<<<<<<< HEAD
-
-            EXPECT_EQ(3u, contigs.size());
-        }
-=======
 
             EXPECT_EQ(3u, contigs.size());
         }
@@ -189,7 +184,6 @@
         // TODO: There are no guarantees on extracted sequence length when
         // executing multithreaded
         break;
->>>>>>> 78fd7ceb
     }
 }
 
