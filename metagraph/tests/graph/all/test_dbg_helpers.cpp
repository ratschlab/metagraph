#include "test_dbg_helpers.hpp"

#include "gtest/gtest.h"
#include "graph/representation/canonical_dbg.hpp"
#include "graph/representation/succinct/boss.hpp"
#include "graph/representation/succinct/boss_construct.hpp"
#include "graph/representation/bitmap/dbg_bitmap_construct.hpp"
#include "graph/graph_extensions/node_first_cache.hpp"


namespace mtg {
namespace test {

using namespace mtg::graph::boss;

template <class Graph>
size_t max_test_k() {
    return 256 / kmer::KmerExtractorBOSS::bits_per_char;
}
template size_t max_test_k<DBGSuccinct>();
template size_t max_test_k<DBGSuccinctIndexed<1>>();
template size_t max_test_k<DBGSuccinctIndexed<2>>();
template size_t max_test_k<DBGSuccinctIndexed<10>>();
template size_t max_test_k<DBGSuccinctBloomFPR<1, 1>>();
template size_t max_test_k<DBGSuccinctBloomFPR<1, 10>>();
template size_t max_test_k<DBGSuccinctBloom<4, 1>>();
template size_t max_test_k<DBGSuccinctBloom<4, 50>>();
template size_t max_test_k<DBGSuccinctCached>();

template<> size_t max_test_k<DBGBitmap>() {
    return 63. / kmer::KmerExtractor2Bit().bits_per_char;
}
template<> size_t max_test_k<DBGHashOrdered>() {
    return 256 / kmer::KmerExtractor2Bit::bits_per_char;
}
template<> size_t max_test_k<DBGHashFast>() {
    return 256 / kmer::KmerExtractor2Bit::bits_per_char;
}
template<> size_t max_test_k<DBGHashString>() {
    return 100;
}

template <class Graph>
std::vector<std::string>
get_primary_contigs(size_t k, const std::vector<std::string> &sequences) {
    auto graph = build_graph_batch<Graph>(k, sequences, DeBruijnGraph::CANONICAL);

    std::vector<std::string> contigs;
    graph->call_sequences([&](const std::string &contig, const auto &) {
        contigs.push_back(contig);
    }, 1, true);

    return contigs;
}

template <class Graph>
std::shared_ptr<DeBruijnGraph>
build_graph(uint64_t k,
            std::vector<std::string> sequences,
            DeBruijnGraph::Mode mode,
            bool) {
    if (mode == DeBruijnGraph::PRIMARY)
        sequences = get_primary_contigs<Graph>(k, sequences);

    auto graph = std::make_shared<Graph>(k, mode);

    uint64_t max_index = graph->max_index();

    for (const auto &sequence : sequences) {
        graph->add_sequence(sequence, [&](auto i) { ASSERT_TRUE(i <= ++max_index); });
    }

    [&]() { ASSERT_EQ(max_index, graph->max_index()); }();

    if (mode == DeBruijnGraph::PRIMARY)
        return std::make_shared<CanonicalDBG>(
                std::static_pointer_cast<DeBruijnGraph>(graph), 2 /* cache size */);

    return graph;
}

template
std::shared_ptr<DeBruijnGraph>
build_graph<DBGHashOrdered>(uint64_t, std::vector<std::string>, DeBruijnGraph::Mode, bool);

template
std::shared_ptr<DeBruijnGraph>
build_graph<DBGHashFast>(uint64_t, std::vector<std::string>, DeBruijnGraph::Mode, bool);

template <>
std::shared_ptr<DeBruijnGraph>
build_graph<DBGHashString>(uint64_t k,
                           std::vector<std::string> sequences,
                           DeBruijnGraph::Mode,
                           bool) {
    auto graph = std::make_shared<DBGHashString>(k);

    uint64_t max_index = graph->max_index();

    for (const auto &sequence : sequences) {
        graph->add_sequence(sequence, [&](auto i) { ASSERT_TRUE(i <= ++max_index); });
    }

    [&]() { ASSERT_EQ(max_index, graph->max_index()); }();

    return graph;
}

template <>
std::shared_ptr<DeBruijnGraph>
build_graph<DBGBitmap>(uint64_t k,
                       std::vector<std::string> sequences,
                       DeBruijnGraph::Mode mode,
                       bool) {
    if (mode == DeBruijnGraph::PRIMARY)
        sequences = get_primary_contigs<DBGBitmap>(k, sequences);

    DBGBitmapConstructor constructor(k, mode);
    for (const auto &sequence : sequences) {
        constructor.add_sequence(std::string(sequence));
    }

    auto graph = std::make_shared<DBGBitmap>(&constructor);

    if (mode == DeBruijnGraph::PRIMARY)
        return std::make_shared<CanonicalDBG>(
                std::static_pointer_cast<DeBruijnGraph>(graph), 2 /* cache size */);

    return graph;
}

template <>
std::shared_ptr<DeBruijnGraph>
build_graph<DBGSuccinct>(uint64_t k,
                         std::vector<std::string> sequences,
                         DeBruijnGraph::Mode mode,
                         bool mask_dummy_kmers) {
    if (mode == DeBruijnGraph::PRIMARY)
        sequences = get_primary_contigs<DBGSuccinct>(k, sequences);

    auto graph = std::make_shared<DBGSuccinct>(k, mode);

    uint64_t max_index = graph->max_index();

    for (const auto &sequence : sequences) {
        graph->add_sequence(sequence, [&](auto i) { ASSERT_TRUE(i <= ++max_index); });
    }

    [&]() { ASSERT_EQ(max_index, graph->max_index()); }();

    if (mask_dummy_kmers)
        graph->mask_dummy_kmers(1, false);

    if (mode == DeBruijnGraph::PRIMARY)
        return std::make_shared<CanonicalDBG>(
                std::static_pointer_cast<DeBruijnGraph>(graph), 2 /* cache size */);

    return graph;
}

// Cast DeBruijnGraph to DBGSuccinct. Also works for graphs wrapped into CanonicalDBG
DBGSuccinct& get_dbg_succ(DeBruijnGraph &graph) {
    const DeBruijnGraph *g = &graph;
    if (const auto *canonical = dynamic_cast<const CanonicalDBG*>(g))
        g = &canonical->get_graph();

    return const_cast<DBGSuccinct&>(dynamic_cast<const DBGSuccinct&>(*g));
}

BOSS& get_boss(DeBruijnGraph &graph) {
    return const_cast<BOSS&>(get_dbg_succ(graph).get_boss());
}

template <>
std::shared_ptr<DeBruijnGraph>
build_graph<DBGSuccinctIndexed<1>>(uint64_t k,
                                   std::vector<std::string> sequences,
                                   DeBruijnGraph::Mode mode,
                                   bool mask_dummy_kmers) {
    auto graph = build_graph<DBGSuccinct>(k, sequences, mode, mask_dummy_kmers);
    BOSS &boss = get_boss(*graph);
    boss.index_suffix_ranges(1);

    return graph;
}

template <>
std::shared_ptr<DeBruijnGraph>
build_graph<DBGSuccinctIndexed<2>>(uint64_t k,
                                   std::vector<std::string> sequences,
                                   DeBruijnGraph::Mode mode,
                                   bool mask_dummy_kmers) {
    auto graph = build_graph<DBGSuccinct>(k, sequences, mode, mask_dummy_kmers);
    BOSS &boss = get_boss(*graph);
    boss.index_suffix_ranges(std::min(k - 1, (uint64_t)2));

    return graph;
}

template <>
std::shared_ptr<DeBruijnGraph>
build_graph<DBGSuccinctIndexed<10>>(uint64_t k,
                                    std::vector<std::string> sequences,
                                    DeBruijnGraph::Mode mode,
                                    bool mask_dummy_kmers) {
    auto graph = build_graph<DBGSuccinct>(k, sequences, mode, mask_dummy_kmers);
    BOSS &boss = get_boss(*graph);
    boss.index_suffix_ranges(std::min(k - 1, (uint64_t)10));

    return graph;
}

template <>
std::shared_ptr<DeBruijnGraph>
build_graph<DBGSuccinctBloomFPR<1, 1>>(uint64_t k,
                                       std::vector<std::string> sequences,
                                       DeBruijnGraph::Mode mode,
                                       bool mask_dummy_kmers) {
    auto graph = build_graph<DBGSuccinct>(k, sequences, mode, mask_dummy_kmers);
    DBGSuccinct &dbg_succ = get_dbg_succ(*graph);
    dbg_succ.initialize_bloom_filter_from_fpr(1.0);

    return graph;
}

template <>
std::shared_ptr<DeBruijnGraph>
build_graph<DBGSuccinctBloomFPR<1, 10>>(uint64_t k,
                                        std::vector<std::string> sequences,
                                        DeBruijnGraph::Mode mode,
                                        bool mask_dummy_kmers) {
    auto graph = build_graph<DBGSuccinct>(k, sequences, mode, mask_dummy_kmers);
    DBGSuccinct &dbg_succ = get_dbg_succ(*graph);
    dbg_succ.initialize_bloom_filter_from_fpr(1.0 / 10);

    return graph;
}

template <>
std::shared_ptr<DeBruijnGraph>
build_graph<DBGSuccinctBloom<4, 1>>(uint64_t k,
                                    std::vector<std::string> sequences,
                                    DeBruijnGraph::Mode mode,
                                    bool mask_dummy_kmers) {
    auto graph = build_graph<DBGSuccinct>(k, sequences, mode, mask_dummy_kmers);
    DBGSuccinct &dbg_succ = get_dbg_succ(*graph);
    dbg_succ.initialize_bloom_filter(4.0, 1);

    return graph;
}

template <>
std::shared_ptr<DeBruijnGraph>
build_graph<DBGSuccinctBloom<4, 50>>(uint64_t k,
                                     std::vector<std::string> sequences,
                                     DeBruijnGraph::Mode mode,
                                     bool mask_dummy_kmers) {
    auto graph = build_graph<DBGSuccinct>(k, sequences, mode, mask_dummy_kmers);
    DBGSuccinct &dbg_succ = get_dbg_succ(*graph);
    dbg_succ.initialize_bloom_filter(4.0, 50);

    return graph;
}

template <>
std::shared_ptr<DeBruijnGraph>
<<<<<<< HEAD
build_graph<DBGSuccinctRCIndexed>(uint64_t k,
                                  std::vector<std::string> sequences,
                                  DeBruijnGraph::Mode mode,
                                  bool mask_dummy_kmers) {
    auto graph = build_graph<DBGSuccinct>(k, sequences, mode, mask_dummy_kmers);
    if (mode == DeBruijnGraph::PRIMARY) {
        DBGSuccinct &dbg_succ = get_dbg_succ(*graph);
        dbg_succ.add_extension(std::make_shared<graph::NodeRC>(dbg_succ, true));
    }

    return graph;
}

template <>
std::shared_ptr<DeBruijnGraph>
=======
>>>>>>> 1754312c
build_graph<DBGSuccinctCached>(uint64_t k,
                               std::vector<std::string> sequences,
                               DeBruijnGraph::Mode mode,
                               bool mask_dummy_kmers) {
    auto graph = build_graph<DBGSuccinct>(k, sequences, mode, mask_dummy_kmers);
    if (mode == DeBruijnGraph::PRIMARY)
        graph->add_extension(std::make_shared<graph::NodeFirstCache>(get_dbg_succ(*graph)));

    return graph;
}


template <class Graph>
std::shared_ptr<DeBruijnGraph>
build_graph_batch(uint64_t k,
                  std::vector<std::string> sequences,
                  DeBruijnGraph::Mode mode,
                  bool) {
    return build_graph<Graph>(k, sequences, mode);
}

template
std::shared_ptr<DeBruijnGraph>
build_graph_batch<DBGHashOrdered>(uint64_t, std::vector<std::string>, DeBruijnGraph::Mode, bool);

template
std::shared_ptr<DeBruijnGraph>
build_graph_batch<DBGHashFast>(uint64_t, std::vector<std::string>, DeBruijnGraph::Mode, bool);

template
std::shared_ptr<DeBruijnGraph>
build_graph_batch<DBGHashString>(uint64_t, std::vector<std::string>, DeBruijnGraph::Mode, bool);

template <>
std::shared_ptr<DeBruijnGraph>
build_graph_batch<DBGBitmap>(uint64_t k,
                             std::vector<std::string> sequences,
                             DeBruijnGraph::Mode mode,
                             bool) {
    if (mode == DeBruijnGraph::PRIMARY)
        sequences = get_primary_contigs<DBGBitmap>(k, sequences);

    DBGBitmapConstructor constructor(k, mode);
    constructor.add_sequences(std::vector<std::string>(sequences));
    auto graph = std::make_shared<DBGBitmap>(&constructor);

    if (mode == DeBruijnGraph::PRIMARY)
        return std::make_shared<CanonicalDBG>(
                std::static_pointer_cast<DeBruijnGraph>(graph), 2 /* cache size */);

    return graph;
}

template <>
std::shared_ptr<DeBruijnGraph>
build_graph_batch<DBGSuccinct>(uint64_t k,
                               std::vector<std::string> sequences,
                               DeBruijnGraph::Mode mode,
                               bool mask_dummy_kmers) {
    if (mode == DeBruijnGraph::PRIMARY)
        sequences = get_primary_contigs<DBGSuccinct>(k, sequences);

    BOSSConstructor constructor(k - 1, mode == DeBruijnGraph::CANONICAL);
    EXPECT_EQ(k - 1, constructor.get_k());
    constructor.add_sequences(std::vector<std::string>(sequences));
    auto graph = std::make_shared<DBGSuccinct>(new BOSS(&constructor), mode);

    if (mask_dummy_kmers)
        graph->mask_dummy_kmers(1, false);

    EXPECT_EQ(k, graph->get_k());

    if (mode == DeBruijnGraph::PRIMARY)
        return std::make_shared<CanonicalDBG>(
                std::static_pointer_cast<DeBruijnGraph>(graph), 2 /* cache size */);

    return graph;
}

template <>
std::shared_ptr<DeBruijnGraph>
build_graph_batch<DBGSuccinctIndexed<1>>(uint64_t k,
                                         std::vector<std::string> sequences,
                                         DeBruijnGraph::Mode mode,
                                         bool mask_dummy_kmers) {
    auto graph = build_graph_batch<DBGSuccinct>(k, sequences, mode, mask_dummy_kmers);
    BOSS &boss = get_boss(*graph);
    boss.index_suffix_ranges(1);

    return graph;
}

template <>
std::shared_ptr<DeBruijnGraph>
build_graph_batch<DBGSuccinctIndexed<2>>(uint64_t k,
                                         std::vector<std::string> sequences,
                                         DeBruijnGraph::Mode mode,
                                         bool mask_dummy_kmers) {
    auto graph = build_graph_batch<DBGSuccinct>(k, sequences, mode, mask_dummy_kmers);
    BOSS &boss = get_boss(*graph);
    boss.index_suffix_ranges(std::min(k - 1, (uint64_t)2));

    return graph;
}

template <>
std::shared_ptr<DeBruijnGraph>
build_graph_batch<DBGSuccinctIndexed<10>>(uint64_t k,
                                          std::vector<std::string> sequences,
                                          DeBruijnGraph::Mode mode,
                                          bool mask_dummy_kmers) {
    auto graph = build_graph_batch<DBGSuccinct>(k, sequences, mode, mask_dummy_kmers);
    BOSS &boss = get_boss(*graph);
    boss.index_suffix_ranges(std::min(k - 1, (uint64_t)10));

    return graph;
}

template <>
std::shared_ptr<DeBruijnGraph>
build_graph_batch<DBGSuccinctBloomFPR<1, 1>>(uint64_t k,
                                             std::vector<std::string> sequences,
                                             DeBruijnGraph::Mode mode,
                                             bool mask_dummy_kmers) {
    auto graph = build_graph_batch<DBGSuccinct>(k, sequences, mode, mask_dummy_kmers);
    DBGSuccinct &dbg_succ = get_dbg_succ(*graph);
    dbg_succ.initialize_bloom_filter_from_fpr(1.0);

    return graph;
}

template <>
std::shared_ptr<DeBruijnGraph>
build_graph_batch<DBGSuccinctBloomFPR<1, 10>>(uint64_t k,
                                              std::vector<std::string> sequences,
                                              DeBruijnGraph::Mode mode,
                                              bool mask_dummy_kmers) {
    auto graph = build_graph_batch<DBGSuccinct>(k, sequences, mode, mask_dummy_kmers);
    DBGSuccinct &dbg_succ = get_dbg_succ(*graph);
    dbg_succ.initialize_bloom_filter_from_fpr(1.0 / 10);

    return graph;
}

template <>
std::shared_ptr<DeBruijnGraph>
build_graph_batch<DBGSuccinctBloom<4, 1>>(uint64_t k,
                                          std::vector<std::string> sequences,
                                          DeBruijnGraph::Mode mode,
                                          bool mask_dummy_kmers) {
    auto graph = build_graph_batch<DBGSuccinct>(k, sequences, mode, mask_dummy_kmers);
    DBGSuccinct &dbg_succ = get_dbg_succ(*graph);
    dbg_succ.initialize_bloom_filter(4.0, 1);

    return graph;
}

template <>
std::shared_ptr<DeBruijnGraph>
build_graph_batch<DBGSuccinctBloom<4, 50>>(uint64_t k,
                                           std::vector<std::string> sequences,
                                           DeBruijnGraph::Mode mode,
                                           bool mask_dummy_kmers) {
    auto graph = build_graph_batch<DBGSuccinct>(k, sequences, mode, mask_dummy_kmers);
    DBGSuccinct &dbg_succ = get_dbg_succ(*graph);
    dbg_succ.initialize_bloom_filter(4.0, 50);

    return graph;
}

template <>
std::shared_ptr<DeBruijnGraph>
<<<<<<< HEAD
build_graph_batch<DBGSuccinctRCIndexed>(uint64_t k,
                                        std::vector<std::string> sequences,
                                        DeBruijnGraph::Mode mode,
                                        bool mask_dummy_kmers) {
    auto graph = build_graph_batch<DBGSuccinct>(k, sequences, mode, mask_dummy_kmers);
    if (mode == DeBruijnGraph::PRIMARY) {
        DBGSuccinct &dbg_succ = get_dbg_succ(*graph);
        dbg_succ.add_extension(std::make_shared<graph::NodeRC>(dbg_succ, true));
    }

    return graph;
}

template <>
std::shared_ptr<DeBruijnGraph>
=======
>>>>>>> 1754312c
build_graph_batch<DBGSuccinctCached>(uint64_t k,
                                     std::vector<std::string> sequences,
                                     DeBruijnGraph::Mode mode,
                                     bool mask_dummy_kmers) {
    auto graph = build_graph_batch<DBGSuccinct>(k, sequences, mode, mask_dummy_kmers);
    if (mode == DeBruijnGraph::PRIMARY)
        graph->add_extension(std::make_shared<graph::NodeFirstCache>(get_dbg_succ(*graph)));

    return graph;
}


template <class Graph>
bool check_graph(const std::string &alphabet, DeBruijnGraph::Mode mode, bool check_sequence) {
    std::vector<std::string> sequences;

    for (size_t i = 0; i < 100; ++i) {
        std::string seq(1'000, 'A');
        for (size_t j = 0; j < seq.size(); ++j) {
            seq[j] = alphabet[(i * i + j + 17 * j * j) % alphabet.size()];
        }
        sequences.push_back(seq);
    }

#if _PROTEIN_GRAPH
    auto graph = build_graph<Graph>(12, sequences, mode);
#else
    auto graph = build_graph<Graph>(20, sequences, mode);
#endif

    bool node_remap_failed = false;
    graph->call_nodes(
        [&graph, &node_remap_failed](DeBruijnGraph::node_index i) {
            if (graph->kmer_to_node(graph->get_node_sequence(i)) != i) {
                node_remap_failed = true;
                std::cerr << "Node failed\n"
                          << i << " " << graph->get_node_sequence(i) << "\n"
                          << graph->kmer_to_node(graph->get_node_sequence(i)) << " "
                          << graph->get_node_sequence(graph->kmer_to_node(graph->get_node_sequence(i))) << "\n";
            }
        },
        [&node_remap_failed]() { return node_remap_failed; }
    );
    if (node_remap_failed)
        return false;

    if (!check_sequence)
        return true;

    for (const auto &seq : sequences) {
        bool stop = false;
        graph->map_to_nodes(
            seq,
            [&](const auto &i) {
                stop = !i || graph->kmer_to_node(graph->get_node_sequence(i)) != i;
            },
            [&]() { return stop; }
        );

        if (stop)
            return false;
    }

    return true;
}

template bool check_graph<DBGSuccinct>(const std::string &, DeBruijnGraph::Mode, bool);
template bool check_graph<DBGSuccinctIndexed<1>>(const std::string &, DeBruijnGraph::Mode, bool);
template bool check_graph<DBGSuccinctIndexed<2>>(const std::string &, DeBruijnGraph::Mode, bool);
template bool check_graph<DBGSuccinctIndexed<10>>(const std::string &, DeBruijnGraph::Mode, bool);
template bool check_graph<DBGSuccinctBloomFPR<1, 1>>(const std::string &, DeBruijnGraph::Mode, bool);
template bool check_graph<DBGSuccinctBloomFPR<1, 10>>(const std::string &, DeBruijnGraph::Mode, bool);
template bool check_graph<DBGSuccinctBloom<4, 1>>(const std::string &, DeBruijnGraph::Mode, bool);
template bool check_graph<DBGSuccinctBloom<4, 50>>(const std::string &, DeBruijnGraph::Mode, bool);
template bool check_graph<DBGSuccinctCached>(const std::string &, DeBruijnGraph::Mode, bool);
template bool check_graph<DBGBitmap>(const std::string &, DeBruijnGraph::Mode, bool);
template bool check_graph<DBGHashOrdered>(const std::string &, DeBruijnGraph::Mode, bool);
template bool check_graph<DBGHashFast>(const std::string &, DeBruijnGraph::Mode, bool);
template bool check_graph<DBGHashString>(const std::string &, DeBruijnGraph::Mode, bool);

} // namespace test
} // namespace mtg<|MERGE_RESOLUTION|>--- conflicted
+++ resolved
@@ -264,24 +264,6 @@
 
 template <>
 std::shared_ptr<DeBruijnGraph>
-<<<<<<< HEAD
-build_graph<DBGSuccinctRCIndexed>(uint64_t k,
-                                  std::vector<std::string> sequences,
-                                  DeBruijnGraph::Mode mode,
-                                  bool mask_dummy_kmers) {
-    auto graph = build_graph<DBGSuccinct>(k, sequences, mode, mask_dummy_kmers);
-    if (mode == DeBruijnGraph::PRIMARY) {
-        DBGSuccinct &dbg_succ = get_dbg_succ(*graph);
-        dbg_succ.add_extension(std::make_shared<graph::NodeRC>(dbg_succ, true));
-    }
-
-    return graph;
-}
-
-template <>
-std::shared_ptr<DeBruijnGraph>
-=======
->>>>>>> 1754312c
 build_graph<DBGSuccinctCached>(uint64_t k,
                                std::vector<std::string> sequences,
                                DeBruijnGraph::Mode mode,
@@ -454,24 +436,6 @@
 
 template <>
 std::shared_ptr<DeBruijnGraph>
-<<<<<<< HEAD
-build_graph_batch<DBGSuccinctRCIndexed>(uint64_t k,
-                                        std::vector<std::string> sequences,
-                                        DeBruijnGraph::Mode mode,
-                                        bool mask_dummy_kmers) {
-    auto graph = build_graph_batch<DBGSuccinct>(k, sequences, mode, mask_dummy_kmers);
-    if (mode == DeBruijnGraph::PRIMARY) {
-        DBGSuccinct &dbg_succ = get_dbg_succ(*graph);
-        dbg_succ.add_extension(std::make_shared<graph::NodeRC>(dbg_succ, true));
-    }
-
-    return graph;
-}
-
-template <>
-std::shared_ptr<DeBruijnGraph>
-=======
->>>>>>> 1754312c
 build_graph_batch<DBGSuccinctCached>(uint64_t k,
                                      std::vector<std::string> sequences,
                                      DeBruijnGraph::Mode mode,
