#include "gtest/gtest.h"

#include "../test_helpers.hpp"
#include "all/test_dbg_helpers.hpp"

#include "common/seq_tools/reverse_complement.hpp"
#include "graph/representation/canonical_dbg.hpp"


namespace {

using namespace mtg;
using namespace mtg::test;

const std::string test_data_dir = "../tests/data";
const std::string test_dump_basename = test_data_dir + "/dump_test_graph";


inline DeBruijnGraph::node_index get_rev_comp(const DeBruijnGraph &graph,
                                              DeBruijnGraph::node_index node) {
    std::string seq = graph.get_node_sequence(node);
    std::vector<DeBruijnGraph::node_index> path { node };
    dynamic_cast<const CanonicalDBG&>(graph).reverse_complement(seq, path);
    return path.front();
}


template <typename Graph>
class CanonicalDBGTest : public DeBruijnGraphTest<Graph> { };

// TODO: add support for canonical mode in DBGHashString
typedef ::testing::Types<DBGBitmap,
                         DBGHashOrdered,
                         DBGHashFast,
                         DBGSuccinct,
                         DBGSuccinctBloom<4, 1>> CanonicalGraphTypes;

TYPED_TEST_SUITE(CanonicalDBGTest, CanonicalGraphTypes);


TYPED_TEST(CanonicalDBGTest, CheckGraph) {
    EXPECT_TRUE(check_graph<TypeParam>("ACGT", BuildMode::WRAPPER, false));
    EXPECT_TRUE(check_graph<TypeParam>("ACGT", BuildMode::WRAPPER, true));
}

TYPED_TEST(CanonicalDBGTest, CheckGraphInputWithN) {
    EXPECT_TRUE(check_graph<TypeParam>("ACGTN", BuildMode::WRAPPER, false));
    EXPECT_EQ(TypeParam(3).alphabet().find('N') != std::string::npos,
              check_graph<TypeParam>("ACGTN", BuildMode::WRAPPER, true));
}

TYPED_TEST(CanonicalDBGTest, InitializeEmpty) {
    auto graph = build_graph<TypeParam>(3, {}, BuildMode::WRAPPER);

    EXPECT_EQ(0u, graph->num_nodes());
    EXPECT_FALSE(graph->find("AAAAAAAAAAAAAAAAAAAAAAAAAAAAA"));
    EXPECT_FALSE(graph->find("TTTTTTTTTTTTTTTTTTTTTTTTTTTTT"));
    EXPECT_FALSE(graph->find("CATGTACTAGCTGATCGTAGCTAGCTAGC"));
    EXPECT_FALSE(graph->find("GCTAGCTAGCTACGATCAGCTAGTACATG"));
}

TYPED_TEST(CanonicalDBGTest, InsertSequence) {
    auto graph = build_graph<TypeParam>(21, {
        "AAAAAAAAAAAAAAAAAAAAAAAAAAAAA",
        "CATGTACTAGCTGATCGTAGCTAGCTAGC"
    }, BuildMode::WRAPPER);

    EXPECT_TRUE(graph->find("AAAAAAAAAAAAAAAAAAAAAAAAAAAAA"));
    EXPECT_TRUE(graph->find("TTTTTTTTTTTTTTTTTTTTTTTTTTTTT"));
    EXPECT_TRUE(graph->find("CATGTACTAGCTGATCGTAGCTAGCTAGC"));
    EXPECT_TRUE(graph->find("GCTAGCTAGCTACGATCAGCTAGTACATG"));
    EXPECT_FALSE(graph->find("CATGTTTTTTTAATATATATATTTTTAGC"));
    EXPECT_FALSE(graph->find("GCTAAAAATATATATATTAAAAAAACATG"));
}

TYPED_TEST(CanonicalDBGTest, InsertSequenceAliasingConstructor) {
    auto init_graph = build_graph<TypeParam>(21, {
        "AAAAAAAAAAAAAAAAAAAAAAAAAAAAA",
        "CATGTACTAGCTGATCGTAGCTAGCTAGC"
    });

    std::shared_ptr<DeBruijnGraph> graph = std::make_shared<CanonicalDBG>(*init_graph);

    EXPECT_TRUE(graph->find("AAAAAAAAAAAAAAAAAAAAAAAAAAAAA"));
    EXPECT_TRUE(graph->find("TTTTTTTTTTTTTTTTTTTTTTTTTTTTT"));
    EXPECT_TRUE(graph->find("CATGTACTAGCTGATCGTAGCTAGCTAGC"));
    EXPECT_TRUE(graph->find("GCTAGCTAGCTACGATCAGCTAGTACATG"));
    EXPECT_FALSE(graph->find("CATGTTTTTTTAATATATATATTTTTAGC"));
    EXPECT_FALSE(graph->find("GCTAAAAATATATATATTAAAAAAACATG"));
}

TYPED_TEST(CanonicalDBGTest, ReverseComplement) {
    auto graph1 = build_graph<TypeParam>(21, { "AAAAAAAAAAAAAAAAAAAAAAAAAAAAA" }, BuildMode::CANONICAL);
    auto graph2 = build_graph<TypeParam>(21, { "AAAAAAAAAAAAAAAAAAAAAAAAAAAAA" }, BuildMode::WRAPPER);

    EXPECT_EQ(graph1->num_nodes(), graph2->num_nodes());

    auto graph = build_graph<TypeParam>(21, { "AAAAAAAAAAAAAAAAAAAAAAAAAAAAA",
                                              "CATGTACTAGCTGATCGTAGCTAGCTAGC" }, BuildMode::WRAPPER);
    EXPECT_TRUE(graph->find("AAAAAAAAAAAAAAAAAAAAAAAAAAAAA"));
    EXPECT_TRUE(graph->find("TTTTTTTTTTTTTTTTTTTTTTTTTTTTT"));
    EXPECT_TRUE(graph->find("CATGTACTAGCTGATCGTAGCTAGCTAGC"));
    EXPECT_TRUE(graph->find("GCTAGCTAGCTACGATCAGCTAGTACATG"));
    EXPECT_FALSE(graph->find("CATGTTTTTTTAATATATATATTTTTAGC"));
    EXPECT_FALSE(graph->find("GCTAAAAATATATATATTAAAAAAACATG"));
}

TYPED_TEST(CanonicalDBGTest, Traversals1) {
    for (size_t k = 2; k < 10; ++k) {
        auto graph = build_graph<TypeParam>(k, {
            std::string(100, 'A') + std::string(100, 'C')
        }, BuildMode::WRAPPER);

        auto it = DeBruijnGraph::npos;
        auto jt = DeBruijnGraph::npos;
        graph->map_to_nodes_sequentially(std::string(k, 'A'), [&](auto i) { it = i; });
        graph->map_to_nodes_sequentially(std::string(k, 'T'), [&](auto i) {
            jt = i;
            EXPECT_EQ(get_rev_comp(*graph, it), jt);
        });

        auto it2 = DeBruijnGraph::npos;
        auto jt2 = DeBruijnGraph::npos;
        graph->map_to_nodes_sequentially(std::string(k - 1, 'A') + "C", [&](auto i) {
            it2 = i;
        });
        graph->map_to_nodes_sequentially(
            std::string(1, 'G') + std::string(k - 1, 'T'),
            [&](auto i) { jt2 = i; }
        );

        EXPECT_EQ(it, graph->traverse(it, 'A'));
        EXPECT_EQ(it2, graph->traverse(it, 'C'));
        EXPECT_EQ(it, graph->traverse_back(it2, 'A'));

        EXPECT_EQ(jt, graph->traverse(jt, 'T'));
        EXPECT_EQ(jt2, graph->traverse_back(jt, 'G'));
        EXPECT_EQ(jt, graph->traverse(jt2, 'T'));

        EXPECT_EQ(DeBruijnGraph::npos, graph->traverse(it, 'G'));
        EXPECT_EQ(DeBruijnGraph::npos, graph->traverse_back(it2, 'G'));

        graph->map_to_nodes_sequentially(std::string(k, 'G'), [&](auto i) { it = i; });
        ASSERT_NE(DeBruijnGraph::npos, it);
        graph->map_to_nodes_sequentially(std::string(k, 'C'), [&](auto i) {
            jt = i;
            ASSERT_EQ(jt, get_rev_comp(*graph, it));
        });
        graph->map_to_nodes_sequentially(std::string(k - 1, 'G') + "T", [&](auto i) {
            it2 = i;
        });
        ASSERT_NE(DeBruijnGraph::npos, it2);
        EXPECT_EQ(DeBruijnGraph::npos, graph->traverse(it, 'A'));
        EXPECT_EQ(it, graph->traverse(it, 'G'));
        EXPECT_EQ(it2, graph->traverse(it, 'T'));
        EXPECT_EQ(it, graph->traverse_back(it2, 'G'));
    }
}

TYPED_TEST(CanonicalDBGTest, Traversals2) {
    for (size_t k = 2; k < 11; ++k) {
        auto graph = build_graph<TypeParam>(k, {
            std::string(100, 'A') + std::string(100, 'C'),
            std::string(100, 'G') + std::string(100, 'T')
        }, BuildMode::WRAPPER);

        auto it = DeBruijnGraph::npos;

        graph->map_to_nodes_sequentially(std::string(k, 'A'), [&](auto i) { it = i; });
        ASSERT_NE(DeBruijnGraph::npos, it);

        EXPECT_EQ(it, graph->traverse(it, 'A'));

        ASSERT_NE(DeBruijnGraph::npos, graph->traverse(it, 'C'));
        EXPECT_NE(it, graph->traverse(it, 'C'));

        EXPECT_EQ(it, graph->traverse_back(graph->traverse(it, 'C'), 'A'));

        EXPECT_EQ(DeBruijnGraph::npos, graph->traverse(it, 'G'));
        EXPECT_EQ(DeBruijnGraph::npos, graph->traverse_back(it, 'G'));

        // reverse complement
        graph->map_to_nodes_sequentially(std::string(k, 'G'), [&](auto i) { it = i; });
        ASSERT_NE(DeBruijnGraph::npos, it);

        EXPECT_EQ(it, graph->traverse(it, 'G'));
        ASSERT_EQ(graph->kmer_to_node(std::string(k - 1, 'G') + "T"), graph->traverse(it, 'T'));
        EXPECT_EQ(it, graph->traverse_back(graph->traverse(it, 'T'), 'G'));
    }
}

TYPED_TEST(CanonicalDBGTest, CallPathsEmptyGraphCanonical) {
    for (size_t num_threads : { 1, 4 }) {
        for (size_t k = 2; k <= 10; ++k) {
            auto empty = build_graph<TypeParam>(k, {}, BuildMode::WRAPPER);
            std::vector<std::string> sequences;
            std::mutex seq_mutex;
            empty->call_sequences([&](const auto &sequence, const auto &path) {
                ASSERT_EQ(path, map_sequence_to_nodes(*empty, sequence));
                std::unique_lock<std::mutex> lock(seq_mutex);
                sequences.push_back(sequence);
            }, num_threads);
            ASSERT_EQ(0u, sequences.size());

            EXPECT_EQ(*empty, *build_graph<TypeParam>(k, sequences, BuildMode::WRAPPER));
            EXPECT_EQ(*empty, *build_graph_batch<TypeParam>(k, sequences, BuildMode::WRAPPER));
        }
    }
}

TYPED_TEST(CanonicalDBGTest, CallUnitigsEmptyGraph) {
    for (size_t num_threads : { 1, 4 }) {
        for (size_t k = 2; k <= 10; ++k) {
            auto empty = build_graph<TypeParam>(k, {}, BuildMode::WRAPPER);
            std::vector<std::string> sequences;
            std::mutex seq_mutex;
            empty->call_unitigs([&](const auto &sequence, const auto &path) {
                ASSERT_EQ(path, map_sequence_to_nodes(*empty, sequence));
                std::unique_lock<std::mutex> lock(seq_mutex);
                sequences.push_back(sequence);
            }, num_threads);
            ASSERT_EQ(0u, sequences.size());

            EXPECT_EQ(*empty, *build_graph<TypeParam>(k, sequences, BuildMode::WRAPPER));
            EXPECT_EQ(*empty, *build_graph_batch<TypeParam>(k, sequences, BuildMode::WRAPPER));
        }
    }
}

TYPED_TEST(CanonicalDBGTest, CallPathsOneSelfLoop) {
    for (size_t num_threads : { 1, 4 }) {
        for (size_t k = 2; k <= 20; ++k) {
            std::vector<std::string> sequences { std::string(100, 'A') };
            auto graph = build_graph<TypeParam>(k, sequences, BuildMode::WRAPPER);
            auto graph_batch = build_graph_batch<TypeParam>(k, sequences, BuildMode::WRAPPER);
            ASSERT_EQ(2u, graph->num_nodes());
            ASSERT_EQ(2u, graph_batch->num_nodes());

            std::atomic<size_t> num_sequences = 0;
            graph->call_sequences([&](const auto &sequence, const auto &path) {
                ASSERT_EQ(path, map_sequence_to_nodes(*graph, sequence));
                num_sequences++;
            }, num_threads);
            std::atomic<size_t> num_sequences_batch = 0;
            graph_batch->call_sequences([&](const auto &sequence, const auto &path) {
                ASSERT_EQ(path, map_sequence_to_nodes(*graph_batch, sequence));
                num_sequences_batch++;
            }, num_threads);

            EXPECT_EQ(graph->num_nodes(), num_sequences);
            EXPECT_EQ(graph_batch->num_nodes(), num_sequences_batch);
            EXPECT_EQ(graph->num_nodes(), graph_batch->num_nodes());
        }
    }
}

TYPED_TEST(CanonicalDBGTest, CallUnitigsOneSelfLoop) {
    for (size_t num_threads : { 1, 4 }) {
        for (size_t k = 2; k <= 20; ++k) {
            std::vector<std::string> sequences { std::string(100, 'A') };
            auto graph = build_graph<TypeParam>(k, sequences, BuildMode::WRAPPER);
            auto graph_batch = build_graph_batch<TypeParam>(k, sequences, BuildMode::WRAPPER);
            ASSERT_EQ(2u, graph->num_nodes());
            ASSERT_EQ(2u, graph_batch->num_nodes());

            std::atomic<size_t> num_sequences = 0;
            graph->call_unitigs([&](const auto &sequence, const auto &path) {
                ASSERT_EQ(path, map_sequence_to_nodes(*graph, sequence));
                num_sequences++;
            }, num_threads);
            std::atomic<size_t> num_sequences_batch = 0;
            graph_batch->call_unitigs([&](const auto &sequence, const auto &path) {
                ASSERT_EQ(path, map_sequence_to_nodes(*graph_batch, sequence));
                num_sequences_batch++;
            }, num_threads);

            EXPECT_EQ(graph->num_nodes(), num_sequences);
            EXPECT_EQ(graph_batch->num_nodes(), num_sequences_batch);
            EXPECT_EQ(graph->num_nodes(), graph_batch->num_nodes());
        }
    }
}

TYPED_TEST(CanonicalDBGTest, CallPathsThreeSelfLoops) {
    for (size_t num_threads : { 1, 4 }) {
        for (size_t k = 2; k <= 20; ++k) {
            std::vector<std::string> sequences { std::string(100, 'A'),
                                                 std::string(100, 'G'),
                                                 std::string(100, 'C') };
            auto graph = build_graph<TypeParam>(k, sequences, BuildMode::WRAPPER);
            auto graph_batch = build_graph_batch<TypeParam>(k, sequences, BuildMode::WRAPPER);
            ASSERT_EQ(4u, graph->num_nodes());
            ASSERT_EQ(4u, graph_batch->num_nodes());

            std::atomic<size_t> num_sequences = 0;
            graph->call_sequences([&](const auto &sequence, const auto &path) {
                ASSERT_EQ(path, map_sequence_to_nodes(*graph, sequence));
                num_sequences++;
            }, num_threads);
            std::atomic<size_t> num_sequences_batch = 0;
            graph_batch->call_sequences([&](const auto &sequence, const auto &path) {
                ASSERT_EQ(path, map_sequence_to_nodes(*graph_batch, sequence));
                num_sequences_batch++;
            }, num_threads);

            EXPECT_EQ(graph->num_nodes(), num_sequences);
            EXPECT_EQ(graph_batch->num_nodes(), num_sequences_batch);
            EXPECT_EQ(graph->num_nodes(), graph_batch->num_nodes());
        }
    }
}

TYPED_TEST(CanonicalDBGTest, CallPathsExtractsLongestOneLoop) {
    for (size_t num_threads : { 1, 4 }) {
        for (size_t k = 7; k < 14; ++k) {
            std::vector<std::string> sequences { "ATGCCGTACTCAG",
                                                 "GGGGGGGGGGGGG" };
            auto graph = build_graph<TypeParam>(k, sequences, BuildMode::WRAPPER);

            std::vector<std::string> contigs;
            std::mutex seq_mutex;
            graph->call_sequences([&](const auto &sequence, const auto &path) {
                ASSERT_EQ(path, map_sequence_to_nodes(*graph, sequence));
                std::unique_lock<std::mutex> lock(seq_mutex);
                contigs.push_back(sequence);
            }, num_threads);

            EXPECT_EQ(4u, contigs.size());
            EXPECT_EQ(convert_to_set({ "ATGCCGTACTCAG", std::string(k, 'G'),
                                       "CTGAGTACGGCAT", std::string(k, 'C') }),
                      convert_to_set(contigs)) << k;
        }
    }
}

TYPED_TEST(CanonicalDBGTest, CallContigsUniqueKmers) {
    for (size_t num_threads : { 1, 4 }) {
        std::string sequence = "GCAAATAAC";
        auto graph = build_graph<TypeParam>(3, { sequence }, BuildMode::WRAPPER);

        std::atomic<size_t> num_kmers = 0;
        graph->call_sequences([&](const auto &sequence, const auto &path) {
            ASSERT_EQ(path, map_sequence_to_nodes(*graph, sequence));
            num_kmers += sequence.size() - 2;
        }, num_threads);

        EXPECT_EQ(graph->num_nodes(), num_kmers);
    }
}

TYPED_TEST(CanonicalDBGTest, CallUnitigsUniqueKmersCycle) {
    for (size_t num_threads : { 1, 4 }) {
        size_t k = 5;
        std::string sequence = "AAACCCGGGTTTAAA";
        auto graph = build_graph<TypeParam>(k, { sequence }, BuildMode::WRAPPER);

        std::atomic<size_t> num_unitigs = 0;
        std::atomic<size_t> num_kmers = 0;
        graph->call_unitigs([&](const auto &sequence, const auto &path) {
            ASSERT_EQ(path, map_sequence_to_nodes(*graph, sequence));
            num_unitigs++;
            num_kmers += sequence.size() - k + 1;
        }, num_threads);

        EXPECT_EQ(1u, num_unitigs);
        EXPECT_EQ(graph->num_nodes(), num_kmers);
    }
}

TYPED_TEST(CanonicalDBGTest, CallContigsUniqueKmersCycle) {
    for (size_t num_threads : { 1, 4 }) {
        size_t k = 5;
        std::string sequence = "AAACCCGGGTTTAAA";
        auto graph = build_graph<TypeParam>(k, { sequence }, BuildMode::WRAPPER);

        std::atomic<size_t> num_contigs = 0;
        std::atomic<size_t> num_kmers = 0;
        graph->call_sequences([&](const auto &sequence, const auto &path) {
            ASSERT_EQ(path, map_sequence_to_nodes(*graph, sequence));
            num_contigs++;
            num_kmers += sequence.size() - k + 1;
        }, num_threads);

        EXPECT_EQ(1u, num_contigs) << num_threads;
        EXPECT_EQ(graph->num_nodes(), num_kmers);
    }
}

TYPED_TEST(CanonicalDBGTest, CallUnitigsFourLoops) {
    for (size_t num_threads : { 1, 4 }) {
        for (size_t k = 2; k <= 20; ++k) {
            std::vector<std::string> sequences { std::string(100, 'A'),
                                                 std::string(100, 'G'),
                                                 std::string(100, 'C') };
            auto graph = build_graph<TypeParam>(k, sequences, BuildMode::WRAPPER);
            auto graph_batch = build_graph_batch<TypeParam>(k, sequences, BuildMode::WRAPPER);
            ASSERT_EQ(4u, graph->num_nodes());
            ASSERT_EQ(4u, graph_batch->num_nodes());

            std::atomic<size_t> num_sequences = 0;
            graph->call_unitigs([&](const auto &sequence, const auto &path) {
                ASSERT_EQ(path, map_sequence_to_nodes(*graph, sequence));
                num_sequences++;
            }, num_threads);
            std::atomic<size_t> num_sequences_batch = 0;
            graph_batch->call_unitigs([&](const auto &sequence, const auto &path) {
                ASSERT_EQ(path, map_sequence_to_nodes(*graph_batch, sequence));
                num_sequences_batch++;
            }, num_threads);

            EXPECT_EQ(graph->num_nodes(), num_sequences);
            EXPECT_EQ(graph_batch->num_nodes(), num_sequences_batch);
            EXPECT_EQ(graph->num_nodes(), graph_batch->num_nodes());
        }
    }
}

TYPED_TEST(CanonicalDBGTest, CallPaths) {
    for (size_t num_threads : { 1, 4 }) {
        for (size_t k = 2; k <= 10; ++k) {
            for (const std::vector<std::string> &sequences
                    : { std::vector<std::string>({ "AAACACTAG", "AACGACATG" }),
                        std::vector<std::string>({ "AGACACTGA", "GACTACGTA", "ACTAACGTA" }),
                        std::vector<std::string>({ "AGACACAGT", "GACTTGCAG", "ACTAGTCAG" }),
                        std::vector<std::string>({ "AAACTCGTAGC", "AAATGCGTAGC" }),
                        std::vector<std::string>({ "AAACT", "AAATG" }),
                        std::vector<std::string>({ "ATGCAGTACTCAG", "ATGCAGTAGTCAG", "GGGGGGGGGGGGG" }) }) {

                auto graph = build_graph_batch<TypeParam>(k, sequences, BuildMode::WRAPPER);

                // in stable graphs the order of input sequences
                // does not change the order of k-mers and their indexes
                auto stable_graph = build_graph_iterative<DBGSuccinct>(k, [&](const auto callback) {
                    for (const auto &seq : sequences) {
                        callback(seq);
                        std::string rev_seq(seq);
                        reverse_complement(rev_seq.begin(), rev_seq.end());
                        callback(rev_seq);
                    }
                });

                std::mutex seq_mutex;
                auto reconstructed_stable_graph = build_graph_iterative<DBGSuccinct>(
                    k,
                    [&](const auto &callback) {
                        graph->call_sequences([&](const auto &sequence, const auto &path) {
                            ASSERT_EQ(path, map_sequence_to_nodes(*graph, sequence));
                            std::unique_lock<std::mutex> lock(seq_mutex);
                            callback(sequence);
                        }, num_threads);
                    }
                );

                EXPECT_EQ(*stable_graph, *reconstructed_stable_graph);
            }
        }
    }
}

// TODO: A different combination of forward and reverse complement k-mers may be
//       generated in the reconstruction.
// TYPED_TEST(CanonicalDBGTest, CallPathsSingleKmerForm) {
//     for (size_t num_threads : { 1, 4 }) {
//         for (size_t k = 2; k <= 10; ++k) {
//             for (const std::vector<std::string> &sequences
//                     : { std::vector<std::string>({ "AAACACTAG", "AACGACATG" }),
//                         std::vector<std::string>({ "AGACACTGA", "GACTACGTA", "ACTAACGTA" }),
//                         std::vector<std::string>({ "AGACACAGT", "GACTTGCAG", "ACTAGTCAG" }),
//                         std::vector<std::string>({ "AAACTCGTAGC", "AAATGCGTAGC" }),
//                         std::vector<std::string>({ "AAACT", "AAATG" }),
//                         std::vector<std::string>({ "ATGCAGTACTCAG", "ATGCAGTAGTCAG", "GGGGGGGGGGGGG" }) }) {

//                 auto graph = build_graph_batch<TypeParam>(k, sequences, 2);

//                 // in stable graphs the order of input sequences
//                 // does not change the order of k-mers and their indexes
//                 auto stable_graph = build_graph_batch<DBGSuccinct>(k, sequences, false);

//                 std::mutex seq_mutex;
//                 auto reconstructed_stable_graph = build_graph_iterative<DBGSuccinct>(
//                     k,
//                     [&](const auto &callback) {
//                         graph->call_sequences([&](const auto &sequence, const auto &path) {
//                             ASSERT_EQ(path, map_sequence_to_nodes(*graph, sequence));
//                             std::unique_lock<std::mutex> lock(seq_mutex);
//                             callback(sequence);
//                         }, num_threads, true);
//                     },
//                     false
//                 );

//                 EXPECT_EQ(*stable_graph, *reconstructed_stable_graph);
//             }
//         }
//     }
// }

TYPED_TEST(CanonicalDBGTest, CallPathsCheckHalfSingleKmerForm) {
    for (size_t num_threads : { 1, 4 }) {
        for (size_t k = 2; k <= 15; ++k) {
            for (const std::vector<std::string> &sequences
                    : { std::vector<std::string>({ "AAACACTAG", "AACGACATG" }),
                        std::vector<std::string>({ "AGACACTGA", "GACTACGTA", "ACTAACGTA" }),
                        std::vector<std::string>({ "AGACACAGT", "GACTTGCAG", "ACTAGTCAG" }),
                        std::vector<std::string>({ "AAACTCGTAGC", "AAATGCGTAGC" }),
                        std::vector<std::string>({ "AAACT", "AAATG" }),
                        std::vector<std::string>({ "ATGCAGTACTCAG", "ATGCAGTAGTCAG", "GGGGGGGGGGGGG" }) }) {

                auto graph = build_graph_batch<TypeParam>(k, sequences, BuildMode::WRAPPER);

                std::atomic<size_t> num_kmers_both = 0;
                graph->call_sequences([&](const auto &sequence, const auto &path) {
                    ASSERT_EQ(path, map_sequence_to_nodes(*graph, sequence));
                    num_kmers_both += path.size();
                }, num_threads);

                std::atomic<size_t> num_kmers = 0;
                graph->call_sequences([&](const auto &sequence, const auto &path) {
                    ASSERT_EQ(path, map_sequence_to_nodes(*graph, sequence));
                    num_kmers += path.size();
                }, num_threads, true);

                if (k % 2) {
                    EXPECT_EQ(num_kmers_both, num_kmers * 2);
                } else {
                    EXPECT_LE(num_kmers_both, num_kmers * 2);
                }
            }
        }
    }
}

TYPED_TEST(CanonicalDBGTest, CallUnitigs) {
    for (size_t num_threads : { 1, 4 }) {
        for (size_t k = 2; k <= 10; ++k) {
            for (const std::vector<std::string> &sequences
                    : { std::vector<std::string>({ "AAACACTAG", "AACGACATG" }),
                        std::vector<std::string>({ "AGACACTGA", "GACTACGTA", "ACTAACGTA" }),
                        std::vector<std::string>({ "AGACACAGT", "GACTTGCAG", "ACTAGTCAG" }),
                        std::vector<std::string>({ "AAACTCGTAGC", "AAATGCGTAGC" }),
                        std::vector<std::string>({ "AAACT", "AAATG" }),
                        std::vector<std::string>({ "ATGCAGTACTCAG", "ATGCAGTAGTCAG", "GGGGGGGGGGGGG" }) }) {

                auto graph = build_graph_batch<TypeParam>(k, sequences, BuildMode::WRAPPER);

                // in stable graphs the order of input sequences
                // does not change the order of k-mers and their indexes
                auto stable_graph = build_graph_iterative<DBGSuccinct>(k, [&](const auto callback) {
                    for (const auto &seq : sequences) {
                        callback(seq);
                        std::string rev_seq(seq);
                        reverse_complement(rev_seq.begin(), rev_seq.end());
                        callback(rev_seq);
                    }
                });

                std::mutex seq_mutex;
                auto reconstructed_stable_graph = build_graph_iterative<DBGSuccinct>(
                    k,
                    [&](const auto &callback) {
                        graph->call_unitigs([&](const auto &sequence, const auto &path) {
                            ASSERT_EQ(path, map_sequence_to_nodes(*graph, sequence));
                            std::unique_lock<std::mutex> lock(seq_mutex);
                            callback(sequence);
                        }, num_threads);
                    }
                );

                EXPECT_EQ(*stable_graph, *reconstructed_stable_graph);
            }
        }
    }
}

TYPED_TEST(CanonicalDBGTest, CallUnitigsRegular) {
    for (size_t num_threads : { 1, 4 }) {
        for (size_t k = 2; k <= 10; ++k) {
            for (const std::vector<std::string> &sequences
                    : { std::vector<std::string>({ "AAACACTAG", "AACGACATG" }),
                        std::vector<std::string>({ "AGACACTGA", "GACTACGTA", "ACTAACGTA" }),
                        std::vector<std::string>({ "AGACACAGT", "GACTTGCAG", "ACTAGTCAG" }),
                        std::vector<std::string>({ "AAACTCGTAGC", "AAATGCGTAGC" }),
                        std::vector<std::string>({ "AAACT", "AAATG" }),
                        std::vector<std::string>({ "ATGCAGTACTCAG", "ATGCAGTAGTCAG", "GGGGGGGGGGGGG" }) }) {

                auto graph = CanonicalDBG(build_graph_batch<TypeParam>(k, sequences),
                                          false, /* primary */
                                          2 /* cache_size */);

                // in stable graphs the order of input sequences
                // does not change the order of k-mers and their indexes
                auto stable_graph = build_graph_iterative<DBGSuccinct>(k, [&](const auto callback) {
                    for (const auto &seq : sequences) {
                        callback(seq);
                        std::string rev_seq(seq);
                        reverse_complement(rev_seq.begin(), rev_seq.end());
                        callback(rev_seq);
                    }
                });

                std::mutex seq_mutex;
                auto reconstructed_stable_graph = build_graph_iterative<DBGSuccinct>(
                    k,
                    [&](const auto &callback) {
                        graph.call_unitigs([&](const auto &sequence, const auto &path) {
                            ASSERT_EQ(path, map_sequence_to_nodes(graph, sequence));
                            std::unique_lock<std::mutex> lock(seq_mutex);
                            callback(sequence);
                        }, num_threads);
                    }
                );

                EXPECT_EQ(*stable_graph, *reconstructed_stable_graph);
            }
        }
    }
}

TYPED_TEST(CanonicalDBGTest, CallUnitigsRegularCanonical) {
<<<<<<< HEAD
    for (size_t num_threads = 1; num_threads < 5; num_threads += 3) {
=======
    for (size_t num_threads : { 1, 4 }) {
>>>>>>> 18866ab7
        for (size_t k = 2; k <= 10; ++k) {
            for (const std::vector<std::string> &sequences
                    : { std::vector<std::string>({ "AAACACTAG", "AACGACATG" }),
                        std::vector<std::string>({ "AGACACTGA", "GACTACGTA", "ACTAACGTA" }),
                        std::vector<std::string>({ "AGACACAGT", "GACTTGCAG", "ACTAGTCAG" }),
                        std::vector<std::string>({ "AAACTCGTAGC", "AAATGCGTAGC" }),
                        std::vector<std::string>({ "AAACT", "AAATG" }),
                        std::vector<std::string>({ "ATGCAGTACTCAG", "ATGCAGTAGTCAG", "GGGGGGGGGGGGG" }) }) {

                auto graph = CanonicalDBG(build_graph_batch<TypeParam>(
                                              k, sequences, BuildMode::CANONICAL
                                          ),
                                          false, /* primary */
                                          2 /* cache_size */);

                // in stable graphs the order of input sequences
                // does not change the order of k-mers and their indexes
                auto stable_graph = build_graph_iterative<DBGSuccinct>(k, [&](const auto callback) {
                    for (const auto &seq : sequences) {
                        callback(seq);
                        std::string rev_seq(seq);
                        reverse_complement(rev_seq.begin(), rev_seq.end());
                        callback(rev_seq);
                    }
                });

                std::mutex seq_mutex;
                auto reconstructed_stable_graph = build_graph_iterative<DBGSuccinct>(
                    k,
                    [&](const auto &callback) {
                        graph.call_unitigs([&](const auto &sequence, const auto &path) {
                            ASSERT_EQ(path, map_sequence_to_nodes(graph, sequence));
                            std::unique_lock<std::mutex> lock(seq_mutex);
                            callback(sequence);
                        }, num_threads);
                    }
                );

                EXPECT_EQ(*stable_graph, *reconstructed_stable_graph);
            }
        }
    }
}

// TODO: A different combination of forward and reverse complement k-mers may be
//       generated in the reconstruction.
// TYPED_TEST(CanonicalDBGTest, CallUnitigsSingleKmerForm) {
//     for (size_t num_threads : { 1, 4 }) {
//         for (size_t k = 2; k <= 10; ++k) {
//             for (const std::vector<std::string> &sequences
//                     : { std::vector<std::string>({ "AAACACTAG", "AACGACATG" }),
//                         std::vector<std::string>({ "AGACACTGA", "GACTACGTA", "ACTAACGTA" }),
//                         std::vector<std::string>({ "AGACACAGT", "GACTTGCAG", "ACTAGTCAG" }),
//                         std::vector<std::string>({ "AAACTCGTAGC", "AAATGCGTAGC" }),
//                         std::vector<std::string>({ "AAACT", "AAATG" }),
//                         std::vector<std::string>({ "ATGCAGTACTCAG", "ATGCAGTAGTCAG", "GGGGGGGGGGGGG" }) }) {

//                 auto graph = build_graph_batch<TypeParam>(k, sequences, 2);

//                 // in stable graphs the order of input sequences
//                 // does not change the order of k-mers and their indexes
//                 auto stable_graph = build_graph_iterative<DBGSuccinct>(k, [&](const auto callback) {
//                     for (const auto &seq : sequences) {
//                         callback(seq);
//                         std::string rev_seq(seq);
//                         reverse_complement(rev_seq.begin(), rev_seq.end());
//                         callback(rev_seq);
//                     }
//                 }, false);

//                 std::mutex seq_mutex;
//                 auto reconstructed_stable_graph = build_graph_iterative<DBGSuccinct>(
//                     k,
//                     [&](const auto &callback) {
//                         graph->call_unitigs([&](const auto &sequence, const auto &path) {
//                             ASSERT_EQ(path, map_sequence_to_nodes(*graph, sequence));
//                             std::unique_lock<std::mutex> lock(seq_mutex);
//                             callback(sequence);
//                         }, num_threads, 1, true);
//                     },
//                     false
//                 );

//                 EXPECT_EQ(*stable_graph, *reconstructed_stable_graph);
//             }
//         }
//     }
// }

TYPED_TEST(CanonicalDBGTest, CallUnitigsCheckHalfSingleKmerForm) {
    for (size_t num_threads : { 1, 4 }) {
        for (size_t k = 2; k <= 15; ++k) {
            for (const std::vector<std::string> &sequences
                    : { std::vector<std::string>({ "AAACACTAG", "AACGACATG" }),
                        std::vector<std::string>({ "AGACACTGA", "GACTACGTA", "ACTAACGTA" }),
                        std::vector<std::string>({ "AGACACAGT", "GACTTGCAG", "ACTAGTCAG" }),
                        std::vector<std::string>({ "AAACTCGTAGC", "AAATGCGTAGC" }),
                        std::vector<std::string>({ "AAACT", "AAATG" }),
                        std::vector<std::string>({ "ATGCAGTACTCAG", "ATGCAGTAGTCAG", "GGGGGGGGGGGGG" }) }) {

                auto graph = build_graph_batch<TypeParam>(k, sequences, BuildMode::WRAPPER);

                std::atomic<size_t> num_kmers_both = 0;
                graph->call_unitigs([&](const auto &sequence, const auto &path) {
                    ASSERT_EQ(path, map_sequence_to_nodes(*graph, sequence));
                    num_kmers_both += path.size();
                }, num_threads);

                std::atomic<size_t> num_kmers = 0;
                graph->call_unitigs([&](const auto &sequence, const auto &path) {
                    ASSERT_EQ(path, map_sequence_to_nodes(*graph, sequence));
                    num_kmers += path.size();
                }, num_threads, 1, true);

                if (k % 2) {
                    EXPECT_EQ(num_kmers_both, num_kmers * 2);
                } else {
                    EXPECT_LE(num_kmers_both, num_kmers * 2);
                }
            }
        }
    }
}

TYPED_TEST(CanonicalDBGTest, CallUnitigsWithoutTips) {
    for (size_t num_threads : { 1, 4 }) {
        size_t k = 3;
        std::mutex seq_mutex;
        std::set<std::string> unitigs;

        auto graph = build_graph<TypeParam>(k, { "ACTAAGC",
                                                 "TCTAAGC" }, BuildMode::WRAPPER);
        ASSERT_EQ(12u, graph->num_nodes());

        graph->call_unitigs([&](const auto &unitig, const auto &path) {
            ASSERT_EQ(path, map_sequence_to_nodes(*graph, unitig));
            std::unique_lock<std::mutex> lock(seq_mutex);
            unitigs.insert(unitig);
        }, num_threads, 0);
        EXPECT_EQ(std::set<std::string>({ "ACT", "AGA", "AGCT", "AGT", "CTA", "CTTA",
                                          "TAAG", "TAG", "TCT" }), unitigs);

        unitigs.clear();
        graph->call_unitigs([&](const auto &unitig, const auto &path) {
            ASSERT_EQ(path, map_sequence_to_nodes(*graph, unitig));
            std::unique_lock<std::mutex> lock(seq_mutex);
            unitigs.insert(unitig);
        }, num_threads, 1);
        EXPECT_EQ(std::set<std::string>({ "ACT", "AGA", "AGCT", "AGT", "CTA", "CTTA",
                                          "TAAG", "TAG", "TCT" }), unitigs);

        unitigs.clear();
        graph->call_unitigs([&](const auto &unitig, const auto &path) {
            ASSERT_EQ(path, map_sequence_to_nodes(*graph, unitig));
            std::unique_lock<std::mutex> lock(seq_mutex);
            unitigs.insert(unitig);
        }, num_threads, 2);
        EXPECT_EQ(std::set<std::string>({ "ACT", "AGA", "AGCT", "AGT", "CTA", "CTTA",
                                          "TAAG", "TAG", "TCT" }), unitigs);

        unitigs.clear();
        graph->call_unitigs([&](const auto &unitig, const auto &path) {
            ASSERT_EQ(path, map_sequence_to_nodes(*graph, unitig));
            std::unique_lock<std::mutex> lock(seq_mutex);
            unitigs.insert(unitig);
        }, num_threads, 10);
        EXPECT_EQ(std::set<std::string>({ "ACT", "AGA", "AGCT", "AGT", "CTA", "CTTA",
                                          "TAAG", "TAG", "TCT" }), unitigs);

        graph = build_graph<TypeParam>(k, { "ACTAAGC",
                                            "ACTAAGT" }, BuildMode::WRAPPER);
        ASSERT_EQ(10u, graph->num_nodes());

        unitigs.clear();
        graph->call_unitigs([&](const auto &unitig, const auto &path) {
            ASSERT_EQ(path, map_sequence_to_nodes(*graph, unitig));
            std::unique_lock<std::mutex> lock(seq_mutex);
            unitigs.insert(unitig);
        }, num_threads, 0);
        EXPECT_EQ(std::set<std::string>({ "ACT", "AGCT", "AGT", "CTA", "CTTA", "TAAG", "TAG" }), unitigs);

        unitigs.clear();
        graph->call_unitigs([&](const auto &unitig, const auto &path) {
            ASSERT_EQ(path, map_sequence_to_nodes(*graph, unitig));
            std::unique_lock<std::mutex> lock(seq_mutex);
            unitigs.insert(unitig);
        }, num_threads, 1);
        EXPECT_EQ(std::set<std::string>({ "ACT", "AGCT", "AGT", "CTA", "CTTA", "TAAG", "TAG" }), unitigs);

        unitigs.clear();
        graph->call_unitigs([&](const auto &unitig, const auto &path) {
            ASSERT_EQ(path, map_sequence_to_nodes(*graph, unitig));
            std::unique_lock<std::mutex> lock(seq_mutex);
            unitigs.insert(unitig);
        }, num_threads, 2);
        EXPECT_EQ(std::set<std::string>({ "ACT", "AGCT", "AGT", "CTA", "CTTA", "TAAG", "TAG" }), unitigs);

        unitigs.clear();
        graph->call_unitigs([&](const auto &unitig, const auto &path) {
            ASSERT_EQ(path, map_sequence_to_nodes(*graph, unitig));
            std::unique_lock<std::mutex> lock(seq_mutex);
            unitigs.insert(unitig);
        }, num_threads, 10);
        EXPECT_EQ(std::set<std::string>({ "ACT", "AGCT", "AGT", "CTA", "CTTA", "TAAG", "TAG" }), unitigs);

        graph = build_graph<TypeParam>(k, { "ACTAAGCCC",
                                            "AAAGC",
                                            "TAAGCA" }, BuildMode::WRAPPER);
        ASSERT_EQ(18u, graph->num_nodes());

        unitigs.clear();
        graph->call_unitigs([&](const auto &unitig, const auto &path) {
            ASSERT_EQ(path, map_sequence_to_nodes(*graph, unitig));
            std::unique_lock<std::mutex> lock(seq_mutex);
            unitigs.insert(unitig);
        }, num_threads, 0);
        // EXPECT_EQ(std::set<std::string>({ "ACTAA", "AAA", "AAGC", "GCA", "GCCC" }), unitigs);
        EXPECT_EQ(std::set<std::string>({ "AAA", "AAG", "ACT", "AGC", "AGT", "CCC",
                                          "CTA", "CTT", "GCA", "GCC", "GCT", "GGC",
                                          "GGG", "TAA", "TAG", "TGC", "TTA", "TTT" }), unitigs);

        unitigs.clear();
        graph->call_unitigs([&](const auto &unitig, const auto &path) {
            ASSERT_EQ(path, map_sequence_to_nodes(*graph, unitig));
            std::unique_lock<std::mutex> lock(seq_mutex);
            unitigs.insert(unitig);
        }, num_threads, 1);
        // EXPECT_EQ(std::set<std::string>({ "ACTAA", "AAA", "AAGC", "GCA", "GCCC" }), unitigs);
        EXPECT_EQ(std::set<std::string>({ "AAA", "AAG", "ACT", "AGC", "AGT", "CCC",
                                          "CTA", "CTT", "GCA", "GCC", "GCT", "GGC",
                                          "GGG", "TAA", "TAG", "TGC", "TTA", "TTT" }), unitigs);

        unitigs.clear();
        graph->call_unitigs([&](const auto &unitig, const auto &path) {
            ASSERT_EQ(path, map_sequence_to_nodes(*graph, unitig));
            std::unique_lock<std::mutex> lock(seq_mutex);
            unitigs.insert(unitig);
        }, num_threads, 2);
        // EXPECT_EQ(std::set<std::string>({ "ACTAA", "AAGC", "GCC", "CCC" }), unitigs);
        EXPECT_EQ(std::set<std::string>({ "AAA", "AAG", "ACT", "AGC", "AGT", "CCC",
                                          "CTA", "CTT", "GCA", "GCC", "GCT", "GGC",
                                          "GGG", "TAA", "TAG", "TGC", "TTA", "TTT" }), unitigs);

        unitigs.clear();
        graph->call_unitigs([&](const auto &unitig, const auto &path) {
            ASSERT_EQ(path, map_sequence_to_nodes(*graph, unitig));
            std::unique_lock<std::mutex> lock(seq_mutex);
            unitigs.insert(unitig);
        }, num_threads, 3);
        // EXPECT_EQ(std::set<std::string>({ "ACTAA", "AAGC" }), unitigs);
        EXPECT_EQ(std::set<std::string>({ "AAA", "AAG", "ACT", "AGC", "AGT", "CCC",
                                          "CTA", "CTT", "GCA", "GCC", "GCT", "GGC",
                                          "GGG", "TAA", "TAG", "TGC", "TTA", "TTT" }), unitigs);

        unitigs.clear();
        graph->call_unitigs([&](const auto &unitig, const auto &path) {
            ASSERT_EQ(path, map_sequence_to_nodes(*graph, unitig));
            std::unique_lock<std::mutex> lock(seq_mutex);
            unitigs.insert(unitig);
        }, num_threads, 10);
        // EXPECT_EQ(std::set<std::string>({ "AAGC" }), unitigs);
        EXPECT_EQ(std::set<std::string>({ "AAA", "AAG", "ACT", "AGC", "AGT", "CCC",
                                          "CTA", "CTT", "GCA", "GCC", "GCT", "GGC",
                                          "GGG", "TAA", "TAG", "TGC", "TTA", "TTT" }), unitigs);

        graph = build_graph<TypeParam>(k, { "ACGAAGCCT",
                                            "AAGC",
                                            "TAAGCA" }, BuildMode::WRAPPER);
        ASSERT_EQ(18u, graph->num_nodes());

        // TODO: make DBGSuccinct work properly even if it has redundant source dummy edges
        if (dynamic_cast<DBGSuccinct*>(graph.get()))
            dynamic_cast<DBGSuccinct&>(*graph).mask_dummy_kmers(1, true);

        unitigs.clear();
        graph->call_unitigs([&](const auto &unitig, const auto &path) {
            ASSERT_EQ(path, map_sequence_to_nodes(*graph, unitig));
            std::unique_lock<std::mutex> lock(seq_mutex);
            unitigs.insert(unitig);
        }, num_threads, 0);
        EXPECT_EQ(std::set<std::string>({ "AAG", "ACG", "AGC", "AGGC", "CGAA",
                                          "CGT", "CTT", "GCA", "GCCT", "GCT",
                                          "TGC", "TTAA", "TTCG" }), unitigs) << *graph;

        unitigs.clear();
        graph->call_unitigs([&](const auto &unitig, const auto &path) {
            ASSERT_EQ(path, map_sequence_to_nodes(*graph, unitig));
            std::unique_lock<std::mutex> lock(seq_mutex);
            unitigs.insert(unitig);
        }, num_threads, 1);
        EXPECT_EQ(std::set<std::string>({ "AAG", "ACG", "AGC", "AGGC", "CGAA",
                                          "CGT", "CTT", "GCA", "GCCT", "GCT",
                                          "TGC", "TTAA", "TTCG" }), unitigs);

        unitigs.clear();
        graph->call_unitigs([&](const auto &unitig, const auto &path) {
            ASSERT_EQ(path, map_sequence_to_nodes(*graph, unitig));
            std::unique_lock<std::mutex> lock(seq_mutex);
            unitigs.insert(unitig);
        }, num_threads, 2);
        EXPECT_EQ(std::set<std::string>({ "AAG", "ACG", "AGC", "AGGC", "CGAA",
                                          "CGT", "CTT", "GCA", "GCCT", "GCT",
                                          "TGC", "TTAA", "TTCG" }), unitigs);

        unitigs.clear();
        graph->call_unitigs([&](const auto &unitig, const auto &path) {
            ASSERT_EQ(path, map_sequence_to_nodes(*graph, unitig));
            std::unique_lock<std::mutex> lock(seq_mutex);
            unitigs.insert(unitig);
        }, num_threads, 3);
        EXPECT_EQ(std::set<std::string>({ "AAG", "ACG", "AGC", "AGGC", "CGAA",
                                          "CGT", "CTT", "GCA", "GCCT", "GCT",
                                          "TGC", "TTAA", "TTCG" }), unitigs);

        unitigs.clear();
        graph->call_unitigs([&](const auto &unitig, const auto &path) {
            ASSERT_EQ(path, map_sequence_to_nodes(*graph, unitig));
            std::unique_lock<std::mutex> lock(seq_mutex);
            unitigs.insert(unitig);
        }, num_threads, 10);
        EXPECT_EQ(std::set<std::string>({ "AAG", "ACG", "AGC", "AGGC", "CGAA",
                                          "CGT", "CTT", "GCA", "GCCT", "GCT",
                                          "TGC", "TTAA", "TTCG" }), unitigs);

        graph = build_graph<TypeParam>(k, { "TCTAAGCCG",
                                            "CATAAGCCG",
                                            "CATAACCGA" }, BuildMode::WRAPPER);
        ASSERT_EQ(24u, graph->num_nodes());

        unitigs.clear();
        graph->call_unitigs([&](const auto &unitig, const auto &path) {
            ASSERT_EQ(path, map_sequence_to_nodes(*graph, unitig));
            std::unique_lock<std::mutex> lock(seq_mutex);
            unitigs.insert(unitig);
        }, num_threads, 0);
        EXPECT_EQ(std::set<std::string>({ "AACC", "AAG", "AGA", "AGC", "ATA", "ATG",
                                          "CAT", "CCG", "CGA", "CGG", "CTA", "CTT",
                                          "GCC", "GCT", "GGC", "GGTT", "TAA", "TAG",
                                          "TAT", "TCG", "TCT", "TTA" }), unitigs);

        unitigs.clear();
        graph->call_unitigs([&](const auto &unitig, const auto &path) {
            ASSERT_EQ(path, map_sequence_to_nodes(*graph, unitig));
            std::unique_lock<std::mutex> lock(seq_mutex);
            unitigs.insert(unitig);
        }, num_threads, 1);
        EXPECT_EQ(std::set<std::string>({ "AACC", "AAG", "AGA", "AGC", "ATA", "ATG",
                                          "CAT", "CCG", "CGA", "CGG", "CTA", "CTT",
                                          "GCC", "GCT", "GGC", "GGTT", "TAA", "TAG",
                                          "TAT", "TCG", "TCT", "TTA" }), unitigs);

        unitigs.clear();
        graph->call_unitigs([&](const auto &unitig, const auto &path) {
            ASSERT_EQ(path, map_sequence_to_nodes(*graph, unitig));
            std::unique_lock<std::mutex> lock(seq_mutex);
            unitigs.insert(unitig);
        }, num_threads, 2);
        EXPECT_EQ(std::set<std::string>({ "AACC", "AAG", "AGA", "AGC", "ATA", "ATG",
                                          "CAT", "CCG", "CGA", "CGG", "CTA", "CTT",
                                          "GCC", "GCT", "GGC", "GGTT", "TAA", "TAG",
                                          "TAT", "TCG", "TCT", "TTA" }), unitigs);

        unitigs.clear();
        graph->call_unitigs([&](const auto &unitig, const auto &path) {
            ASSERT_EQ(path, map_sequence_to_nodes(*graph, unitig));
            std::unique_lock<std::mutex> lock(seq_mutex);
            unitigs.insert(unitig);
        }, num_threads, 3);
        EXPECT_EQ(std::set<std::string>({ "AACC", "AAG", "AGA", "AGC", "ATA", "ATG",
                                          "CAT", "CCG", "CGA", "CGG", "CTA", "CTT",
                                          "GCC", "GCT", "GGC", "GGTT", "TAA", "TAG",
                                          "TAT", "TCG", "TCT", "TTA" }), unitigs);

        unitigs.clear();
        graph->call_unitigs([&](const auto &unitig, const auto &path) {
            ASSERT_EQ(path, map_sequence_to_nodes(*graph, unitig));
            std::unique_lock<std::mutex> lock(seq_mutex);
            unitigs.insert(unitig);
        }, num_threads, 10);
        EXPECT_EQ(std::set<std::string>({ "AACC", "AAG", "AGA", "AGC", "ATA", "ATG",
                                          "CAT", "CCG", "CGA", "CGG", "CTA", "CTT",
                                          "GCC", "GCT", "GGC", "GGTT", "TAA", "TAG",
                                          "TAT", "TCG", "TCT", "TTA" }), unitigs);
    }
}

TYPED_TEST(CanonicalDBGTest, CallUnitigsWithoutTips2) {
    for (size_t num_threads : { 1, 4 }) {
        size_t k = 5;
        auto graph = build_graph<TypeParam>(k, { "ACTATAGCTAGTCTATGCGA",
                                                 "ACTATAGCTAGTCTAA",
                                                 "ACTATAGCTA",
                                                 "ACTATAGCTT",
                                                 "ACTATC", }, BuildMode::WRAPPER);
        std::mutex seq_mutex;
        ASSERT_EQ(34u, graph->num_nodes());
        std::set<std::string> unitigs;
        graph->call_unitigs([&](const auto &unitig, const auto &path) {
            ASSERT_EQ(path, map_sequence_to_nodes(*graph, unitig));
            std::unique_lock<std::mutex> lock(seq_mutex);
            unitigs.insert(unitig);
        }, num_threads, 0);
        EXPECT_EQ(std::set<std::string>({ "AAGCT", "ACTAG", "ACTAT", "AGCTA", "AGCTT",
                                          "ATAGA", "ATAGC", "ATAGT", "CTAGC", "CTAGT",
                                          "CTATAG", "CTATC", "CTATGCGA", "GATAG",
                                          "GCTAG", "GCTAT", "TAGACTA", "TAGCT",
                                          "TAGTCTA", "TCGCATAG", "TCTAA", "TCTAT",
                                          "TTAGA" }), unitigs);

        unitigs.clear();
        graph->call_unitigs([&](const auto &unitig, const auto &path) {
            ASSERT_EQ(path, map_sequence_to_nodes(*graph, unitig));
            std::unique_lock<std::mutex> lock(seq_mutex);
            unitigs.insert(unitig);
        }, num_threads, 1);
        EXPECT_EQ(std::set<std::string>({ "AAGCT", "ACTAG", "ACTAT", "AGCTA", "AGCTT",
                                          "ATAGA", "ATAGC", "ATAGT", "CTAGC", "CTAGT",
                                          "CTATAG", "CTATC", "CTATGCGA", "GATAG",
                                          "GCTAG", "GCTAT", "TAGACTA", "TAGCT",
                                          "TAGTCTA", "TCGCATAG", "TCTAA", "TCTAT",
                                          "TTAGA" }), unitigs);

        unitigs.clear();
        graph->call_unitigs([&](const auto &unitig, const auto &path) {
            ASSERT_EQ(path, map_sequence_to_nodes(*graph, unitig));
            std::unique_lock<std::mutex> lock(seq_mutex);
            unitigs.insert(unitig);
        }, num_threads, 2);
        EXPECT_EQ(std::set<std::string>({ "AAGCT", "ACTAG", "ACTAT", "AGCTA", "AGCTT",
                                          "ATAGA", "ATAGC", "ATAGT", "CTAGC", "CTAGT",
                                          "CTATAG", "CTATC", "CTATGCGA", "GATAG",
                                          "GCTAG", "GCTAT", "TAGACTA", "TAGCT",
                                          "TAGTCTA", "TCGCATAG", "TCTAT" }), unitigs);

        unitigs.clear();
        graph->call_unitigs([&](const auto &unitig, const auto &path) {
            ASSERT_EQ(path, map_sequence_to_nodes(*graph, unitig));
            std::unique_lock<std::mutex> lock(seq_mutex);
            unitigs.insert(unitig);
        }, num_threads, 10);
        EXPECT_EQ(std::set<std::string>({ "AAGCT", "ACTAG", "ACTAT", "AGCTA", "AGCTT",
                                          "ATAGA", "ATAGC", "ATAGT", "CTAGC", "CTAGT",
                                          "CTATAG", "CTATC", "CTATGCGA", "GATAG",
                                          "GCTAG", "GCTAT", "TAGACTA", "TAGCT",
                                          "TAGTCTA", "TCGCATAG", "TCTAT" }), unitigs);
    }
}

TYPED_TEST(CanonicalDBGTest, CallKmersEmptyGraph) {
    for (size_t k = 2; k <= 30; ++k) {
        auto empty = build_graph<TypeParam>(k, {}, BuildMode::WRAPPER);
        size_t num_kmers = 0;
        empty->call_kmers([&](auto, const auto &sequence) {
            EXPECT_FALSE(true) << sequence;
            num_kmers++;
        });

        EXPECT_EQ(0u, num_kmers);
    }
}

TYPED_TEST(CanonicalDBGTest, CallKmersTwoLoops) {
    for (size_t k = 2; k <= 20; ++k) {
        auto graph = build_graph<TypeParam>(k, { std::string(100, 'A') }, BuildMode::WRAPPER);

        ASSERT_EQ(2u, graph->num_nodes());

        size_t num_kmers = 0;
        graph->call_kmers([&](auto, const auto &sequence) {
            EXPECT_TRUE(std::string(k, 'A') == sequence
                        || std::string(k, 'T') == sequence);
            num_kmers++;
        });
        EXPECT_EQ(2u, num_kmers);
    }
}

TYPED_TEST(CanonicalDBGTest, CallUnitigsCheckDegree) {
    for (size_t num_threads : { 1, 4 }) {
        std::vector<std::string> sequences {
            "CCAGGGTGTGCTTGTCAAAGAGATATTCCGCCAAGCCAGATTCGGGCGG",
            "CCAGGGTGTGCTTGTCAAAGAGATATTCCGCCAAGCCAGATTCGGGCGC",
            "CCAAAATGAAACCTTCAGTTTTAACTCTTAATCAGACATAACTGGAAAA",
            "CCGAACTAGTGAAACTGCAACAGACATACGCTGCTCTGAACTCTAAGGC",
            "CCAGGTGCAGGGTGGACTCTTTCTGGATGTTGTAGTCAGACAGGGTGCG",
            "ATCGGAAGAGCACACGTCTGAACTCCAGACACTAAGGCATCTCGTATGC",
            "CGGAGGGAAAAATATTTACACAGAGTAGGAGACAAATTGGCTGAAAAGC",
            "CCAGAGTCTCGTTCGTTATCGGAATTAACCAGACAAATCGCTCCACCAA"
        };

        auto graph = build_graph_batch<TypeParam>(9, sequences, BuildMode::WRAPPER);

        std::multiset<std::string> unitigs {
            "AAATATTTACACAGAGTAGGAGACAAAT",
            "AAATATTTTTCCCTCCG",
            "AGACAAATCGCTCCACCAA",
            "AGACAAATTGGCTGAAAAGC",
            "AGTTCAGACGTGTGCTCTTCCGAT",
            "AGTTCAGAGCAGCGTATGTCTG",
            "ATCGGAAGAGCACACGTCTGAACT",
            "ATTTGTCTCCTACTCTGTGTAAATATTT",
            "ATTTGTCTGGTTAATTCCGATAACGAACGAGACTCTGG",
            "CAGACATAACTGGAAAA",
            "CAGACATACGCTGCTCTGAACT",
            "CCAAAATGAAACCTTCAGTTTTAACTCTTAATCAGACATA",
            "CCAGAGTCTCGTTCGTTATCGGAATTAACCAGACAAAT",
            "CCAGGGTGTGCTTGTCAAAGAGATATTCCGCCAAGCCAGATTCGGGCG",
            "CCAGGTGCAGGGTGGACTCTTTCTGGATGTTGTAGTCAGACAGGGTGCG",
            "CCGAACTAGTGAAACTGCAACAGACATA",
            "CGCACCCTGTCTGACTACAACATCCAGAAAGAGTCCACCCTGCACCTGG",
            "CGCCCGAATCTGGCTTGGCGGAATATCTCTTTGACAAGCACACCCTGG",
            "CGGAGGGAAAAATATTT",
            "CTGAACTCCAGACACTAAGGCATCTCGTATGC",
            "CTGAACTCTAAGGC",
            "GAGTTCAGA",
            "GCATACGAGATGCCTTAGTGTCTGGAGTTCAG",
            "GCCTTAGAGTTCAG",
            "GCTTTTCAGCCAATTTGTCT",
            "TATGTCTGATTAAGAGTTAAAACTGAAGGTTTCATTTTGG",
            "TATGTCTGTTGCAGTTTCACTAGTTCGG",
            "TCTGAACTC",
            "TTGGTGGAGCGATTTGTCT",
            "TTTTCCAGTTATGTCTG"
        };

        std::mutex seq_mutex;
        std::multiset<std::string> obs_unitigs;
        graph->call_unitigs([&](const auto &sequence, const auto &path) {
            ASSERT_EQ(path, map_sequence_to_nodes(*graph, sequence));
            std::unique_lock<std::mutex> lock(seq_mutex);
            obs_unitigs.insert(sequence);
        }, num_threads, 2);

        EXPECT_EQ(unitigs, obs_unitigs);
    }
}

TYPED_TEST(CanonicalDBGTest, CallUnitigsIndegreeFirstNodeIsZero) {
    for (size_t num_threads : { 1, 4 }) {
        std::vector<std::string> sequences {
            "AGAAACCCCGTCTCTACTAAAAATACAAAATTAGCCGGGAGTGGTGGCG",
            "AGAAACCCCGTCTCTACTAAAAATACAAAAATTAGCCAGGTGTGGTGAC",
            "GCCTGACCAGCATGGTGAAACCCCGTCTCTACTAAAAATACAAAATTAG"
        };

        auto graph = build_graph_batch<TypeParam>(31, sequences, BuildMode::WRAPPER);

        std::multiset<std::string> unitigs {
            "AGAAACCCCGTCTCTACTAAAAATACAAAAATTAGCCAGGTGTGGTGAC",
            "ATTTTGTATTTTTAGTAGAGACGGGGTTTCACCATGCTGGTCAGGC",
            "CGCCACCACTCCCGGCTAATTTTGTATTTTTAGTAGAGACGGGGTTTC",
            "GAAACCCCGTCTCTACTAAAAATACAAAATTAGCCGGGAGTGGTGGCG",
            "GCCTGACCAGCATGGTGAAACCCCGTCTCTACTAAAAATACAAAAT",
            "GTCACCACACCTGGCTAATTTTTGTATTTTTAGTAGAGACGGGGTTTCT"
        };

        std::multiset<std::string> obs_unitigs;
        std::mutex seq_mutex;
        graph->call_unitigs([&](const auto &sequence, const auto &path) {
            ASSERT_EQ(path, map_sequence_to_nodes(*graph, sequence));
            std::unique_lock<std::mutex> lock(seq_mutex);
            obs_unitigs.insert(sequence);
        }, num_threads, 2);

        EXPECT_EQ(unitigs, obs_unitigs);
    }
}

TYPED_TEST(CanonicalDBGTest, CallUnitigsCross) {
    for (size_t num_threads : { 1, 4 }) {
        // AATTT - ATTTT           TTTAA - TTAAA
        //               > TTTTA <
        // GGTTT - GTTTT           TTTAG - TTAGG

        // build graph from k-mers added in different order
        std::mutex seq_mutex;
        for (const auto &sequences : {
            std::vector<std::string>({ "AATTTTAAA",
                                       "GGTTTTAGG", }),
            std::vector<std::string>({ "GGTTTTAGG",
                                       "AATTTTAAA", }),
            std::vector<std::string>({ "TTTTAAA",
                                       "TTTTAGG",
                                       "AATTTTA",
                                       "GGTTTTA", }),
            std::vector<std::string>({ "AATTTTA",
                                       "GGTTTTA",
                                       "TTTTAAA",
                                       "TTTTAGG", }) }) {
            auto graph = build_graph_batch<TypeParam>(5, sequences, BuildMode::WRAPPER);

            std::multiset<std::string> unitigs {
                "AAAACC",
                "AAAATTTT",
                "CCTAAA",
                "GGTTTT",
                "TAAAA",
                "TTTAAA",
                "TTTAGG",
                "TTTTA",
            };

            for (size_t t = 0; t <= 2; ++t) {
                std::multiset<std::string> obs_unitigs;
                graph->call_unitigs([&](const auto &sequence, const auto &path) {
                    ASSERT_EQ(path, map_sequence_to_nodes(*graph, sequence));
                    std::unique_lock<std::mutex> lock(seq_mutex);
                    obs_unitigs.insert(sequence);
                }, num_threads, t);
                EXPECT_EQ(unitigs, obs_unitigs) << t;
            }

            std::multiset<std::string> long_unitigs {
                "AAAATTTT",
                "TAAAA",
                "TTTAAA",
                "TTTTA",
            };

            for (size_t t = 3; t <= 10; ++t) {
                std::multiset<std::string> obs_long_unitigs;
                graph->call_unitigs([&](const auto &sequence, const auto &path) {
                    ASSERT_EQ(path, map_sequence_to_nodes(*graph, sequence));
                    std::unique_lock<std::mutex> lock(seq_mutex);
                    obs_long_unitigs.insert(sequence);
                }, num_threads, 3);
                EXPECT_EQ(long_unitigs, obs_long_unitigs);
            }
        }
    }
}

} // namespace<|MERGE_RESOLUTION|>--- conflicted
+++ resolved
@@ -617,11 +617,7 @@
 }
 
 TYPED_TEST(CanonicalDBGTest, CallUnitigsRegularCanonical) {
-<<<<<<< HEAD
-    for (size_t num_threads = 1; num_threads < 5; num_threads += 3) {
-=======
-    for (size_t num_threads : { 1, 4 }) {
->>>>>>> 18866ab7
+    for (size_t num_threads : { 1, 4 }) {
         for (size_t k = 2; k <= 10; ++k) {
             for (const std::vector<std::string> &sequences
                     : { std::vector<std::string>({ "AAACACTAG", "AACGACATG" }),
