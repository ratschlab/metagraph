#include "gtest/gtest.h"

#include "../test_helpers.hpp"
#include "all/test_dbg_helpers.hpp"

#include "common/seq_tools/reverse_complement.hpp"


namespace {

using namespace mtg;
using namespace mtg::test;

const std::string test_data_dir = "../tests/data";
const std::string test_dump_basename = test_data_dir + "/dump_test_graph";


template <typename Graph>
class DeBruijnGraphCanonicalTest : public DeBruijnGraphTest<Graph> { };
// TODO: add support for canonical mode in DBGHashString
typedef ::testing::Types<DBGBitmap,
                         DBGHashOrdered,
                         DBGHashFast,
                         DBGSuccinct,
                         DBGSuccinctBloom<4, 1>> CanonicalGraphTypes;
TYPED_TEST_SUITE(DeBruijnGraphCanonicalTest, CanonicalGraphTypes);


TYPED_TEST(DeBruijnGraphCanonicalTest, CheckGraph) {
    EXPECT_TRUE(check_graph<TypeParam>("ACGT", BuildMode::CANONICAL, true));
}

TYPED_TEST(DeBruijnGraphCanonicalTest, CheckGraphInputWithN) {
    EXPECT_TRUE(check_graph<TypeParam>("ACGTN", BuildMode::CANONICAL, false));
    EXPECT_EQ(TypeParam(3).alphabet().find('N') != std::string::npos,
              check_graph<TypeParam>("ACGTN", BuildMode::CANONICAL, true));
}

TYPED_TEST(DeBruijnGraphCanonicalTest, InitializeEmpty) {
    auto graph = build_graph<TypeParam>(2, {}, BuildMode::CANONICAL);

    EXPECT_EQ(0u, graph->num_nodes());
    EXPECT_FALSE(graph->find("AAAAAAAAAAAAAAAAAAAAAAAAAAAAA"));
    EXPECT_FALSE(graph->find("TTTTTTTTTTTTTTTTTTTTTTTTTTTTT"));
    EXPECT_FALSE(graph->find("CATGTACTAGCTGATCGTAGCTAGCTAGC"));
    EXPECT_FALSE(graph->find("GCTAGCTAGCTACGATCAGCTAGTACATG"));
}

TYPED_TEST(DeBruijnGraphCanonicalTest, SerializeEmpty) {
    {
        auto graph = build_graph<TypeParam>(20, {}, BuildMode::CANONICAL);
        ASSERT_EQ(0u, graph->num_nodes());
        graph->serialize(test_dump_basename);
    }

    TypeParam graph(2);

    ASSERT_TRUE(graph.load(test_dump_basename));

    EXPECT_EQ(0u, graph.num_nodes());
    EXPECT_EQ(20u, graph.get_k());
    EXPECT_TRUE(graph.is_canonical_mode());

    EXPECT_FALSE(graph.find("AAAAAAAAAAAAAAAAAAAAAAAAAAAAA"));
    EXPECT_FALSE(graph.find("TTTTTTTTTTTTTTTTTTTTTTTTTTTTT"));
    EXPECT_FALSE(graph.find("CATGTACTAGCTGATCGTAGCTAGCTAGC"));
    EXPECT_FALSE(graph.find("GCTAGCTAGCTACGATCAGCTAGTACATG"));
}

TYPED_TEST(DeBruijnGraphCanonicalTest, Serialize) {
    {
        auto graph = build_graph<TypeParam>(20, {
            "AAAAAAAAAAAAAAAAAAAAAAAAAAAAA",
            "CATGTACTAGCTGATCGTAGCTAGCTAGC"
        }, BuildMode::CANONICAL);

        EXPECT_TRUE(graph->find("AAAAAAAAAAAAAAAAAAAAAAAAAAAAA"));
        EXPECT_TRUE(graph->find("TTTTTTTTTTTTTTTTTTTTTTTTTTTTT"));
        EXPECT_TRUE(graph->find("CATGTACTAGCTGATCGTAGCTAGCTAGC"));
        EXPECT_TRUE(graph->find("GCTAGCTAGCTACGATCAGCTAGTACATG"));
        EXPECT_FALSE(graph->find("CATGTTTTTTTAATATATATATTTTTAGC"));
        EXPECT_FALSE(graph->find("GCTAAAAATATATATATTAAAAAAACATG"));

        graph->serialize(test_dump_basename);
    }

    TypeParam graph(2);

    ASSERT_TRUE(graph.load(test_dump_basename));

    EXPECT_EQ(20u, graph.get_k());

    EXPECT_TRUE(graph.find("AAAAAAAAAAAAAAAAAAAAAAAAAAAAA"));
    EXPECT_TRUE(graph.find("TTTTTTTTTTTTTTTTTTTTTTTTTTTTT"));
    EXPECT_TRUE(graph.find("CATGTACTAGCTGATCGTAGCTAGCTAGC"));
    EXPECT_TRUE(graph.find("GCTAGCTAGCTACGATCAGCTAGTACATG"));
    EXPECT_FALSE(graph.find("CATGTTTTTTTAATATATATATTTTTAGC"));
    EXPECT_FALSE(graph.find("GCTAAAAATATATATATTAAAAAAACATG"));
}

TYPED_TEST(DeBruijnGraphCanonicalTest, InsertSequence) {
    auto graph = build_graph<TypeParam>(20, {
        "AAAAAAAAAAAAAAAAAAAAAAAAAAAAA",
        "CATGTACTAGCTGATCGTAGCTAGCTAGC"
    }, BuildMode::CANONICAL);

    EXPECT_TRUE(graph->find("AAAAAAAAAAAAAAAAAAAAAAAAAAAAA"));
    EXPECT_TRUE(graph->find("TTTTTTTTTTTTTTTTTTTTTTTTTTTTT"));
    EXPECT_TRUE(graph->find("CATGTACTAGCTGATCGTAGCTAGCTAGC"));
    EXPECT_TRUE(graph->find("GCTAGCTAGCTACGATCAGCTAGTACATG"));
    EXPECT_FALSE(graph->find("CATGTTTTTTTAATATATATATTTTTAGC"));
    EXPECT_FALSE(graph->find("GCTAAAAATATATATATTAAAAAAACATG"));
}

TYPED_TEST(DeBruijnGraphCanonicalTest, ReverseComplement) {
    auto graph1 = build_graph<TypeParam>(20, { "AAAAAAAAAAAAAAAAAAAAAAAAAAAAA" }, BuildMode::CANONICAL);
    auto graph2 = build_graph<TypeParam>(20, { "AAAAAAAAAAAAAAAAAAAAAAAAAAAAA",
                                               "TTTTTTTTTTTTTTTTTTTTTTTTTTTTT" }, BuildMode::CANONICAL);

    EXPECT_EQ(graph1->num_nodes(), graph2->num_nodes());

    auto graph = build_graph<TypeParam>(20, { "AAAAAAAAAAAAAAAAAAAAAAAAAAAAA",
                                              "TTTTTTTTTTTTTTTTTTTTTTTTTTTTT",
                                              "CATGTACTAGCTGATCGTAGCTAGCTAGC" }, BuildMode::CANONICAL);
    EXPECT_TRUE(graph->find("AAAAAAAAAAAAAAAAAAAAAAAAAAAAA"));
    EXPECT_TRUE(graph->find("TTTTTTTTTTTTTTTTTTTTTTTTTTTTT"));
    EXPECT_TRUE(graph->find("CATGTACTAGCTGATCGTAGCTAGCTAGC"));
    EXPECT_TRUE(graph->find("GCTAGCTAGCTACGATCAGCTAGTACATG"));
    EXPECT_FALSE(graph->find("CATGTTTTTTTAATATATATATTTTTAGC"));
    EXPECT_FALSE(graph->find("GCTAAAAATATATATATTAAAAAAACATG"));
}

TYPED_TEST(DeBruijnGraphCanonicalTest, Traversals1) {
    for (size_t k = 2; k <= 10; ++k) {
        auto graph = build_graph<TypeParam>(k, {
            std::string(100, 'A') + std::string(100, 'C')
        }, BuildMode::CANONICAL);

        auto it = DeBruijnGraph::npos;
        graph->map_to_nodes_sequentially(std::string(k, 'A'), [&](auto i) { it = i; });
        graph->map_to_nodes_sequentially(
            std::string(k, 'T'),
            [&](auto i) {
                EXPECT_NE(i, it);
            }
        );
        graph->map_to_nodes(
            std::string(k, 'T'),
            [&](auto i) {
                EXPECT_EQ(i, it);
            }
        );

        auto it2 = DeBruijnGraph::npos;
        graph->map_to_nodes_sequentially(
            std::string(k - 1, 'A') + "C",
            [&](auto i) { it2 = i; }
        );
        EXPECT_EQ(it, graph->traverse(it, 'A'));
        EXPECT_EQ(it2, graph->traverse(it, 'C'));
        EXPECT_EQ(it, graph->traverse_back(it2, 'A'));
        EXPECT_EQ(DeBruijnGraph::npos, graph->traverse(it, 'G'));
        EXPECT_EQ(DeBruijnGraph::npos, graph->traverse_back(it2, 'G'));

        graph->map_to_nodes(std::string(k, 'G'), [&](auto i) { it = i; });
        ASSERT_NE(DeBruijnGraph::npos, it);
        graph->map_to_nodes_sequentially(
            std::string(k, 'C'),
            [&](auto i) {
                EXPECT_EQ(i, it);
            }
        );
        graph->map_to_nodes(
            std::string(k, 'C'),
            [&](auto i) {
                EXPECT_EQ(i, it);
            }
        );
        graph->map_to_nodes_sequentially(std::string(k, 'G'), [&](auto i) { it = i; });
        ASSERT_NE(DeBruijnGraph::npos, it);
        graph->map_to_nodes_sequentially(
            std::string(k, 'C'),
            [&](auto i) {
                EXPECT_NE(i, it);
            }
        );
        graph->map_to_nodes(
            std::string(k, 'C'),
            [&](auto i) {
                EXPECT_NE(i, it);
            }
        );

        graph->map_to_nodes_sequentially(
            std::string(k - 1, 'G') + "T",
            [&](auto i) { it2 = i; }
        );
        ASSERT_NE(DeBruijnGraph::npos, it2);
        EXPECT_EQ(DeBruijnGraph::npos, graph->traverse(it, 'A'));
        EXPECT_EQ(it, graph->traverse(it, 'G'));
        EXPECT_EQ(it2, graph->traverse(it, 'T'));
        EXPECT_EQ(it, graph->traverse_back(it2, 'G'));
    }
}

TYPED_TEST(DeBruijnGraphCanonicalTest, Traversals2) {
    for (size_t k = 2; k < 11; ++k) {
        auto graph = build_graph<TypeParam>(k, {
            std::string(100, 'A') + std::string(100, 'C'),
            std::string(100, 'G') + std::string(100, 'T')
        }, BuildMode::CANONICAL);

        auto it = DeBruijnGraph::npos;

        graph->map_to_nodes_sequentially(std::string(k, 'A'), [&](auto i) { it = i; });
        ASSERT_NE(DeBruijnGraph::npos, it);

        graph->map_to_nodes_sequentially(std::string(k, 'A'), [&](auto i) { it = i; });
        ASSERT_NE(DeBruijnGraph::npos, it);

        EXPECT_EQ(it, graph->traverse(it, 'A'));

        ASSERT_NE(DeBruijnGraph::npos, graph->traverse(it, 'C'));
        EXPECT_NE(it, graph->traverse(it, 'C'));

        EXPECT_EQ(it, graph->traverse_back(graph->traverse(it, 'C'), 'A'));

        EXPECT_EQ(DeBruijnGraph::npos, graph->traverse(it, 'G'));
        EXPECT_EQ(DeBruijnGraph::npos, graph->traverse_back(it, 'G'));

        // reverse complement
        graph->map_to_nodes_sequentially(std::string(k, 'G'), [&](auto i) { it = i; });
        ASSERT_NE(DeBruijnGraph::npos, it);

        EXPECT_EQ(it, graph->traverse(it, 'G'));
        ASSERT_NE(DeBruijnGraph::npos, graph->traverse(it, 'T'));
        EXPECT_EQ(it, graph->traverse_back(graph->traverse(it, 'T'), 'G'));
    }
}

TYPED_TEST(DeBruijnGraphCanonicalTest, Traversals3) {
    for (size_t k = 2; k < 11; ++k) {
        auto graph = build_graph<TypeParam>(k, {
            std::string(100, 'A') + std::string(100, 'C'),
            std::string(100, 'G') + std::string(100, 'T')
        }, BuildMode::CANONICAL);

        auto it = DeBruijnGraph::npos;
        graph->map_to_nodes(std::string(k, 'A'), [&](auto i) { it = i; });
        graph->map_to_nodes_sequentially(
            std::string(k, 'T'),
            [&](auto i) {
                EXPECT_NE(i, it);
            }
        );
        graph->map_to_nodes(
            std::string(k, 'T'),
            [&](auto i) {
                EXPECT_EQ(i, it);
            }
        );

        DeBruijnGraph::node_index it2;
        graph->map_to_nodes(
            std::string(k - 1, 'A') + "C",
            [&](auto i) { it2 = i; }
        );
        EXPECT_EQ(it, graph->traverse(it, 'A'));
        EXPECT_EQ(it2, graph->traverse(it, 'C'));
        EXPECT_EQ(it, graph->traverse_back(it2, 'A'));
        EXPECT_EQ(DeBruijnGraph::npos, graph->traverse(it, 'G'));
        EXPECT_EQ(DeBruijnGraph::npos, graph->traverse_back(it2, 'G'));

        graph->map_to_nodes(std::string(k, 'G'), [&](auto i) { it = i; });
        ASSERT_NE(DeBruijnGraph::npos, it);
        graph->map_to_nodes_sequentially(
            std::string(k, 'C'),
            [&](auto i) {
                EXPECT_EQ(i, it);
            }
        );
        graph->map_to_nodes(
            std::string(k, 'C'),
            [&](auto i) {
                EXPECT_EQ(i, it);
            }
        );
        graph->map_to_nodes(std::string(k, 'G'), [&](auto i) { it = i; });
        ASSERT_NE(DeBruijnGraph::npos, it);
        graph->map_to_nodes_sequentially(
            std::string(k, 'C'),
            [&](auto i) {
                EXPECT_EQ(i, it);
            }
        );
        graph->map_to_nodes(
            std::string(k, 'C'),
            [&](auto i) {
                EXPECT_EQ(i, it);
            }
        );
        graph->map_to_nodes_sequentially(std::string(k, 'G'), [&](auto i) { it = i; });
        ASSERT_NE(DeBruijnGraph::npos, it);
        graph->map_to_nodes_sequentially(
            std::string(k, 'C'),
            [&](auto i) {
                EXPECT_NE(i, it);
            }
        );
        graph->map_to_nodes(
            std::string(k, 'C'),
            [&](auto i) {
                EXPECT_NE(i, it);
            }
        );

        graph->map_to_nodes(
            std::string(k - 1, 'G') + "T",
            [&](auto i) { it2 = i; }
        );
        ASSERT_NE(DeBruijnGraph::npos, it2);
        EXPECT_EQ(DeBruijnGraph::npos, graph->traverse(it2, 'T'));
        EXPECT_NE(DeBruijnGraph::npos, graph->traverse(it2, 'C'));

        graph->map_to_nodes_sequentially(
            std::string(k - 1, 'G') + "T",
            [&](auto i) { it2 = i; }
        );
        ASSERT_NE(DeBruijnGraph::npos, it2);
        EXPECT_EQ(DeBruijnGraph::npos, graph->traverse(it2, 'A'));
        EXPECT_EQ(it, graph->traverse(it, 'G'));
        EXPECT_EQ(it2, graph->traverse(it, 'T'));
        EXPECT_EQ(it, graph->traverse_back(it2, 'G'));
    }
}

TYPED_TEST(DeBruijnGraphCanonicalTest, Traversals4) {
    for (size_t k = 2; k < 11; ++k) {
        auto graph = build_graph<TypeParam>(k, {
            std::string(100, 'A') + std::string(100, 'C')
        }, BuildMode::CANONICAL);

        auto it = DeBruijnGraph::npos;

        graph->map_to_nodes(std::string(k, 'A'), [&](auto i) { it = i; });
        ASSERT_NE(DeBruijnGraph::npos, it);
        graph->map_to_nodes_sequentially(std::string(k, 'A'), [&](auto i) { it = i; });
        ASSERT_NE(DeBruijnGraph::npos, it);

        EXPECT_EQ(it, graph->traverse(it, 'A'));
        ASSERT_NE(DeBruijnGraph::npos, graph->traverse(it, 'C'));
        EXPECT_NE(it, graph->traverse(it, 'C'));
        EXPECT_EQ(it, graph->traverse_back(graph->traverse(it, 'C'), 'A'));
        EXPECT_EQ(DeBruijnGraph::npos, graph->traverse(it, 'G'));
        EXPECT_EQ(DeBruijnGraph::npos, graph->traverse_back(it + 1, 'G'));


        // reverse complement
        graph->map_to_nodes_sequentially(std::string(k, 'G'), [&](auto i) { it = i; });
        ASSERT_NE(DeBruijnGraph::npos, it);
        EXPECT_EQ(it, graph->traverse(it, 'G'));
        ASSERT_NE(DeBruijnGraph::npos, graph->traverse(it, 'T'));
        EXPECT_EQ(it, graph->traverse_back(graph->traverse(it, 'T'), 'G'));


        graph->map_to_nodes(std::string(k, 'G'), [&](auto i) { it = i; });
        ASSERT_NE(DeBruijnGraph::npos, it);

        EXPECT_EQ(DeBruijnGraph::npos, graph->traverse(it, 'G'));
        EXPECT_EQ(DeBruijnGraph::npos, graph->traverse(it, 'T'));
    }
}

TYPED_TEST(DeBruijnGraphCanonicalTest, map_to_nodes_canonical) {
    for (size_t k = 2; k <= 10; ++k) {
        auto graph = build_graph<TypeParam>(k, {
            std::string(100, 'A') + std::string(100, 'C'),
            std::string(100, 'G') + std::string(100, 'T')
        });
        auto graph_can = build_graph<TypeParam>(k, {
            std::string(100, 'A') + std::string(100, 'C'),
            std::string(100, 'G') + std::string(100, 'T')
        }, BuildMode::CANONICAL);

        std::string sequence_to_map = std::string(2, 'T')
                                        + std::string(k + 2, 'A')
                                        + std::string(2 * (k - 1), 'C');
        auto rev_seq = sequence_to_map;
        reverse_complement(rev_seq.begin(), rev_seq.end());

        std::vector<DeBruijnGraph::node_index> indices_forward;
        graph->map_to_nodes(
            sequence_to_map,
            [&](auto i) { indices_forward.push_back(i); }
        );
        std::vector<DeBruijnGraph::node_index> indices_reverse;
        graph->map_to_nodes(
            rev_seq,
            [&](auto i) { indices_reverse.push_back(i); }
        );
        std::reverse(indices_reverse.begin(), indices_reverse.end());

        std::vector<DeBruijnGraph::node_index> indices_canonical;
        graph_can->map_to_nodes(
            sequence_to_map,
            [&](auto i) { indices_canonical.push_back(i); }
        );

        ASSERT_EQ(indices_forward.size(), indices_reverse.size());
        ASSERT_EQ(indices_forward.size(), indices_canonical.size());

        for (size_t i = 0; i < indices_forward.size(); ++i) {
            if (!indices_forward[i]) {
                EXPECT_EQ(indices_canonical[i], indices_reverse[i]);
            } else if (!indices_reverse[i]) {
                EXPECT_EQ(indices_canonical[i], indices_forward[i]);
            } else {
                EXPECT_EQ(indices_canonical[i], std::min(indices_forward[i], indices_reverse[i]));
            }
        }
    }
}

TYPED_TEST(DeBruijnGraphCanonicalTest, CallPathsEmptyGraphCanonical) {
    for (size_t num_threads = 1; num_threads < 5; num_threads += 3) {
        for (size_t k = 2; k <= 10; ++k) {
<<<<<<< HEAD
            auto empty = build_graph<TypeParam>(k, {}, true);
=======
            auto empty = build_graph<TypeParam>(k, {}, BuildMode::CANONICAL);
>>>>>>> 2302ddc6
            std::vector<std::string> sequences;
            std::mutex seq_mutex;
            empty->call_sequences([&](const auto &sequence, const auto &path) {
                ASSERT_EQ(path, map_sequence_to_nodes(*empty, sequence));
                std::unique_lock<std::mutex> lock(seq_mutex);
                sequences.push_back(sequence);
            }, num_threads);
            ASSERT_EQ(0u, sequences.size());

<<<<<<< HEAD
            EXPECT_EQ(*empty, *build_graph<TypeParam>(k, sequences, true));
            EXPECT_EQ(*empty, *build_graph_batch<TypeParam>(k, sequences, true));
=======
            EXPECT_EQ(*empty, *build_graph<TypeParam>(k, sequences, BuildMode::CANONICAL));
            EXPECT_EQ(*empty, *build_graph_batch<TypeParam>(k, sequences, BuildMode::CANONICAL));
>>>>>>> 2302ddc6
        }
    }
}

TYPED_TEST(DeBruijnGraphCanonicalTest, CallUnitigsEmptyGraph) {
    for (size_t num_threads = 1; num_threads < 5; num_threads += 3) {
        for (size_t k = 2; k <= 10; ++k) {
<<<<<<< HEAD
            auto empty = build_graph<TypeParam>(k, {}, true);
=======
            auto empty = build_graph<TypeParam>(k, {}, BuildMode::CANONICAL);
>>>>>>> 2302ddc6
            std::vector<std::string> sequences;
            std::mutex seq_mutex;
            empty->call_unitigs([&](const auto &sequence, const auto &path) {
                ASSERT_EQ(path, map_sequence_to_nodes(*empty, sequence));
                std::unique_lock<std::mutex> lock(seq_mutex);
                sequences.push_back(sequence);
            }, num_threads);
            ASSERT_EQ(0u, sequences.size());

<<<<<<< HEAD
            EXPECT_EQ(*empty, *build_graph<TypeParam>(k, sequences, true));
            EXPECT_EQ(*empty, *build_graph_batch<TypeParam>(k, sequences, true));
=======
            EXPECT_EQ(*empty, *build_graph<TypeParam>(k, sequences, BuildMode::CANONICAL));
            EXPECT_EQ(*empty, *build_graph_batch<TypeParam>(k, sequences, BuildMode::CANONICAL));
>>>>>>> 2302ddc6
        }
    }
}

TYPED_TEST(DeBruijnGraphCanonicalTest, CallPathsOneSelfLoop) {
    for (size_t num_threads = 1; num_threads < 5; num_threads += 3) {
        for (size_t k = 2; k <= 20; ++k) {
            std::vector<std::string> sequences { std::string(100, 'A') };
<<<<<<< HEAD
            auto graph = build_graph<TypeParam>(k, sequences, true);
            auto graph_batch = build_graph_batch<TypeParam>(k, sequences, true);
=======
            auto graph = build_graph<TypeParam>(k, sequences, BuildMode::CANONICAL);
            auto graph_batch = build_graph_batch<TypeParam>(k, sequences, BuildMode::CANONICAL);
>>>>>>> 2302ddc6
            ASSERT_EQ(2u, graph->num_nodes());
            ASSERT_EQ(2u, graph_batch->num_nodes());

            std::atomic<size_t> num_sequences = 0;
            graph->call_sequences([&](const auto &sequence, const auto &path) {
                ASSERT_EQ(path, map_sequence_to_nodes(*graph, sequence));
                num_sequences++;
            }, num_threads);
            std::atomic<size_t> num_sequences_batch = 0;
            graph_batch->call_sequences([&](const auto &sequence, const auto &path) {
                ASSERT_EQ(path, map_sequence_to_nodes(*graph_batch, sequence));
                num_sequences_batch++;
            }, num_threads);

            EXPECT_EQ(graph->num_nodes(), num_sequences);
            EXPECT_EQ(graph_batch->num_nodes(), num_sequences_batch);
            EXPECT_EQ(graph->num_nodes(), graph_batch->num_nodes());
        }
    }
}

TYPED_TEST(DeBruijnGraphCanonicalTest, CallUnitigsOneSelfLoop) {
    for (size_t num_threads = 1; num_threads < 5; num_threads += 3) {
        for (size_t k = 2; k <= 20; ++k) {
            std::vector<std::string> sequences { std::string(100, 'A') };
<<<<<<< HEAD
            auto graph = build_graph<TypeParam>(k, sequences, true);
            auto graph_batch = build_graph_batch<TypeParam>(k, sequences, true);
=======
            auto graph = build_graph<TypeParam>(k, sequences, BuildMode::CANONICAL);
            auto graph_batch = build_graph_batch<TypeParam>(k, sequences, BuildMode::CANONICAL);
>>>>>>> 2302ddc6
            ASSERT_EQ(2u, graph->num_nodes());
            ASSERT_EQ(2u, graph_batch->num_nodes());

            std::atomic<size_t> num_sequences = 0;
            graph->call_unitigs([&](const auto &sequence, const auto &path) {
                ASSERT_EQ(path, map_sequence_to_nodes(*graph, sequence));
                num_sequences++;
            }, num_threads);
            std::atomic<size_t> num_sequences_batch = 0;
            graph_batch->call_unitigs([&](const auto &sequence, const auto &path) {
                ASSERT_EQ(path, map_sequence_to_nodes(*graph_batch, sequence));
                num_sequences_batch++;
            }, num_threads);

            EXPECT_EQ(graph->num_nodes(), num_sequences);
            EXPECT_EQ(graph_batch->num_nodes(), num_sequences_batch);
            EXPECT_EQ(graph->num_nodes(), graph_batch->num_nodes());
        }
    }
}

TYPED_TEST(DeBruijnGraphCanonicalTest, CallPathsThreeSelfLoops) {
    for (size_t num_threads = 1; num_threads < 5; num_threads += 3) {
        for (size_t k = 2; k <= 20; ++k) {
            std::vector<std::string> sequences { std::string(100, 'A'),
                                                 std::string(100, 'G'),
                                                 std::string(100, 'C') };
<<<<<<< HEAD
            auto graph = build_graph<TypeParam>(k, sequences, true);
            auto graph_batch = build_graph_batch<TypeParam>(k, sequences, true);
=======
            auto graph = build_graph<TypeParam>(k, sequences, BuildMode::CANONICAL);
            auto graph_batch = build_graph_batch<TypeParam>(k, sequences, BuildMode::CANONICAL);
>>>>>>> 2302ddc6
            ASSERT_EQ(4u, graph->num_nodes());
            ASSERT_EQ(4u, graph_batch->num_nodes());

            std::atomic<size_t> num_sequences = 0;
            graph->call_sequences([&](const auto &sequence, const auto &path) {
                ASSERT_EQ(path, map_sequence_to_nodes(*graph, sequence));
                num_sequences++;
            }, num_threads);
            std::atomic<size_t> num_sequences_batch = 0;
            graph_batch->call_sequences([&](const auto &sequence, const auto &path) {
                ASSERT_EQ(path, map_sequence_to_nodes(*graph_batch, sequence));
                num_sequences_batch++;
            }, num_threads);

            EXPECT_EQ(graph->num_nodes(), num_sequences);
            EXPECT_EQ(graph_batch->num_nodes(), num_sequences_batch);
            EXPECT_EQ(graph->num_nodes(), graph_batch->num_nodes());
        }
    }
}

TYPED_TEST(DeBruijnGraphCanonicalTest, CallPathsExtractsLongestOneLoop) {
    for (size_t num_threads = 1; num_threads < 5; num_threads += 3) {
        for (size_t k = 6; k < 14; ++k) {
            std::vector<std::string> sequences { "ATGCCGTACTCAG",
                                                 "GGGGGGGGGGGGG" };
<<<<<<< HEAD
            auto graph = build_graph<TypeParam>(k, sequences, true);
=======
            auto graph = build_graph<TypeParam>(k, sequences, BuildMode::CANONICAL);
>>>>>>> 2302ddc6

            std::vector<std::string> contigs;
            std::mutex seq_mutex;
            graph->call_sequences([&](const auto &sequence, const auto &path) {
                ASSERT_EQ(path, map_sequence_to_nodes(*graph, sequence));
                std::unique_lock<std::mutex> lock(seq_mutex);
                contigs.push_back(sequence);
            }, num_threads);

            EXPECT_EQ(4u, contigs.size());
            EXPECT_EQ(convert_to_set({ "ATGCCGTACTCAG", std::string(k, 'G'),
                                       "CTGAGTACGGCAT", std::string(k, 'C') }),
                      convert_to_set(contigs)) << k;
        }
    }
}

TYPED_TEST(DeBruijnGraphCanonicalTest, CallContigsUniqueKmers) {
    for (size_t num_threads = 1; num_threads < 5; num_threads += 3) {
        std::string sequence = "GCAAATAAC";
<<<<<<< HEAD
        auto graph = build_graph<TypeParam>(3, { sequence }, true);
=======
        auto graph = build_graph<TypeParam>(3, { sequence }, BuildMode::CANONICAL);
>>>>>>> 2302ddc6

        std::atomic<size_t> num_kmers = 0;
        graph->call_sequences([&](const auto &sequence, const auto &path) {
            ASSERT_EQ(path, map_sequence_to_nodes(*graph, sequence));
            num_kmers += sequence.size() - 2;
        }, num_threads);

        EXPECT_EQ((sequence.size() - 2) * 2, num_kmers);
    }
}

TYPED_TEST(DeBruijnGraphCanonicalTest, CallUnitigsUniqueKmersCycle) {
    for (size_t num_threads = 1; num_threads < 5; num_threads += 3) {
        size_t k = 4;
        std::string sequence = "AAACCCGGGTTTAAA";
<<<<<<< HEAD
        auto graph = build_graph<TypeParam>(k, { sequence }, true);
=======
        auto graph = build_graph<TypeParam>(k, { sequence }, BuildMode::CANONICAL);
>>>>>>> 2302ddc6

        std::atomic<size_t> num_unitigs = 0;
        std::atomic<size_t> num_kmers = 0;
        graph->call_unitigs([&](const auto &sequence, const auto &path) {
            ASSERT_EQ(path, map_sequence_to_nodes(*graph, sequence));
            num_unitigs++;
            num_kmers += sequence.size() - k + 1;
        }, num_threads);

        EXPECT_EQ(1u, num_unitigs);
        EXPECT_EQ(sequence.size() - k + 1, num_kmers);
    }
}

TYPED_TEST(DeBruijnGraphCanonicalTest, CallContigsUniqueKmersCycle) {
    for (size_t num_threads = 1; num_threads < 5; num_threads += 3) {
        size_t k = 4;
        std::string sequence = "AAACCCGGGTTTAAA";
<<<<<<< HEAD
        auto graph = build_graph<TypeParam>(k, { sequence }, true);
=======
        auto graph = build_graph<TypeParam>(k, { sequence }, BuildMode::CANONICAL);
>>>>>>> 2302ddc6

        std::atomic<size_t> num_contigs = 0;
        std::atomic<size_t> num_kmers = 0;
        graph->call_sequences([&](const auto &sequence, const auto &path) {
            ASSERT_EQ(path, map_sequence_to_nodes(*graph, sequence));
            num_contigs++;
            num_kmers += sequence.size() - k + 1;
        }, num_threads);
<<<<<<< HEAD

        EXPECT_EQ(1u, num_contigs);
        EXPECT_EQ(sequence.size() - k + 1, num_kmers);
    }
}

=======

        EXPECT_EQ(1u, num_contigs);
        EXPECT_EQ(sequence.size() - k + 1, num_kmers);
    }
}

>>>>>>> 2302ddc6
TYPED_TEST(DeBruijnGraphCanonicalTest, CallUnitigsFourLoops) {
    for (size_t num_threads = 1; num_threads < 5; num_threads += 3) {
        for (size_t k = 2; k <= 20; ++k) {
            std::vector<std::string> sequences { std::string(100, 'A'),
                                                 std::string(100, 'G'),
                                                 std::string(100, 'C') };
<<<<<<< HEAD
            auto graph = build_graph<TypeParam>(k, sequences, true);
            auto graph_batch = build_graph_batch<TypeParam>(k, sequences, true);
=======
            auto graph = build_graph<TypeParam>(k, sequences, BuildMode::CANONICAL);
            auto graph_batch = build_graph_batch<TypeParam>(k, sequences, BuildMode::CANONICAL);
>>>>>>> 2302ddc6
            ASSERT_EQ(4u, graph->num_nodes());
            ASSERT_EQ(4u, graph_batch->num_nodes());

            std::atomic<size_t> num_sequences = 0;
            graph->call_unitigs([&](const auto &sequence, const auto &path) {
                ASSERT_EQ(path, map_sequence_to_nodes(*graph, sequence));
                num_sequences++;
            }, num_threads);
            std::atomic<size_t> num_sequences_batch = 0;
            graph_batch->call_unitigs([&](const auto &sequence, const auto &path) {
                ASSERT_EQ(path, map_sequence_to_nodes(*graph_batch, sequence));
                num_sequences_batch++;
            }, num_threads);

            EXPECT_EQ(graph->num_nodes(), num_sequences);
            EXPECT_EQ(graph_batch->num_nodes(), num_sequences_batch);
            EXPECT_EQ(graph->num_nodes(), graph_batch->num_nodes());
        }
    }
}

TYPED_TEST(DeBruijnGraphCanonicalTest, CallPaths) {
    for (size_t num_threads = 1; num_threads < 5; num_threads += 3) {
        for (size_t k = 2; k <= 10; ++k) {
            for (const std::vector<std::string> &sequences
                    : { std::vector<std::string>({ "AAACACTAG", "AACGACATG" }),
                        std::vector<std::string>({ "AGACACTGA", "GACTACGTA", "ACTAACGTA" }),
                        std::vector<std::string>({ "AGACACAGT", "GACTTGCAG", "ACTAGTCAG" }),
                        std::vector<std::string>({ "AAACTCGTAGC", "AAATGCGTAGC" }),
                        std::vector<std::string>({ "AAACT", "AAATG" }),
                        std::vector<std::string>({ "ATGCAGTACTCAG", "ATGCAGTAGTCAG", "GGGGGGGGGGGGG" }) }) {

<<<<<<< HEAD
                auto graph = build_graph_batch<TypeParam>(k, sequences, true);

                // in stable graphs the order of input sequences
                // does not change the order of k-mers and their indexes
                auto stable_graph = build_graph_batch<DBGSuccinct>(k, sequences, true);
=======
                auto graph = build_graph_batch<TypeParam>(k, sequences, BuildMode::CANONICAL);

                // in stable graphs the order of input sequences
                // does not change the order of k-mers and their indexes
                auto stable_graph = build_graph_batch<DBGSuccinct>(k, sequences, BuildMode::CANONICAL);
>>>>>>> 2302ddc6

                std::mutex seq_mutex;
                auto reconstructed_stable_graph = build_graph_iterative<DBGSuccinct>(
                    k,
                    [&](const auto &callback) {
                        graph->call_sequences([&](const auto &sequence, const auto &path) {
                            ASSERT_EQ(path, map_sequence_to_nodes(*graph, sequence));
                            std::unique_lock<std::mutex> lock(seq_mutex);
                            callback(sequence);
                        }, num_threads);
                    },
<<<<<<< HEAD
                    true
=======
                    BuildMode::CANONICAL
>>>>>>> 2302ddc6
                );

                EXPECT_EQ(*stable_graph, *reconstructed_stable_graph);
            }
        }
    }
}

TYPED_TEST(DeBruijnGraphCanonicalTest, CallPathsSingleKmerForm) {
    for (size_t num_threads = 1; num_threads < 5; num_threads += 3) {
        for (size_t k = 2; k <= 10; ++k) {
            for (const std::vector<std::string> &sequences
                    : { std::vector<std::string>({ "AAACACTAG", "AACGACATG" }),
                        std::vector<std::string>({ "AGACACTGA", "GACTACGTA", "ACTAACGTA" }),
                        std::vector<std::string>({ "AGACACAGT", "GACTTGCAG", "ACTAGTCAG" }),
                        std::vector<std::string>({ "AAACTCGTAGC", "AAATGCGTAGC" }),
                        std::vector<std::string>({ "AAACT", "AAATG" }),
                        std::vector<std::string>({ "ATGCAGTACTCAG", "ATGCAGTAGTCAG", "GGGGGGGGGGGGG" }) }) {

<<<<<<< HEAD
                auto graph = build_graph_batch<TypeParam>(k, sequences, true);

                // in stable graphs the order of input sequences
                // does not change the order of k-mers and their indexes
                auto stable_graph = build_graph_batch<DBGSuccinct>(k, sequences, true);
=======
                auto graph = build_graph_batch<TypeParam>(k, sequences, BuildMode::CANONICAL);

                // in stable graphs the order of input sequences
                // does not change the order of k-mers and their indexes
                auto stable_graph = build_graph_batch<DBGSuccinct>(k, sequences, BuildMode::CANONICAL);
>>>>>>> 2302ddc6

                std::mutex seq_mutex;
                auto reconstructed_stable_graph = build_graph_iterative<DBGSuccinct>(
                    k,
                    [&](const auto &callback) {
                        graph->call_sequences([&](const auto &sequence, const auto &path) {
                            ASSERT_EQ(path, map_sequence_to_nodes(*graph, sequence));
                            std::unique_lock<std::mutex> lock(seq_mutex);
                            callback(sequence);
                        }, num_threads, true);
                    },
<<<<<<< HEAD
                    true
=======
                    BuildMode::CANONICAL
>>>>>>> 2302ddc6
                );

                EXPECT_EQ(*stable_graph, *reconstructed_stable_graph);
            }
        }
    }
}

TYPED_TEST(DeBruijnGraphCanonicalTest, CallPathsCheckHalfSingleKmerForm) {
    for (size_t num_threads = 1; num_threads < 5; num_threads += 3) {
        for (size_t k = 3; k <= 15; k += 2) {
            for (const std::vector<std::string> &sequences
                    : { std::vector<std::string>({ "AAACACTAG", "AACGACATG" }),
                        std::vector<std::string>({ "AGACACTGA", "GACTACGTA", "ACTAACGTA" }),
                        std::vector<std::string>({ "AGACACAGT", "GACTTGCAG", "ACTAGTCAG" }),
                        std::vector<std::string>({ "AAACTCGTAGC", "AAATGCGTAGC" }),
                        std::vector<std::string>({ "AAACT", "AAATG" }),
                        std::vector<std::string>({ "ATGCAGTACTCAG", "ATGCAGTAGTCAG", "GGGGGGGGGGGGG" }) }) {

<<<<<<< HEAD
                auto graph = build_graph_batch<TypeParam>(k, sequences, true);
=======
                auto graph = build_graph_batch<TypeParam>(k, sequences, BuildMode::CANONICAL);
>>>>>>> 2302ddc6

                std::atomic<size_t> num_kmers_both = 0;
                graph->call_sequences([&](const auto &sequence, const auto &path) {
                    ASSERT_EQ(path, map_sequence_to_nodes(*graph, sequence));
                    num_kmers_both += path.size();
                }, num_threads);

                std::atomic<size_t> num_kmers = 0;
                graph->call_sequences([&](const auto &sequence, const auto &path) {
                    ASSERT_EQ(path, map_sequence_to_nodes(*graph, sequence));
                    num_kmers += path.size();
                }, num_threads, true);

                EXPECT_EQ(num_kmers_both, num_kmers * 2);
            }
        }
    }
}

TYPED_TEST(DeBruijnGraphCanonicalTest, CallUnitigs) {
    for (size_t num_threads = 1; num_threads < 5; num_threads += 3) {
        for (size_t k = 2; k <= 10; ++k) {
            for (const std::vector<std::string> &sequences
                    : { std::vector<std::string>({ "AAACACTAG", "AACGACATG" }),
                        std::vector<std::string>({ "AGACACTGA", "GACTACGTA", "ACTAACGTA" }),
                        std::vector<std::string>({ "AGACACAGT", "GACTTGCAG", "ACTAGTCAG" }),
                        std::vector<std::string>({ "AAACTCGTAGC", "AAATGCGTAGC" }),
                        std::vector<std::string>({ "AAACT", "AAATG" }),
                        std::vector<std::string>({ "ATGCAGTACTCAG", "ATGCAGTAGTCAG", "GGGGGGGGGGGGG" }) }) {

<<<<<<< HEAD
                auto graph = build_graph_batch<TypeParam>(k, sequences, true);

                // in stable graphs the order of input sequences
                // does not change the order of k-mers and their indexes
                auto stable_graph = build_graph_batch<DBGSuccinct>(k, sequences, true);
=======
                auto graph = build_graph_batch<TypeParam>(k, sequences, BuildMode::CANONICAL);

                // in stable graphs the order of input sequences
                // does not change the order of k-mers and their indexes
                auto stable_graph = build_graph_batch<DBGSuccinct>(k, sequences, BuildMode::CANONICAL);
>>>>>>> 2302ddc6

                std::mutex seq_mutex;
                auto reconstructed_stable_graph = build_graph_iterative<DBGSuccinct>(
                    k,
                    [&](const auto &callback) {
                        graph->call_unitigs([&](const auto &sequence, const auto &path) {
                            ASSERT_EQ(path, map_sequence_to_nodes(*graph, sequence));
                            std::unique_lock<std::mutex> lock(seq_mutex);
                            callback(sequence);
                        }, num_threads);
                    },
<<<<<<< HEAD
                    true
=======
                    BuildMode::CANONICAL
>>>>>>> 2302ddc6
                );

                EXPECT_EQ(*stable_graph, *reconstructed_stable_graph);
            }
        }
    }
}

TYPED_TEST(DeBruijnGraphCanonicalTest, CallUnitigsSingleKmerForm) {
    for (size_t num_threads = 1; num_threads < 5; num_threads += 3) {
        for (size_t k = 2; k <= 10; ++k) {
            for (const std::vector<std::string> &sequences
                    : { std::vector<std::string>({ "AAACACTAG", "AACGACATG" }),
                        std::vector<std::string>({ "AGACACTGA", "GACTACGTA", "ACTAACGTA" }),
                        std::vector<std::string>({ "AGACACAGT", "GACTTGCAG", "ACTAGTCAG" }),
                        std::vector<std::string>({ "AAACTCGTAGC", "AAATGCGTAGC" }),
                        std::vector<std::string>({ "AAACT", "AAATG" }),
                        std::vector<std::string>({ "ATGCAGTACTCAG", "ATGCAGTAGTCAG", "GGGGGGGGGGGGG" }) }) {

<<<<<<< HEAD
                auto graph = build_graph_batch<TypeParam>(k, sequences, true);

                // in stable graphs the order of input sequences
                // does not change the order of k-mers and their indexes
                auto stable_graph = build_graph_batch<DBGSuccinct>(k, sequences, true);
=======
                auto graph = build_graph_batch<TypeParam>(k, sequences, BuildMode::CANONICAL);

                // in stable graphs the order of input sequences
                // does not change the order of k-mers and their indexes
                auto stable_graph = build_graph_batch<DBGSuccinct>(k, sequences, BuildMode::CANONICAL);
>>>>>>> 2302ddc6

                std::mutex seq_mutex;
                auto reconstructed_stable_graph = build_graph_iterative<DBGSuccinct>(
                    k,
                    [&](const auto &callback) {
                        graph->call_unitigs([&](const auto &sequence, const auto &path) {
                            ASSERT_EQ(path, map_sequence_to_nodes(*graph, sequence));
                            std::unique_lock<std::mutex> lock(seq_mutex);
                            callback(sequence);
                        }, num_threads, 1, true);
                    },
<<<<<<< HEAD
                    true
=======
                    BuildMode::CANONICAL
>>>>>>> 2302ddc6
                );

                EXPECT_EQ(*stable_graph, *reconstructed_stable_graph);
            }
        }
    }
}

TYPED_TEST(DeBruijnGraphCanonicalTest, CallUnitigsCheckHalfSingleKmerForm) {
    for (size_t num_threads = 1; num_threads < 5; num_threads += 3) {
        for (size_t k = 3; k <= 15; k += 2) {
            for (const std::vector<std::string> &sequences
                    : { std::vector<std::string>({ "AAACACTAG", "AACGACATG" }),
                        std::vector<std::string>({ "AGACACTGA", "GACTACGTA", "ACTAACGTA" }),
                        std::vector<std::string>({ "AGACACAGT", "GACTTGCAG", "ACTAGTCAG" }),
                        std::vector<std::string>({ "AAACTCGTAGC", "AAATGCGTAGC" }),
                        std::vector<std::string>({ "AAACT", "AAATG" }),
                        std::vector<std::string>({ "ATGCAGTACTCAG", "ATGCAGTAGTCAG", "GGGGGGGGGGGGG" }) }) {

<<<<<<< HEAD
                auto graph = build_graph_batch<TypeParam>(k, sequences, true);
=======
                auto graph = build_graph_batch<TypeParam>(k, sequences, BuildMode::CANONICAL);
>>>>>>> 2302ddc6

                std::atomic<size_t> num_kmers_both = 0;
                graph->call_unitigs([&](const auto &sequence, const auto &path) {
                    ASSERT_EQ(path, map_sequence_to_nodes(*graph, sequence));
                    num_kmers_both += path.size();
                }, num_threads);

                std::atomic<size_t> num_kmers = 0;
                graph->call_unitigs([&](const auto &sequence, const auto &path) {
                    ASSERT_EQ(path, map_sequence_to_nodes(*graph, sequence));
                    num_kmers += path.size();
                }, num_threads, 1, true);

                EXPECT_EQ(num_kmers_both, num_kmers * 2);
            }
        }
    }
}

TYPED_TEST(DeBruijnGraphCanonicalTest, CallUnitigsWithoutTips) {
    for (size_t num_threads = 1; num_threads < 5; num_threads += 3) {
        size_t k = 3;
        std::mutex seq_mutex;
        std::set<std::string> unitigs;

        auto graph = build_graph<TypeParam>(k, { "ACTAAGC",
<<<<<<< HEAD
                                                 "TCTAAGC" }, true);
=======
                                                 "TCTAAGC" }, BuildMode::CANONICAL);
>>>>>>> 2302ddc6
        ASSERT_EQ(12u, graph->num_nodes());

        graph->call_unitigs([&](const auto &unitig, const auto &path) {
            ASSERT_EQ(path, map_sequence_to_nodes(*graph, unitig));
            std::unique_lock<std::mutex> lock(seq_mutex);
            unitigs.insert(unitig);
        }, num_threads, 0);
        EXPECT_EQ(std::set<std::string>({ "ACT", "AGA", "AGCT", "AGT", "CTA", "CTTA",
                                          "TAAG", "TAG", "TCT" }), unitigs);

        unitigs.clear();
        graph->call_unitigs([&](const auto &unitig, const auto &path) {
            ASSERT_EQ(path, map_sequence_to_nodes(*graph, unitig));
            std::unique_lock<std::mutex> lock(seq_mutex);
            unitigs.insert(unitig);
        }, num_threads, 1);
        EXPECT_EQ(std::set<std::string>({ "ACT", "AGA", "AGCT", "AGT", "CTA", "CTTA",
                                          "TAAG", "TAG", "TCT" }), unitigs);

        unitigs.clear();
        graph->call_unitigs([&](const auto &unitig, const auto &path) {
            ASSERT_EQ(path, map_sequence_to_nodes(*graph, unitig));
            std::unique_lock<std::mutex> lock(seq_mutex);
            unitigs.insert(unitig);
        }, num_threads, 2);
        EXPECT_EQ(std::set<std::string>({ "ACT", "AGA", "AGCT", "AGT", "CTA", "CTTA",
                                          "TAAG", "TAG", "TCT" }), unitigs);

        unitigs.clear();
        graph->call_unitigs([&](const auto &unitig, const auto &path) {
            ASSERT_EQ(path, map_sequence_to_nodes(*graph, unitig));
            std::unique_lock<std::mutex> lock(seq_mutex);
            unitigs.insert(unitig);
        }, num_threads, 10);
        EXPECT_EQ(std::set<std::string>({ "ACT", "AGA", "AGCT", "AGT", "CTA", "CTTA",
                                          "TAAG", "TAG", "TCT" }), unitigs);

        graph = build_graph<TypeParam>(k, { "ACTAAGC",
<<<<<<< HEAD
                                            "ACTAAGT" }, true);
=======
                                            "ACTAAGT" }, BuildMode::CANONICAL);
>>>>>>> 2302ddc6
        ASSERT_EQ(10u, graph->num_nodes());

        unitigs.clear();
        graph->call_unitigs([&](const auto &unitig, const auto &path) {
            ASSERT_EQ(path, map_sequence_to_nodes(*graph, unitig));
            std::unique_lock<std::mutex> lock(seq_mutex);
            unitigs.insert(unitig);
        }, num_threads, 0);
        EXPECT_EQ(std::set<std::string>({ "ACT", "AGCT", "AGT", "CTA", "CTTA", "TAAG", "TAG" }), unitigs);

        unitigs.clear();
        graph->call_unitigs([&](const auto &unitig, const auto &path) {
            ASSERT_EQ(path, map_sequence_to_nodes(*graph, unitig));
            std::unique_lock<std::mutex> lock(seq_mutex);
            unitigs.insert(unitig);
        }, num_threads, 1);
        EXPECT_EQ(std::set<std::string>({ "ACT", "AGCT", "AGT", "CTA", "CTTA", "TAAG", "TAG" }), unitigs);

        unitigs.clear();
        graph->call_unitigs([&](const auto &unitig, const auto &path) {
            ASSERT_EQ(path, map_sequence_to_nodes(*graph, unitig));
            std::unique_lock<std::mutex> lock(seq_mutex);
            unitigs.insert(unitig);
        }, num_threads, 2);
        EXPECT_EQ(std::set<std::string>({ "ACT", "AGCT", "AGT", "CTA", "CTTA", "TAAG", "TAG" }), unitigs);

        unitigs.clear();
        graph->call_unitigs([&](const auto &unitig, const auto &path) {
            ASSERT_EQ(path, map_sequence_to_nodes(*graph, unitig));
            std::unique_lock<std::mutex> lock(seq_mutex);
            unitigs.insert(unitig);
        }, num_threads, 10);
        EXPECT_EQ(std::set<std::string>({ "ACT", "AGCT", "AGT", "CTA", "CTTA", "TAAG", "TAG" }), unitigs);

        graph = build_graph<TypeParam>(k, { "ACTAAGCCC",
                                            "AAAGC",
<<<<<<< HEAD
                                            "TAAGCA" }, true);
=======
                                            "TAAGCA" }, BuildMode::CANONICAL);
>>>>>>> 2302ddc6
        ASSERT_EQ(18u, graph->num_nodes());

        unitigs.clear();
        graph->call_unitigs([&](const auto &unitig, const auto &path) {
            ASSERT_EQ(path, map_sequence_to_nodes(*graph, unitig));
            std::unique_lock<std::mutex> lock(seq_mutex);
            unitigs.insert(unitig);
        }, num_threads, 0);
        // EXPECT_EQ(std::set<std::string>({ "ACTAA", "AAA", "AAGC", "GCA", "GCCC" }), unitigs);
        EXPECT_EQ(std::set<std::string>({ "AAA", "AAG", "ACT", "AGC", "AGT", "CCC",
                                          "CTA", "CTT", "GCA", "GCC", "GCT", "GGC",
                                          "GGG", "TAA", "TAG", "TGC", "TTA", "TTT" }), unitigs);

        unitigs.clear();
        graph->call_unitigs([&](const auto &unitig, const auto &path) {
            ASSERT_EQ(path, map_sequence_to_nodes(*graph, unitig));
            std::unique_lock<std::mutex> lock(seq_mutex);
            unitigs.insert(unitig);
        }, num_threads, 1);
        // EXPECT_EQ(std::set<std::string>({ "ACTAA", "AAA", "AAGC", "GCA", "GCCC" }), unitigs);
        EXPECT_EQ(std::set<std::string>({ "AAA", "AAG", "ACT", "AGC", "AGT", "CCC",
                                          "CTA", "CTT", "GCA", "GCC", "GCT", "GGC",
                                          "GGG", "TAA", "TAG", "TGC", "TTA", "TTT" }), unitigs);

        unitigs.clear();
        graph->call_unitigs([&](const auto &unitig, const auto &path) {
            ASSERT_EQ(path, map_sequence_to_nodes(*graph, unitig));
            std::unique_lock<std::mutex> lock(seq_mutex);
            unitigs.insert(unitig);
        }, num_threads, 2);
        // EXPECT_EQ(std::set<std::string>({ "ACTAA", "AAGC", "GCC", "CCC" }), unitigs);
        EXPECT_EQ(std::set<std::string>({ "AAA", "AAG", "ACT", "AGC", "AGT", "CCC",
                                          "CTA", "CTT", "GCA", "GCC", "GCT", "GGC",
                                          "GGG", "TAA", "TAG", "TGC", "TTA", "TTT" }), unitigs);

        unitigs.clear();
        graph->call_unitigs([&](const auto &unitig, const auto &path) {
            ASSERT_EQ(path, map_sequence_to_nodes(*graph, unitig));
            std::unique_lock<std::mutex> lock(seq_mutex);
            unitigs.insert(unitig);
        }, num_threads, 3);
        // EXPECT_EQ(std::set<std::string>({ "ACTAA", "AAGC" }), unitigs);
        EXPECT_EQ(std::set<std::string>({ "AAA", "AAG", "ACT", "AGC", "AGT", "CCC",
                                          "CTA", "CTT", "GCA", "GCC", "GCT", "GGC",
                                          "GGG", "TAA", "TAG", "TGC", "TTA", "TTT" }), unitigs);

        unitigs.clear();
        graph->call_unitigs([&](const auto &unitig, const auto &path) {
            ASSERT_EQ(path, map_sequence_to_nodes(*graph, unitig));
            std::unique_lock<std::mutex> lock(seq_mutex);
            unitigs.insert(unitig);
        }, num_threads, 10);
        // EXPECT_EQ(std::set<std::string>({ "AAGC" }), unitigs);
        EXPECT_EQ(std::set<std::string>({ "AAA", "AAG", "ACT", "AGC", "AGT", "CCC",
                                          "CTA", "CTT", "GCA", "GCC", "GCT", "GGC",
                                          "GGG", "TAA", "TAG", "TGC", "TTA", "TTT" }), unitigs);

        graph = build_graph<TypeParam>(k, { "ACGAAGCCT",
                                            "AAGC",
<<<<<<< HEAD
                                            "TAAGCA" }, true);
=======
                                            "TAAGCA" }, BuildMode::CANONICAL);
>>>>>>> 2302ddc6
        ASSERT_EQ(18u, graph->num_nodes());

        // TODO: make DBGSuccinct work properly even if it has redundant source dummy edges
        if (dynamic_cast<DBGSuccinct*>(graph.get()))
            dynamic_cast<DBGSuccinct&>(*graph).mask_dummy_kmers(1, true);

        unitigs.clear();
        graph->call_unitigs([&](const auto &unitig, const auto &path) {
            ASSERT_EQ(path, map_sequence_to_nodes(*graph, unitig));
            std::unique_lock<std::mutex> lock(seq_mutex);
            unitigs.insert(unitig);
        }, num_threads, 0);
        EXPECT_EQ(std::set<std::string>({ "AAG", "ACG", "AGC", "AGGC", "CGAA",
                                          "CGT", "CTT", "GCA", "GCCT", "GCT",
                                          "TGC", "TTAA", "TTCG" }), unitigs) << *graph;

        unitigs.clear();
        graph->call_unitigs([&](const auto &unitig, const auto &path) {
            ASSERT_EQ(path, map_sequence_to_nodes(*graph, unitig));
            std::unique_lock<std::mutex> lock(seq_mutex);
            unitigs.insert(unitig);
        }, num_threads, 1);
        EXPECT_EQ(std::set<std::string>({ "AAG", "ACG", "AGC", "AGGC", "CGAA",
                                          "CGT", "CTT", "GCA", "GCCT", "GCT",
                                          "TGC", "TTAA", "TTCG" }), unitigs);

        unitigs.clear();
        graph->call_unitigs([&](const auto &unitig, const auto &path) {
            ASSERT_EQ(path, map_sequence_to_nodes(*graph, unitig));
            std::unique_lock<std::mutex> lock(seq_mutex);
            unitigs.insert(unitig);
        }, num_threads, 2);
        EXPECT_EQ(std::set<std::string>({ "AAG", "ACG", "AGC", "AGGC", "CGAA",
                                          "CGT", "CTT", "GCA", "GCCT", "GCT",
                                          "TGC", "TTAA", "TTCG" }), unitigs);

        unitigs.clear();
        graph->call_unitigs([&](const auto &unitig, const auto &path) {
            ASSERT_EQ(path, map_sequence_to_nodes(*graph, unitig));
            std::unique_lock<std::mutex> lock(seq_mutex);
            unitigs.insert(unitig);
        }, num_threads, 3);
        EXPECT_EQ(std::set<std::string>({ "AAG", "ACG", "AGC", "AGGC", "CGAA",
                                          "CGT", "CTT", "GCA", "GCCT", "GCT",
                                          "TGC", "TTAA", "TTCG" }), unitigs);

        unitigs.clear();
        graph->call_unitigs([&](const auto &unitig, const auto &path) {
            ASSERT_EQ(path, map_sequence_to_nodes(*graph, unitig));
            std::unique_lock<std::mutex> lock(seq_mutex);
            unitigs.insert(unitig);
        }, num_threads, 10);
        EXPECT_EQ(std::set<std::string>({ "AAG", "ACG", "AGC", "AGGC", "CGAA",
                                          "CGT", "CTT", "GCA", "GCCT", "GCT",
                                          "TGC", "TTAA", "TTCG" }), unitigs);

        graph = build_graph<TypeParam>(k, { "TCTAAGCCG",
                                            "CATAAGCCG",
<<<<<<< HEAD
                                            "CATAACCGA" }, true);
=======
                                            "CATAACCGA" }, BuildMode::CANONICAL);
>>>>>>> 2302ddc6
        ASSERT_EQ(24u, graph->num_nodes());

        unitigs.clear();
        graph->call_unitigs([&](const auto &unitig, const auto &path) {
            ASSERT_EQ(path, map_sequence_to_nodes(*graph, unitig));
            std::unique_lock<std::mutex> lock(seq_mutex);
            unitigs.insert(unitig);
        }, num_threads, 0);
        EXPECT_EQ(std::set<std::string>({ "AACC", "AAG", "AGA", "AGC", "ATA", "ATG",
                                          "CAT", "CCG", "CGA", "CGG", "CTA", "CTT",
                                          "GCC", "GCT", "GGC", "GGTT", "TAA", "TAG",
                                          "TAT", "TCG", "TCT", "TTA" }), unitigs);

        unitigs.clear();
        graph->call_unitigs([&](const auto &unitig, const auto &path) {
            ASSERT_EQ(path, map_sequence_to_nodes(*graph, unitig));
            std::unique_lock<std::mutex> lock(seq_mutex);
            unitigs.insert(unitig);
        }, num_threads, 1);
        EXPECT_EQ(std::set<std::string>({ "AACC", "AAG", "AGA", "AGC", "ATA", "ATG",
                                          "CAT", "CCG", "CGA", "CGG", "CTA", "CTT",
                                          "GCC", "GCT", "GGC", "GGTT", "TAA", "TAG",
                                          "TAT", "TCG", "TCT", "TTA" }), unitigs);

        unitigs.clear();
        graph->call_unitigs([&](const auto &unitig, const auto &path) {
            ASSERT_EQ(path, map_sequence_to_nodes(*graph, unitig));
            std::unique_lock<std::mutex> lock(seq_mutex);
            unitigs.insert(unitig);
        }, num_threads, 2);
        EXPECT_EQ(std::set<std::string>({ "AACC", "AAG", "AGA", "AGC", "ATA", "ATG",
                                          "CAT", "CCG", "CGA", "CGG", "CTA", "CTT",
                                          "GCC", "GCT", "GGC", "GGTT", "TAA", "TAG",
                                          "TAT", "TCG", "TCT", "TTA" }), unitigs);

        unitigs.clear();
        graph->call_unitigs([&](const auto &unitig, const auto &path) {
            ASSERT_EQ(path, map_sequence_to_nodes(*graph, unitig));
            std::unique_lock<std::mutex> lock(seq_mutex);
            unitigs.insert(unitig);
        }, num_threads, 3);
        EXPECT_EQ(std::set<std::string>({ "AACC", "AAG", "AGA", "AGC", "ATA", "ATG",
                                          "CAT", "CCG", "CGA", "CGG", "CTA", "CTT",
                                          "GCC", "GCT", "GGC", "GGTT", "TAA", "TAG",
                                          "TAT", "TCG", "TCT", "TTA" }), unitigs);

        unitigs.clear();
        graph->call_unitigs([&](const auto &unitig, const auto &path) {
            ASSERT_EQ(path, map_sequence_to_nodes(*graph, unitig));
            std::unique_lock<std::mutex> lock(seq_mutex);
            unitigs.insert(unitig);
        }, num_threads, 10);
        EXPECT_EQ(std::set<std::string>({ "AACC", "AAG", "AGA", "AGC", "ATA", "ATG",
                                          "CAT", "CCG", "CGA", "CGG", "CTA", "CTT",
                                          "GCC", "GCT", "GGC", "GGTT", "TAA", "TAG",
                                          "TAT", "TCG", "TCT", "TTA" }), unitigs);
    }
}

TYPED_TEST(DeBruijnGraphCanonicalTest, CallUnitigsWithoutTips2) {
    for (size_t num_threads = 1; num_threads < 5; num_threads += 3) {
        size_t k = 5;
        auto graph = build_graph<TypeParam>(k, { "ACTATAGCTAGTCTATGCGA",
                                                 "ACTATAGCTAGTCTAA",
                                                 "ACTATAGCTA",
                                                 "ACTATAGCTT",
<<<<<<< HEAD
                                                 "ACTATC", }, true);
=======
                                                 "ACTATC", }, BuildMode::CANONICAL);
>>>>>>> 2302ddc6
        std::mutex seq_mutex;
        ASSERT_EQ(34u, graph->num_nodes());
        std::set<std::string> unitigs;
        graph->call_unitigs([&](const auto &unitig, const auto &path) {
            ASSERT_EQ(path, map_sequence_to_nodes(*graph, unitig));
            std::unique_lock<std::mutex> lock(seq_mutex);
            unitigs.insert(unitig);
        }, num_threads, 0);
        EXPECT_EQ(std::set<std::string>({ "AAGCT", "ACTAG", "ACTAT", "AGCTA", "AGCTT",
                                          "ATAGA", "ATAGC", "ATAGT", "CTAGC", "CTAGT",
                                          "CTATAG", "CTATC", "CTATGCGA", "GATAG",
                                          "GCTAG", "GCTAT", "TAGACTA", "TAGCT",
                                          "TAGTCTA", "TCGCATAG", "TCTAA", "TCTAT",
                                          "TTAGA" }), unitigs);

        unitigs.clear();
        graph->call_unitigs([&](const auto &unitig, const auto &path) {
            ASSERT_EQ(path, map_sequence_to_nodes(*graph, unitig));
            std::unique_lock<std::mutex> lock(seq_mutex);
            unitigs.insert(unitig);
        }, num_threads, 1);
        EXPECT_EQ(std::set<std::string>({ "AAGCT", "ACTAG", "ACTAT", "AGCTA", "AGCTT",
                                          "ATAGA", "ATAGC", "ATAGT", "CTAGC", "CTAGT",
                                          "CTATAG", "CTATC", "CTATGCGA", "GATAG",
                                          "GCTAG", "GCTAT", "TAGACTA", "TAGCT",
                                          "TAGTCTA", "TCGCATAG", "TCTAA", "TCTAT",
                                          "TTAGA" }), unitigs);

        unitigs.clear();
        graph->call_unitigs([&](const auto &unitig, const auto &path) {
            ASSERT_EQ(path, map_sequence_to_nodes(*graph, unitig));
            std::unique_lock<std::mutex> lock(seq_mutex);
            unitigs.insert(unitig);
        }, num_threads, 2);
        EXPECT_EQ(std::set<std::string>({ "AAGCT", "ACTAG", "ACTAT", "AGCTA", "AGCTT",
                                          "ATAGA", "ATAGC", "ATAGT", "CTAGC", "CTAGT",
                                          "CTATAG", "CTATC", "CTATGCGA", "GATAG",
                                          "GCTAG", "GCTAT", "TAGACTA", "TAGCT",
                                          "TAGTCTA", "TCGCATAG", "TCTAT" }), unitigs);

        unitigs.clear();
        graph->call_unitigs([&](const auto &unitig, const auto &path) {
            ASSERT_EQ(path, map_sequence_to_nodes(*graph, unitig));
            std::unique_lock<std::mutex> lock(seq_mutex);
            unitigs.insert(unitig);
        }, num_threads, 10);
        EXPECT_EQ(std::set<std::string>({ "AAGCT", "ACTAG", "ACTAT", "AGCTA", "AGCTT",
                                          "ATAGA", "ATAGC", "ATAGT", "CTAGC", "CTAGT",
                                          "CTATAG", "CTATC", "CTATGCGA", "GATAG",
                                          "GCTAG", "GCTAT", "TAGACTA", "TAGCT",
                                          "TAGTCTA", "TCGCATAG", "TCTAT" }), unitigs);
    }
}

TYPED_TEST(DeBruijnGraphCanonicalTest, CallKmersEmptyGraph) {
    for (size_t k = 2; k <= 30; ++k) {
        auto empty = build_graph<TypeParam>(k, {}, BuildMode::CANONICAL);
        size_t num_kmers = 0;
        empty->call_kmers([&](auto, const auto &sequence) {
            EXPECT_FALSE(true) << sequence;
            num_kmers++;
        });

        EXPECT_EQ(0u, num_kmers);
    }
}

TYPED_TEST(DeBruijnGraphCanonicalTest, CallKmersTwoLoops) {
    for (size_t k = 2; k <= 20; ++k) {
        auto graph = build_graph<TypeParam>(k, { std::string(100, 'A') }, BuildMode::CANONICAL);

        ASSERT_EQ(2u, graph->num_nodes());

        size_t num_kmers = 0;
        graph->call_kmers([&](auto, const auto &sequence) {
            EXPECT_TRUE(std::string(k, 'A') == sequence
                        || std::string(k, 'T') == sequence);
            num_kmers++;
        });
        EXPECT_EQ(2u, num_kmers);
    }
}

TYPED_TEST(DeBruijnGraphCanonicalTest, CallUnitigsCheckDegree) {
    for (size_t num_threads = 1; num_threads < 5; num_threads += 3) {
        std::vector<std::string> sequences {
            "CCAGGGTGTGCTTGTCAAAGAGATATTCCGCCAAGCCAGATTCGGGCGG",
            "CCAGGGTGTGCTTGTCAAAGAGATATTCCGCCAAGCCAGATTCGGGCGC",
            "CCAAAATGAAACCTTCAGTTTTAACTCTTAATCAGACATAACTGGAAAA",
            "CCGAACTAGTGAAACTGCAACAGACATACGCTGCTCTGAACTCTAAGGC",
            "CCAGGTGCAGGGTGGACTCTTTCTGGATGTTGTAGTCAGACAGGGTGCG",
            "ATCGGAAGAGCACACGTCTGAACTCCAGACACTAAGGCATCTCGTATGC",
            "CGGAGGGAAAAATATTTACACAGAGTAGGAGACAAATTGGCTGAAAAGC",
            "CCAGAGTCTCGTTCGTTATCGGAATTAACCAGACAAATCGCTCCACCAA"
        };

<<<<<<< HEAD
        auto graph = build_graph_batch<TypeParam>(9, sequences, true);
=======
        auto graph = build_graph_batch<TypeParam>(9, sequences, BuildMode::CANONICAL);
>>>>>>> 2302ddc6

        std::multiset<std::string> unitigs {
            "AAATATTTACACAGAGTAGGAGACAAAT",
            "AAATATTTTTCCCTCCG",
            "AGACAAATCGCTCCACCAA",
            "AGACAAATTGGCTGAAAAGC",
            "AGTTCAGACGTGTGCTCTTCCGAT",
            "AGTTCAGAGCAGCGTATGTCTG",
            "ATCGGAAGAGCACACGTCTGAACT",
            "ATTTGTCTCCTACTCTGTGTAAATATTT",
            "ATTTGTCTGGTTAATTCCGATAACGAACGAGACTCTGG",
            "CAGACATAACTGGAAAA",
            "CAGACATACGCTGCTCTGAACT",
            "CCAAAATGAAACCTTCAGTTTTAACTCTTAATCAGACATA",
            "CCAGAGTCTCGTTCGTTATCGGAATTAACCAGACAAAT",
            "CCAGGGTGTGCTTGTCAAAGAGATATTCCGCCAAGCCAGATTCGGGCG",
            "CCAGGTGCAGGGTGGACTCTTTCTGGATGTTGTAGTCAGACAGGGTGCG",
            "CCGAACTAGTGAAACTGCAACAGACATA",
            "CGCACCCTGTCTGACTACAACATCCAGAAAGAGTCCACCCTGCACCTGG",
            "CGCCCGAATCTGGCTTGGCGGAATATCTCTTTGACAAGCACACCCTGG",
            "CGGAGGGAAAAATATTT",
            "CTGAACTCCAGACACTAAGGCATCTCGTATGC",
            "CTGAACTCTAAGGC",
            "GAGTTCAGA",
            "GCATACGAGATGCCTTAGTGTCTGGAGTTCAG",
            "GCCTTAGAGTTCAG",
            "GCTTTTCAGCCAATTTGTCT",
            "TATGTCTGATTAAGAGTTAAAACTGAAGGTTTCATTTTGG",
            "TATGTCTGTTGCAGTTTCACTAGTTCGG",
            "TCTGAACTC",
            "TTGGTGGAGCGATTTGTCT",
            "TTTTCCAGTTATGTCTG"
        };

        std::mutex seq_mutex;
        std::multiset<std::string> obs_unitigs;
        graph->call_unitigs([&](const auto &sequence, const auto &path) {
            ASSERT_EQ(path, map_sequence_to_nodes(*graph, sequence));
            std::unique_lock<std::mutex> lock(seq_mutex);
            obs_unitigs.insert(sequence);
        }, num_threads, 2);

        EXPECT_EQ(unitigs, obs_unitigs);
    }
}

TYPED_TEST(DeBruijnGraphCanonicalTest, CallUnitigsIndegreeFirstNodeIsZero) {
    for (size_t num_threads = 1; num_threads < 5; num_threads += 3) {
        std::vector<std::string> sequences {
            "AGAAACCCCGTCTCTACTAAAAATACAAAATTAGCCGGGAGTGGTGGCG",
            "AGAAACCCCGTCTCTACTAAAAATACAAAAATTAGCCAGGTGTGGTGAC",
            "GCCTGACCAGCATGGTGAAACCCCGTCTCTACTAAAAATACAAAATTAG"
        };

<<<<<<< HEAD
        auto graph = build_graph_batch<TypeParam>(31, sequences, true);
=======
        auto graph = build_graph_batch<TypeParam>(31, sequences, BuildMode::CANONICAL);
>>>>>>> 2302ddc6

        std::multiset<std::string> unitigs {
            "AGAAACCCCGTCTCTACTAAAAATACAAAAATTAGCCAGGTGTGGTGAC",
            "ATTTTGTATTTTTAGTAGAGACGGGGTTTCACCATGCTGGTCAGGC",
            "CGCCACCACTCCCGGCTAATTTTGTATTTTTAGTAGAGACGGGGTTTC",
            "GAAACCCCGTCTCTACTAAAAATACAAAATTAGCCGGGAGTGGTGGCG",
            "GCCTGACCAGCATGGTGAAACCCCGTCTCTACTAAAAATACAAAAT",
            "GTCACCACACCTGGCTAATTTTTGTATTTTTAGTAGAGACGGGGTTTCT"
        };

        std::multiset<std::string> obs_unitigs;
        std::mutex seq_mutex;
        graph->call_unitigs([&](const auto &sequence, const auto &path) {
            ASSERT_EQ(path, map_sequence_to_nodes(*graph, sequence));
            std::unique_lock<std::mutex> lock(seq_mutex);
            obs_unitigs.insert(sequence);
        }, num_threads, 2);

        EXPECT_EQ(unitigs, obs_unitigs);
    }
}

TYPED_TEST(DeBruijnGraphCanonicalTest, CallUnitigsCross) {
    for (size_t num_threads = 1; num_threads < 5; num_threads += 3) {
        // AATTT - ATTTT           TTTAA - TTAAA
        //               > TTTTA <
        // GGTTT - GTTTT           TTTAG - TTAGG

        // build graph from k-mers added in different order
        std::mutex seq_mutex;
        for (const auto &sequences : {
            std::vector<std::string>({ "AATTTTAAA",
                                       "GGTTTTAGG", }),
            std::vector<std::string>({ "GGTTTTAGG",
                                       "AATTTTAAA", }),
            std::vector<std::string>({ "TTTTAAA",
                                       "TTTTAGG",
                                       "AATTTTA",
                                       "GGTTTTA", }),
            std::vector<std::string>({ "AATTTTA",
                                       "GGTTTTA",
                                       "TTTTAAA",
                                       "TTTTAGG", }) }) {
<<<<<<< HEAD
            auto graph = build_graph_batch<TypeParam>(5, sequences, true);
=======
            auto graph = build_graph_batch<TypeParam>(5, sequences, BuildMode::CANONICAL);
>>>>>>> 2302ddc6

            std::multiset<std::string> unitigs {
                "AAAACC",
                "AAAATTTT",
                "CCTAAA",
                "GGTTTT",
                "TAAAA",
                "TTTAAA",
                "TTTAGG",
                "TTTTA",
            };

            for (size_t t = 0; t <= 2; ++t) {
                std::multiset<std::string> obs_unitigs;
                graph->call_unitigs([&](const auto &sequence, const auto &path) {
                    ASSERT_EQ(path, map_sequence_to_nodes(*graph, sequence));
                    std::unique_lock<std::mutex> lock(seq_mutex);
                    obs_unitigs.insert(sequence);
                }, num_threads, t);
                EXPECT_EQ(unitigs, obs_unitigs) << t;
            }

            std::multiset<std::string> long_unitigs {
                "AAAATTTT",
                "TAAAA",
                "TTTAAA",
                "TTTTA",
            };

            for (size_t t = 3; t <= 10; ++t) {
                std::multiset<std::string> obs_long_unitigs;
                graph->call_unitigs([&](const auto &sequence, const auto &path) {
                    ASSERT_EQ(path, map_sequence_to_nodes(*graph, sequence));
                    std::unique_lock<std::mutex> lock(seq_mutex);
                    obs_long_unitigs.insert(sequence);
                }, num_threads, 3);
                EXPECT_EQ(long_unitigs, obs_long_unitigs);
            }
        }
    }
}

} // namespace<|MERGE_RESOLUTION|>--- conflicted
+++ resolved
@@ -424,11 +424,7 @@
 TYPED_TEST(DeBruijnGraphCanonicalTest, CallPathsEmptyGraphCanonical) {
     for (size_t num_threads = 1; num_threads < 5; num_threads += 3) {
         for (size_t k = 2; k <= 10; ++k) {
-<<<<<<< HEAD
-            auto empty = build_graph<TypeParam>(k, {}, true);
-=======
             auto empty = build_graph<TypeParam>(k, {}, BuildMode::CANONICAL);
->>>>>>> 2302ddc6
             std::vector<std::string> sequences;
             std::mutex seq_mutex;
             empty->call_sequences([&](const auto &sequence, const auto &path) {
@@ -438,13 +434,8 @@
             }, num_threads);
             ASSERT_EQ(0u, sequences.size());
 
-<<<<<<< HEAD
-            EXPECT_EQ(*empty, *build_graph<TypeParam>(k, sequences, true));
-            EXPECT_EQ(*empty, *build_graph_batch<TypeParam>(k, sequences, true));
-=======
             EXPECT_EQ(*empty, *build_graph<TypeParam>(k, sequences, BuildMode::CANONICAL));
             EXPECT_EQ(*empty, *build_graph_batch<TypeParam>(k, sequences, BuildMode::CANONICAL));
->>>>>>> 2302ddc6
         }
     }
 }
@@ -452,11 +443,7 @@
 TYPED_TEST(DeBruijnGraphCanonicalTest, CallUnitigsEmptyGraph) {
     for (size_t num_threads = 1; num_threads < 5; num_threads += 3) {
         for (size_t k = 2; k <= 10; ++k) {
-<<<<<<< HEAD
-            auto empty = build_graph<TypeParam>(k, {}, true);
-=======
             auto empty = build_graph<TypeParam>(k, {}, BuildMode::CANONICAL);
->>>>>>> 2302ddc6
             std::vector<std::string> sequences;
             std::mutex seq_mutex;
             empty->call_unitigs([&](const auto &sequence, const auto &path) {
@@ -466,13 +453,8 @@
             }, num_threads);
             ASSERT_EQ(0u, sequences.size());
 
-<<<<<<< HEAD
-            EXPECT_EQ(*empty, *build_graph<TypeParam>(k, sequences, true));
-            EXPECT_EQ(*empty, *build_graph_batch<TypeParam>(k, sequences, true));
-=======
             EXPECT_EQ(*empty, *build_graph<TypeParam>(k, sequences, BuildMode::CANONICAL));
             EXPECT_EQ(*empty, *build_graph_batch<TypeParam>(k, sequences, BuildMode::CANONICAL));
->>>>>>> 2302ddc6
         }
     }
 }
@@ -481,13 +463,8 @@
     for (size_t num_threads = 1; num_threads < 5; num_threads += 3) {
         for (size_t k = 2; k <= 20; ++k) {
             std::vector<std::string> sequences { std::string(100, 'A') };
-<<<<<<< HEAD
-            auto graph = build_graph<TypeParam>(k, sequences, true);
-            auto graph_batch = build_graph_batch<TypeParam>(k, sequences, true);
-=======
             auto graph = build_graph<TypeParam>(k, sequences, BuildMode::CANONICAL);
             auto graph_batch = build_graph_batch<TypeParam>(k, sequences, BuildMode::CANONICAL);
->>>>>>> 2302ddc6
             ASSERT_EQ(2u, graph->num_nodes());
             ASSERT_EQ(2u, graph_batch->num_nodes());
 
@@ -513,13 +490,8 @@
     for (size_t num_threads = 1; num_threads < 5; num_threads += 3) {
         for (size_t k = 2; k <= 20; ++k) {
             std::vector<std::string> sequences { std::string(100, 'A') };
-<<<<<<< HEAD
-            auto graph = build_graph<TypeParam>(k, sequences, true);
-            auto graph_batch = build_graph_batch<TypeParam>(k, sequences, true);
-=======
             auto graph = build_graph<TypeParam>(k, sequences, BuildMode::CANONICAL);
             auto graph_batch = build_graph_batch<TypeParam>(k, sequences, BuildMode::CANONICAL);
->>>>>>> 2302ddc6
             ASSERT_EQ(2u, graph->num_nodes());
             ASSERT_EQ(2u, graph_batch->num_nodes());
 
@@ -547,13 +519,8 @@
             std::vector<std::string> sequences { std::string(100, 'A'),
                                                  std::string(100, 'G'),
                                                  std::string(100, 'C') };
-<<<<<<< HEAD
-            auto graph = build_graph<TypeParam>(k, sequences, true);
-            auto graph_batch = build_graph_batch<TypeParam>(k, sequences, true);
-=======
             auto graph = build_graph<TypeParam>(k, sequences, BuildMode::CANONICAL);
             auto graph_batch = build_graph_batch<TypeParam>(k, sequences, BuildMode::CANONICAL);
->>>>>>> 2302ddc6
             ASSERT_EQ(4u, graph->num_nodes());
             ASSERT_EQ(4u, graph_batch->num_nodes());
 
@@ -580,11 +547,7 @@
         for (size_t k = 6; k < 14; ++k) {
             std::vector<std::string> sequences { "ATGCCGTACTCAG",
                                                  "GGGGGGGGGGGGG" };
-<<<<<<< HEAD
-            auto graph = build_graph<TypeParam>(k, sequences, true);
-=======
             auto graph = build_graph<TypeParam>(k, sequences, BuildMode::CANONICAL);
->>>>>>> 2302ddc6
 
             std::vector<std::string> contigs;
             std::mutex seq_mutex;
@@ -605,11 +568,7 @@
 TYPED_TEST(DeBruijnGraphCanonicalTest, CallContigsUniqueKmers) {
     for (size_t num_threads = 1; num_threads < 5; num_threads += 3) {
         std::string sequence = "GCAAATAAC";
-<<<<<<< HEAD
-        auto graph = build_graph<TypeParam>(3, { sequence }, true);
-=======
         auto graph = build_graph<TypeParam>(3, { sequence }, BuildMode::CANONICAL);
->>>>>>> 2302ddc6
 
         std::atomic<size_t> num_kmers = 0;
         graph->call_sequences([&](const auto &sequence, const auto &path) {
@@ -625,11 +584,7 @@
     for (size_t num_threads = 1; num_threads < 5; num_threads += 3) {
         size_t k = 4;
         std::string sequence = "AAACCCGGGTTTAAA";
-<<<<<<< HEAD
-        auto graph = build_graph<TypeParam>(k, { sequence }, true);
-=======
         auto graph = build_graph<TypeParam>(k, { sequence }, BuildMode::CANONICAL);
->>>>>>> 2302ddc6
 
         std::atomic<size_t> num_unitigs = 0;
         std::atomic<size_t> num_kmers = 0;
@@ -648,11 +603,7 @@
     for (size_t num_threads = 1; num_threads < 5; num_threads += 3) {
         size_t k = 4;
         std::string sequence = "AAACCCGGGTTTAAA";
-<<<<<<< HEAD
-        auto graph = build_graph<TypeParam>(k, { sequence }, true);
-=======
         auto graph = build_graph<TypeParam>(k, { sequence }, BuildMode::CANONICAL);
->>>>>>> 2302ddc6
 
         std::atomic<size_t> num_contigs = 0;
         std::atomic<size_t> num_kmers = 0;
@@ -661,34 +612,20 @@
             num_contigs++;
             num_kmers += sequence.size() - k + 1;
         }, num_threads);
-<<<<<<< HEAD
 
         EXPECT_EQ(1u, num_contigs);
         EXPECT_EQ(sequence.size() - k + 1, num_kmers);
     }
 }
 
-=======
-
-        EXPECT_EQ(1u, num_contigs);
-        EXPECT_EQ(sequence.size() - k + 1, num_kmers);
-    }
-}
-
->>>>>>> 2302ddc6
 TYPED_TEST(DeBruijnGraphCanonicalTest, CallUnitigsFourLoops) {
     for (size_t num_threads = 1; num_threads < 5; num_threads += 3) {
         for (size_t k = 2; k <= 20; ++k) {
             std::vector<std::string> sequences { std::string(100, 'A'),
                                                  std::string(100, 'G'),
                                                  std::string(100, 'C') };
-<<<<<<< HEAD
-            auto graph = build_graph<TypeParam>(k, sequences, true);
-            auto graph_batch = build_graph_batch<TypeParam>(k, sequences, true);
-=======
             auto graph = build_graph<TypeParam>(k, sequences, BuildMode::CANONICAL);
             auto graph_batch = build_graph_batch<TypeParam>(k, sequences, BuildMode::CANONICAL);
->>>>>>> 2302ddc6
             ASSERT_EQ(4u, graph->num_nodes());
             ASSERT_EQ(4u, graph_batch->num_nodes());
 
@@ -721,19 +658,11 @@
                         std::vector<std::string>({ "AAACT", "AAATG" }),
                         std::vector<std::string>({ "ATGCAGTACTCAG", "ATGCAGTAGTCAG", "GGGGGGGGGGGGG" }) }) {
 
-<<<<<<< HEAD
-                auto graph = build_graph_batch<TypeParam>(k, sequences, true);
-
-                // in stable graphs the order of input sequences
-                // does not change the order of k-mers and their indexes
-                auto stable_graph = build_graph_batch<DBGSuccinct>(k, sequences, true);
-=======
                 auto graph = build_graph_batch<TypeParam>(k, sequences, BuildMode::CANONICAL);
 
                 // in stable graphs the order of input sequences
                 // does not change the order of k-mers and their indexes
                 auto stable_graph = build_graph_batch<DBGSuccinct>(k, sequences, BuildMode::CANONICAL);
->>>>>>> 2302ddc6
 
                 std::mutex seq_mutex;
                 auto reconstructed_stable_graph = build_graph_iterative<DBGSuccinct>(
@@ -745,11 +674,7 @@
                             callback(sequence);
                         }, num_threads);
                     },
-<<<<<<< HEAD
-                    true
-=======
                     BuildMode::CANONICAL
->>>>>>> 2302ddc6
                 );
 
                 EXPECT_EQ(*stable_graph, *reconstructed_stable_graph);
@@ -769,19 +694,11 @@
                         std::vector<std::string>({ "AAACT", "AAATG" }),
                         std::vector<std::string>({ "ATGCAGTACTCAG", "ATGCAGTAGTCAG", "GGGGGGGGGGGGG" }) }) {
 
-<<<<<<< HEAD
-                auto graph = build_graph_batch<TypeParam>(k, sequences, true);
-
-                // in stable graphs the order of input sequences
-                // does not change the order of k-mers and their indexes
-                auto stable_graph = build_graph_batch<DBGSuccinct>(k, sequences, true);
-=======
                 auto graph = build_graph_batch<TypeParam>(k, sequences, BuildMode::CANONICAL);
 
                 // in stable graphs the order of input sequences
                 // does not change the order of k-mers and their indexes
                 auto stable_graph = build_graph_batch<DBGSuccinct>(k, sequences, BuildMode::CANONICAL);
->>>>>>> 2302ddc6
 
                 std::mutex seq_mutex;
                 auto reconstructed_stable_graph = build_graph_iterative<DBGSuccinct>(
@@ -793,11 +710,7 @@
                             callback(sequence);
                         }, num_threads, true);
                     },
-<<<<<<< HEAD
-                    true
-=======
                     BuildMode::CANONICAL
->>>>>>> 2302ddc6
                 );
 
                 EXPECT_EQ(*stable_graph, *reconstructed_stable_graph);
@@ -817,11 +730,7 @@
                         std::vector<std::string>({ "AAACT", "AAATG" }),
                         std::vector<std::string>({ "ATGCAGTACTCAG", "ATGCAGTAGTCAG", "GGGGGGGGGGGGG" }) }) {
 
-<<<<<<< HEAD
-                auto graph = build_graph_batch<TypeParam>(k, sequences, true);
-=======
                 auto graph = build_graph_batch<TypeParam>(k, sequences, BuildMode::CANONICAL);
->>>>>>> 2302ddc6
 
                 std::atomic<size_t> num_kmers_both = 0;
                 graph->call_sequences([&](const auto &sequence, const auto &path) {
@@ -852,19 +761,11 @@
                         std::vector<std::string>({ "AAACT", "AAATG" }),
                         std::vector<std::string>({ "ATGCAGTACTCAG", "ATGCAGTAGTCAG", "GGGGGGGGGGGGG" }) }) {
 
-<<<<<<< HEAD
-                auto graph = build_graph_batch<TypeParam>(k, sequences, true);
-
-                // in stable graphs the order of input sequences
-                // does not change the order of k-mers and their indexes
-                auto stable_graph = build_graph_batch<DBGSuccinct>(k, sequences, true);
-=======
                 auto graph = build_graph_batch<TypeParam>(k, sequences, BuildMode::CANONICAL);
 
                 // in stable graphs the order of input sequences
                 // does not change the order of k-mers and their indexes
                 auto stable_graph = build_graph_batch<DBGSuccinct>(k, sequences, BuildMode::CANONICAL);
->>>>>>> 2302ddc6
 
                 std::mutex seq_mutex;
                 auto reconstructed_stable_graph = build_graph_iterative<DBGSuccinct>(
@@ -876,11 +777,7 @@
                             callback(sequence);
                         }, num_threads);
                     },
-<<<<<<< HEAD
-                    true
-=======
                     BuildMode::CANONICAL
->>>>>>> 2302ddc6
                 );
 
                 EXPECT_EQ(*stable_graph, *reconstructed_stable_graph);
@@ -900,19 +797,11 @@
                         std::vector<std::string>({ "AAACT", "AAATG" }),
                         std::vector<std::string>({ "ATGCAGTACTCAG", "ATGCAGTAGTCAG", "GGGGGGGGGGGGG" }) }) {
 
-<<<<<<< HEAD
-                auto graph = build_graph_batch<TypeParam>(k, sequences, true);
-
-                // in stable graphs the order of input sequences
-                // does not change the order of k-mers and their indexes
-                auto stable_graph = build_graph_batch<DBGSuccinct>(k, sequences, true);
-=======
                 auto graph = build_graph_batch<TypeParam>(k, sequences, BuildMode::CANONICAL);
 
                 // in stable graphs the order of input sequences
                 // does not change the order of k-mers and their indexes
                 auto stable_graph = build_graph_batch<DBGSuccinct>(k, sequences, BuildMode::CANONICAL);
->>>>>>> 2302ddc6
 
                 std::mutex seq_mutex;
                 auto reconstructed_stable_graph = build_graph_iterative<DBGSuccinct>(
@@ -924,11 +813,7 @@
                             callback(sequence);
                         }, num_threads, 1, true);
                     },
-<<<<<<< HEAD
-                    true
-=======
                     BuildMode::CANONICAL
->>>>>>> 2302ddc6
                 );
 
                 EXPECT_EQ(*stable_graph, *reconstructed_stable_graph);
@@ -948,11 +833,7 @@
                         std::vector<std::string>({ "AAACT", "AAATG" }),
                         std::vector<std::string>({ "ATGCAGTACTCAG", "ATGCAGTAGTCAG", "GGGGGGGGGGGGG" }) }) {
 
-<<<<<<< HEAD
-                auto graph = build_graph_batch<TypeParam>(k, sequences, true);
-=======
                 auto graph = build_graph_batch<TypeParam>(k, sequences, BuildMode::CANONICAL);
->>>>>>> 2302ddc6
 
                 std::atomic<size_t> num_kmers_both = 0;
                 graph->call_unitigs([&](const auto &sequence, const auto &path) {
@@ -979,11 +860,7 @@
         std::set<std::string> unitigs;
 
         auto graph = build_graph<TypeParam>(k, { "ACTAAGC",
-<<<<<<< HEAD
-                                                 "TCTAAGC" }, true);
-=======
                                                  "TCTAAGC" }, BuildMode::CANONICAL);
->>>>>>> 2302ddc6
         ASSERT_EQ(12u, graph->num_nodes());
 
         graph->call_unitigs([&](const auto &unitig, const auto &path) {
@@ -1022,11 +899,7 @@
                                           "TAAG", "TAG", "TCT" }), unitigs);
 
         graph = build_graph<TypeParam>(k, { "ACTAAGC",
-<<<<<<< HEAD
-                                            "ACTAAGT" }, true);
-=======
                                             "ACTAAGT" }, BuildMode::CANONICAL);
->>>>>>> 2302ddc6
         ASSERT_EQ(10u, graph->num_nodes());
 
         unitigs.clear();
@@ -1063,11 +936,7 @@
 
         graph = build_graph<TypeParam>(k, { "ACTAAGCCC",
                                             "AAAGC",
-<<<<<<< HEAD
-                                            "TAAGCA" }, true);
-=======
                                             "TAAGCA" }, BuildMode::CANONICAL);
->>>>>>> 2302ddc6
         ASSERT_EQ(18u, graph->num_nodes());
 
         unitigs.clear();
@@ -1127,11 +996,7 @@
 
         graph = build_graph<TypeParam>(k, { "ACGAAGCCT",
                                             "AAGC",
-<<<<<<< HEAD
-                                            "TAAGCA" }, true);
-=======
                                             "TAAGCA" }, BuildMode::CANONICAL);
->>>>>>> 2302ddc6
         ASSERT_EQ(18u, graph->num_nodes());
 
         // TODO: make DBGSuccinct work properly even if it has redundant source dummy edges
@@ -1190,11 +1055,7 @@
 
         graph = build_graph<TypeParam>(k, { "TCTAAGCCG",
                                             "CATAAGCCG",
-<<<<<<< HEAD
-                                            "CATAACCGA" }, true);
-=======
                                             "CATAACCGA" }, BuildMode::CANONICAL);
->>>>>>> 2302ddc6
         ASSERT_EQ(24u, graph->num_nodes());
 
         unitigs.clear();
@@ -1261,11 +1122,7 @@
                                                  "ACTATAGCTAGTCTAA",
                                                  "ACTATAGCTA",
                                                  "ACTATAGCTT",
-<<<<<<< HEAD
-                                                 "ACTATC", }, true);
-=======
                                                  "ACTATC", }, BuildMode::CANONICAL);
->>>>>>> 2302ddc6
         std::mutex seq_mutex;
         ASSERT_EQ(34u, graph->num_nodes());
         std::set<std::string> unitigs;
@@ -1362,11 +1219,7 @@
             "CCAGAGTCTCGTTCGTTATCGGAATTAACCAGACAAATCGCTCCACCAA"
         };
 
-<<<<<<< HEAD
-        auto graph = build_graph_batch<TypeParam>(9, sequences, true);
-=======
         auto graph = build_graph_batch<TypeParam>(9, sequences, BuildMode::CANONICAL);
->>>>>>> 2302ddc6
 
         std::multiset<std::string> unitigs {
             "AAATATTTACACAGAGTAGGAGACAAAT",
@@ -1421,11 +1274,7 @@
             "GCCTGACCAGCATGGTGAAACCCCGTCTCTACTAAAAATACAAAATTAG"
         };
 
-<<<<<<< HEAD
-        auto graph = build_graph_batch<TypeParam>(31, sequences, true);
-=======
         auto graph = build_graph_batch<TypeParam>(31, sequences, BuildMode::CANONICAL);
->>>>>>> 2302ddc6
 
         std::multiset<std::string> unitigs {
             "AGAAACCCCGTCTCTACTAAAAATACAAAAATTAGCCAGGTGTGGTGAC",
@@ -1469,11 +1318,7 @@
                                        "GGTTTTA",
                                        "TTTTAAA",
                                        "TTTTAGG", }) }) {
-<<<<<<< HEAD
-            auto graph = build_graph_batch<TypeParam>(5, sequences, true);
-=======
             auto graph = build_graph_batch<TypeParam>(5, sequences, BuildMode::CANONICAL);
->>>>>>> 2302ddc6
 
             std::multiset<std::string> unitigs {
                 "AAAACC",
