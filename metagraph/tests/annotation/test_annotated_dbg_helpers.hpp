#ifndef __TEST_ANNOTATED_DBG_HELPERS_HPP__
#define __TEST_ANNOTATED_DBG_HELPERS_HPP__

#include "gtest/gtest.h"

#include <memory>
#include <vector>
#include <string>

#define protected public
#define private public
#include "graph/annotated_dbg.hpp"
#include "annotation/representation/column_compressed/annotate_column_compressed.hpp"
#include "annotation/representation/annotation_matrix/static_annotators_def.hpp"

#include "graph/representation/succinct/dbg_succinct.hpp"
#include "graph/representation/hash/dbg_hash_string.hpp"
#include "graph/representation/hash/dbg_hash_ordered.hpp"
#include "graph/representation/hash/dbg_hash_fast.hpp"
#include "graph/representation/bitmap/dbg_bitmap.hpp"
#include "graph/representation/masked_graph.hpp"


namespace mtg {
namespace test {

<<<<<<< HEAD
using namespace mtg;
=======
>>>>>>> 1088573e
using namespace mtg::bitmap_graph;

template <class Graph, class Annotation = annotate::ColumnCompressed<>>
std::unique_ptr<AnnotatedDBG> build_anno_graph(uint64_t k,
                                               const std::vector<std::string> &sequences,
                                               const std::vector<std::string> &labels);

MaskedDeBruijnGraph build_masked_graph(const AnnotatedDBG &anno_graph,
                                       const std::vector<std::string> &ingroup,
                                       const std::vector<std::string> &outgroup,
                                       double mask_in_label_fraction = 1.0,
                                       double mask_out_label_fraction = 0.0,
                                       double other_label_fraction = 1.0,
                                       double lazy_evaluation_density_cutoff = 0.05);

typedef ::testing::Types<DBGBitmap,
                         DBGHashString,
                         DBGHashOrdered,
                         DBGHashFast,
                         DBGSuccinct> MaskedGraphTypes;

typedef ::testing::Types<DBGBitmap,
                         DBGSuccinct> MaskedStableGraphTypes;

typedef ::testing::Types<std::pair<DBGBitmap, annotate::ColumnCompressed<>>,
                         std::pair<DBGHashString, annotate::ColumnCompressed<>>,
                         std::pair<DBGHashOrdered, annotate::ColumnCompressed<>>,
                         std::pair<DBGHashFast, annotate::ColumnCompressed<>>,
                         std::pair<DBGSuccinct, annotate::ColumnCompressed<>>,
                         std::pair<DBGBitmap, annotate::RowFlatAnnotator>,
                         std::pair<DBGHashString, annotate::RowFlatAnnotator>,
                         std::pair<DBGHashOrdered, annotate::RowFlatAnnotator>,
                         std::pair<DBGHashFast, annotate::RowFlatAnnotator>,
                         std::pair<DBGSuccinct, annotate::RowFlatAnnotator>
                        > GraphAnnotationPairTypes;

typedef ::testing::Types<std::pair<DBGBitmap, annotate::ColumnCompressed<>>,
                         std::pair<DBGHashOrdered, annotate::ColumnCompressed<>>,
                         std::pair<DBGHashFast, annotate::ColumnCompressed<>>,
                         std::pair<DBGBitmap, annotate::RowFlatAnnotator>,
                         std::pair<DBGHashOrdered, annotate::RowFlatAnnotator>,
                         std::pair<DBGHashFast, annotate::RowFlatAnnotator>
                        > GraphNoNAnnotationPairTypes;

typedef ::testing::Types<std::pair<DBGHashString, annotate::ColumnCompressed<>>,
                         std::pair<DBGSuccinct, annotate::ColumnCompressed<>>,
                         std::pair<DBGHashString, annotate::RowFlatAnnotator>,
                         std::pair<DBGSuccinct, annotate::RowFlatAnnotator>
                        > GraphWithNAnnotationPairTypes;

} // namespace test
} // namespace mtg

#endif // __TEST_ANNOTATED_DBG_HELPERS_HPP__<|MERGE_RESOLUTION|>--- conflicted
+++ resolved
@@ -24,10 +24,6 @@
 namespace mtg {
 namespace test {
 
-<<<<<<< HEAD
-using namespace mtg;
-=======
->>>>>>> 1088573e
 using namespace mtg::bitmap_graph;
 
 template <class Graph, class Annotation = annotate::ColumnCompressed<>>
