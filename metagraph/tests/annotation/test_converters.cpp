#include <filesystem>
#include <random>

#include <gmock/gmock.h>
#include <gtest/gtest.h>

#include "../test_helpers.hpp"
#include "annotation/representation/column_compressed/annotate_column_compressed.hpp"
#include "annotation/representation/row_compressed/annotate_row_compressed.hpp"
#include "annotation/representation/annotation_matrix/static_annotators_def.hpp"
#include "annotation/annotation_converters.hpp"
#include "annotation/binary_matrix/base/binary_matrix.hpp"


namespace {

using namespace mtg;
using namespace mtg::annot;
using namespace ::testing;

const std::string test_data_dir = "../tests/data";
const std::string test_dump_basename = test_data_dir + "/dump_test";
const std::string test_dump_basename_row_compressed_merge = test_dump_basename + "_row_compressed_merge";
const std::string test_dump_basename_rowflat_merge = test_dump_basename + "_rowflat_merge";
const std::string test_dump_basename_row_compressed_to_rowflat = test_dump_basename + "_row_compressed_to_rowflat";


class ConvertFromRowCompressed : public ::testing::Test {
  protected:
    static const uint64_t num_rows = 5;
    std::unique_ptr<RowCompressed<>> initial_annotation;
    std::unique_ptr<MultiLabelEncoded<std::string>> annotation;
    std::unique_ptr<graph::DBGSuccinct> graph;

    virtual void SetUp() {
        initial_annotation = std::make_unique<RowCompressed<>>(num_rows);
        initial_annotation->add_labels({ 0 }, { "Label0", "Label2", "Label8" });
        initial_annotation->add_labels({ 2 }, { "Label1", "Label2" });
        initial_annotation->add_labels({ 3 }, { "Label1", "Label2", "Label8" });
        initial_annotation->add_labels({ 4 }, { "Label2" });

        graph.reset(new graph::DBGSuccinct(3));
        graph->add_sequence("ACGTCAC");
        graph->mask_dummy_kmers(1, false);
    }

    virtual void TearDown() {
        ASSERT_TRUE(annotation);
        ASSERT_EQ(4u, annotation->num_labels());
        ASSERT_EQ(5u, annotation->num_objects());
        ASSERT_EQ(9u, annotation->num_relations());

        EXPECT_THAT(annotation->get(0), UnorderedElementsAre("Label0", "Label2", "Label8"));
        EXPECT_THAT(annotation->get(1), UnorderedElementsAre());
        EXPECT_THAT(annotation->get(2), UnorderedElementsAre("Label1", "Label2"));
        EXPECT_THAT(annotation->get(3), UnorderedElementsAre("Label1", "Label2", "Label8"));
        EXPECT_THAT(annotation->get(4), UnorderedElementsAre("Label2"));

    }
};

const uint64_t ConvertFromRowCompressed::num_rows;

class MergeAnnotators : public ::testing::Test {
  protected:
    static const uint64_t num_rows = 5;
    static RowCompressed<> *input_annotation_1;
    static RowCompressed<> *input_annotation_2;
    static RowCompressed<> *merged_annotation_expected;
    static MultiLabelEncoded<std::string> *merged_annotation;

    virtual void SetUp() {

        input_annotation_1 = new RowCompressed<>(num_rows);
        input_annotation_1->add_labels({ 0 }, {"Label0", "Label2", "Label8"});
        input_annotation_1->add_labels({ 2 }, {"Label1", "Label2"});
        input_annotation_1->add_labels({ 3 }, {"Label1", "Label2", "Label8"});
        input_annotation_1->add_labels({ 4 }, {"Label2"});

        input_annotation_2 = new RowCompressed<>(num_rows);
        input_annotation_2->add_labels({ 1 }, {"Label0", "Label3"});
        input_annotation_2->add_labels({ 2 }, {"Label0", "Label9", "Label7"});
        input_annotation_2->add_labels({ 4 }, {"Label1", "Label3", "Label9", "Label10", "Label5", "Label6", "Label11", "Label12", "Label13", "Label14", "Label15", "Label16"});

        merged_annotation_expected = new RowCompressed<>(num_rows);
        merged_annotation_expected->add_labels({ 0 }, {"Label0", "Label2", "Label8"});
        merged_annotation_expected->add_labels({ 1 }, {"Label0", "Label3"});
        merged_annotation_expected->add_labels({ 2 }, {"Label0", "Label2", "Label1", "Label9", "Label7"});
        merged_annotation_expected->add_labels({ 3 }, {"Label2", "Label8", "Label1"});
        merged_annotation_expected->add_labels({ 4 }, {"Label2", "Label1", "Label3", "Label9", "Label10", "Label5", "Label6", "Label11", "Label12", "Label13", "Label14", "Label15", "Label16"});
    }

    virtual void TearDown() {
        ASSERT_TRUE(merged_annotation);
        for(uint64_t i = 0; i < num_rows; ++i) {
            auto row_expected = merged_annotation_expected->get(i);
            auto row = merged_annotation->get(i);
            EXPECT_EQ(row_expected, row);
        }

        delete input_annotation_1;
        delete input_annotation_2;
        delete merged_annotation_expected;
        delete merged_annotation;
    }
};

const uint64_t MergeAnnotators::num_rows;
RowCompressed<> *MergeAnnotators::input_annotation_1 = nullptr;
RowCompressed<> *MergeAnnotators::input_annotation_2 = nullptr;
RowCompressed<> *MergeAnnotators::merged_annotation_expected = nullptr;
MultiLabelEncoded<std::string> *MergeAnnotators::merged_annotation = nullptr;


class ConvertFromColumnCompressed : public ::testing::Test {
  protected:
    std::unique_ptr<ColumnCompressed<>> initial_annotation;
    std::unique_ptr<MultiLabelEncoded<std::string>> annotation;
    std::unique_ptr<graph::DBGSuccinct> graph;


    virtual void SetUp() {
        initial_annotation = std::make_unique<ColumnCompressed<>>(5);
        initial_annotation->add_labels({ 0 }, {"Label0", "Label2", "Label8"});
        initial_annotation->add_labels({ 2 }, {"Label1", "Label2"});
        initial_annotation->add_labels({ 3 }, {"Label1", "Label2", "Label8"});
        initial_annotation->add_labels({ 4 }, {"Label2"});

        graph.reset(new graph::DBGSuccinct(3));
        graph->add_sequence("ACGTCAC");
        graph->mask_dummy_kmers(1, false);
    }

    virtual void TearDown() {
        ASSERT_TRUE(annotation);
        ASSERT_EQ(4u, annotation->num_labels());
        ASSERT_EQ(5u, annotation->num_objects());
        ASSERT_EQ(9u, annotation->num_relations());

        EXPECT_THAT(annotation->get(0), UnorderedElementsAre("Label0", "Label2", "Label8"));
        EXPECT_THAT(annotation->get(1), UnorderedElementsAre());
        EXPECT_THAT(annotation->get(2), UnorderedElementsAre("Label1", "Label2"));
        EXPECT_THAT(annotation->get(3), UnorderedElementsAre("Label1", "Label2", "Label8"));
        EXPECT_THAT(annotation->get(4), UnorderedElementsAre("Label2"));
    }

};

std::unique_ptr<graph::DBGSuccinct> create_graph(uint32_t k, std::vector<string> sequences) {
    auto graph = std::make_unique<graph::DBGSuccinct>(k);
    for(const auto& s: sequences) {
        graph->add_sequence(s);
    }
    graph->mask_dummy_kmers(1, false);
    return graph;
}

TEST(RowDiff, succ) {
    const auto dst_dir = std::filesystem::path(test_dump_basename)/"row_diff_succ/";
    const std::string graph_fname = dst_dir/(std::string("ACGTCAG") + graph::DBGSuccinct::kExtension);
    const std::string succ_file = graph_fname + ".succ";
    const std::string pred_file = graph_fname + ".pred";
    const std::string pred_boundary_file = graph_fname + ".pred_boundary";

    /**
     * Graph:
     *
     * 1: CAG
     * 2: ACG
     * 3: TCA
     * 4: CGT
     * 5: GTC
     *
     * 2 -> 4 -> 5 -> 3 -> 1
     */

    const std::vector<std::vector<uint64_t>> expected_succ = {
        { 0, 0, 0, 0, 0 },
        { 0, 4, 1, 0, 3 },
        { 0, 4, 1, 5, 3 } };
    const std::vector<std::vector<uint64_t>> expected_pred = {
        {},
        { 3, 5, 2 },
        { 3, 5, 2, 4 } };
    const std::vector<std::vector<bool>> expected_boundary = {
        { 1, 1, 1, 1, 1 },
        { 0, 1, 1, 0, 1, 0, 1, 1 },
        { 0, 1, 1, 0, 1, 0, 1, 0, 1 }
    };

    for (uint32_t max_depth : { 1, 3, 5 }) {
        std::filesystem::remove_all(dst_dir);
        std::filesystem::create_directories(dst_dir);

<<<<<<< HEAD
=======
        const std::string graph_fname = dst_dir/(std::string("ACGTCAG") + graph::DBGSuccinct::kExtension);
        const std::string succ_file = graph_fname + ".succ";
        const std::string pred_file = graph_fname + ".pred";
        const std::string pred_boundary_file = graph_fname + ".pred_boundary";
        const std::vector<std::vector<uint64_t>> expected_succ
                = { { 5, 5, 5, 5, 5 }, { 5, 3, 0, 4, 5 }, { 5, 3, 0, 4, 2 } };
        const std::vector<std::vector<uint64_t>> expected_pred
                = { {}, { 2, 1, 3 }, { 2, 4, 1, 3 } };
        const std::vector<std::vector<bool>> expected_boundary = {
            { 1, 1, 1, 1, 1 }, { 0, 1, 1, 1, 0, 1, 0, 1 }, { 0, 1, 1, 0, 1, 0, 1, 0, 1 }
        };

>>>>>>> e827002c
        std::unique_ptr<graph::DBGSuccinct> graph = create_graph(3, { "ACGTCAG" });
        graph->serialize(graph_fname);

        ColumnCompressed<> source_annot(5);
        source_annot.add_labels({ 0, 1, 2, 3, 4 }, { "Label1" });
        std::string annot_fname
                = dst_dir/(std::string("ACGTCAG") + ColumnCompressed<>::kExtension);
        source_annot.serialize(annot_fname);

        convert_to_row_diff({ annot_fname }, graph_fname, 1e9, max_depth, dst_dir);

        ASSERT_TRUE(std::filesystem::exists(succ_file));
        ASSERT_TRUE(std::filesystem::exists(pred_file));
        ASSERT_TRUE(std::filesystem::exists(pred_boundary_file));

        sdsl::int_vector_buffer succ(succ_file, std::ios::in);

        uint32_t idx = max_depth / 2;
        ASSERT_EQ(5, succ.size());
        for (uint32_t i = 0; i < succ.size(); ++i) {
            EXPECT_EQ(expected_succ[idx][i], succ[i]) << max_depth << " " << i;;
        }

        sdsl::int_vector_buffer pred(pred_file, std::ios::in);

        EXPECT_EQ(expected_pred[idx].size(), pred.size());
        for (uint32_t i = 0; i < pred.size(); ++i) {
            EXPECT_EQ(expected_pred[idx][i], pred[i]) << max_depth << " " << i;
        }

        sdsl::bit_vector boundary;
        std::ifstream fpred_boundary(pred_boundary_file, std::ios::binary);
        boundary.load(fpred_boundary);

        ASSERT_EQ(expected_boundary[idx].size(), boundary.size());
        for(uint32_t i = 0; i < expected_boundary[idx].size(); ++i) {
            EXPECT_EQ(expected_boundary[idx][i], boundary[i]) << max_depth << " " << i;
        }
    }

    std::filesystem::remove_all(dst_dir);
}

TEST(RowDiff, ConvertFromColumnCompressedEmpty) {
    const auto dst_dir = std::filesystem::path(test_dump_basename)/"row_diff_empty/";
    std::filesystem::remove_all(dst_dir);
    std::filesystem::create_directories(dst_dir);

    std::string annot_fname
            = dst_dir/(std::string("ACGTCAG") + ColumnCompressed<>::kExtension);
    ColumnCompressed<>(5).serialize(annot_fname);

    std::unique_ptr<graph::DBGSuccinct> graph = create_graph(3, { "ACGTCAG" });
    const std::string graph_fname = dst_dir/(std::string("ACGTCAG") + graph::DBGSuccinct::kExtension);
    graph->serialize(graph_fname);

    convert_to_row_diff({ annot_fname }, graph_fname, 1e9, 1, dst_dir);

    const std::string dest_fname = dst_dir/(std::string("ACGTCAG") + RowDiffAnnotator::kExtension);
    ASSERT_TRUE(std::filesystem::exists(dest_fname));
    RowDiffAnnotator annotator;
    annotator.load(dest_fname);

    ASSERT_EQ(0u, annotator.num_objects());
    ASSERT_EQ(0u, annotator.num_relations());
    ASSERT_EQ(0u, annotator.num_labels());

    std::filesystem::remove_all(dst_dir);
}

TEST(RowDiff, ConvertFromColumnCompressedSameLabels) {
    const auto dst_dir = std::filesystem::path(test_dump_basename)/"row_diff_same_labels/";
    const std::string graph_fname
            = dst_dir/(std::string("ACGTCAG") + graph::DBGSuccinct::kExtension);
    const std::string annot_fname
            = dst_dir/(std::string("ACGTCAG") + ColumnCompressed<>::kExtension);
    const std::string dest_fname
            = dst_dir/(std::string("ACGTCAG") + RowDiffAnnotator::kExtension);

    std::vector<std::vector<std::string>> label_groups = {
            { "Label0" }, { "Label1", "Label2" }, { "Label0", "Label2", "Label1" }
    };

    const uint32_t expected_relations[] = { 5, 2, 1, 1, 1 };

    for (const auto &labels : label_groups) {
        for (const uint32_t max_depth : { 1, 2, 3, 4, 5 }) {
            std::filesystem::remove_all(dst_dir);
            std::filesystem::create_directories(dst_dir);

            std::unique_ptr<graph::DBGSuccinct> graph = create_graph(3, { "ACGTCAC" });
            graph->serialize(graph_fname);

            ColumnCompressed source_annot(5);
            source_annot.add_labels({ 0, 1, 2, 3, 4 }, labels);
            source_annot.serialize(annot_fname);

            convert_to_row_diff({ annot_fname }, graph_fname, 1e9, max_depth, dst_dir);

            ASSERT_TRUE(std::filesystem::exists(dest_fname));
            RowDiffAnnotator annotator;
            annotator.load(dest_fname);
            const_cast<binmat::RowDiff<binmat::ColumnMajor> &>(annotator.get_matrix())
                    .set_graph(graph.get());

            ASSERT_EQ(labels.size(), annotator.num_labels());
            ASSERT_EQ(5u, annotator.num_objects());
            EXPECT_EQ(labels.size() * expected_relations[max_depth - 1],
                      annotator.num_relations()) << "Labels " << labels.size() << " Depth: " << max_depth;

            for (uint32 i = 0; i < annotator.num_objects(); ++i) {
                ASSERT_THAT(annotator.get(i), ContainerEq(labels));
            }
        }
    }
    std::filesystem::remove_all(dst_dir);
}

TEST(RowDiff, ConvertFromColumnCompressedSameLabelsMultipleColumns) {
    const auto dst_dir = std::filesystem::path(test_dump_basename)/"row_diff_multi_col/";
    const std::string graph_fname
            = dst_dir/(std::string("graph") + graph::DBGSuccinct::kExtension);

    std::vector<std::vector<std::string>> label_groups
            = { { "Label0" }, { "Label1", "Label2" }, { "Label0", "Label2", "Label1" } };

    for (const auto &labels : label_groups) {
        for (const uint32_t max_depth : { 1, 2, 3, 4, 5 }) {
            std::vector<std::string> annot_fnames;
            std::filesystem::remove_all(dst_dir);
            std::filesystem::create_directories(dst_dir);

            std::unique_ptr<graph::DBGSuccinct> graph = create_graph(3, { "ACGTCAC" });
            graph->serialize(graph_fname);

            const uint32_t expected_relations[] = { 5, 2, 1, 1, 1 };

            std::vector<std::string> sources;
            for (const std::string &label : labels) {
                ColumnCompressed source_annot(5);
                source_annot.add_labels({ 0, 1, 2, 3, 4 }, { label });
                const std::string annot_fname
                        = dst_dir/(label + ColumnCompressed<>::kExtension);
                source_annot.serialize(annot_fname);
                annot_fnames.push_back(annot_fname);
            }

            convert_to_row_diff(annot_fnames, graph_fname, 1e9, max_depth, dst_dir);

            for (uint32_t i = 0; i < labels.size(); ++i) {
                std::string rd_anno = dst_dir/(labels[i] + RowDiffAnnotator::kExtension);
                ASSERT_TRUE(std::filesystem::exists(rd_anno));
                RowDiffAnnotator annotator;
                annotator.load(rd_anno);
                const_cast<binmat::RowDiff<binmat::ColumnMajor> &>(annotator.get_matrix())
                        .set_graph(graph.get());

                ASSERT_EQ(1, annotator.num_labels());
                ASSERT_EQ(5u, annotator.num_objects());
                EXPECT_EQ(expected_relations[max_depth - 1], annotator.num_relations());

                for (uint32 idx = 0; idx < annotator.num_objects(); ++idx) {
                    ASSERT_THAT(annotator.get(idx), ElementsAre(labels[i]));
                }
            }
        }
    }
    std::filesystem::remove_all(dst_dir);
}

void test_row_diff(uint32_t k,
                   uint32_t max_depth,
                   const std::vector<std::string> &sequences,
                   const std::vector<std::vector<std::string>> &annotations,
                   const std::string &prefix) {
    const auto dst_dir = std::filesystem::path(test_dump_basename)/prefix;
    const std::string graph_fname
            = dst_dir/(std::string("graph") + graph::DBGSuccinct::kExtension);
    const std::string annot_fname
            = dst_dir/(std::string("anno") + ColumnCompressed<>::kExtension);
    const std::string dest_fname
            = dst_dir/(std::string("anno") + RowDiffAnnotator::kExtension);


    std::filesystem::remove_all(dst_dir);
    std::filesystem::create_directories(dst_dir);

    auto graph = std::make_unique<graph::DBGSuccinct>(k);
    for (const auto& seq : sequences) {
        graph->add_sequence(seq);
    }
    graph->mask_dummy_kmers(1, false);
    graph->serialize(graph_fname);

    ColumnCompressed initial_annotation(graph->num_nodes());
    std::unordered_set<std::string> all_labels;
    for (uint32_t anno_idx = 0; anno_idx < graph->num_nodes(); ++anno_idx) {
        const std::vector<std::string> &labels = annotations[anno_idx];
        initial_annotation.add_labels({anno_idx}, labels);
        std::for_each(labels.begin(), labels.end(), [&](auto l) { all_labels.insert(l); });
    }

    initial_annotation.serialize(annot_fname);

    convert_to_row_diff({ annot_fname }, graph_fname, 1e9, max_depth, dst_dir);

    ASSERT_TRUE(std::filesystem::exists(dest_fname));
    RowDiffAnnotator annotator;
    annotator.load(dest_fname);
    const_cast<binmat::RowDiff<binmat::ColumnMajor> &>(annotator.get_matrix())
            .set_graph(graph.get());

    ASSERT_EQ(all_labels.size(), annotator.num_labels());
    ASSERT_EQ(graph->num_nodes(), annotator.num_objects());

    for (uint32_t anno_idx = 0; anno_idx < graph->num_nodes(); ++anno_idx) {
        ASSERT_THAT(annotator.get(anno_idx),
                    UnorderedElementsAreArray(annotations[anno_idx]));
    }

    std::filesystem::remove_all(dst_dir);
}

void test_row_diff_separate_columns(uint32_t k,
                                    uint32_t max_depth,
                                    const std::vector<std::string> &sequences,
                                    const std::vector<std::vector<std::string>> &annotations,
                                    const std::string &prefix) {
    const auto dst_dir = std::filesystem::path(test_dump_basename)/prefix;
    const std::string graph_fname
            = dst_dir/(std::string("graph") + graph::DBGSuccinct::kExtension);
    std::vector<std::string> annot_fnames;

    std::filesystem::remove_all(dst_dir);
    std::filesystem::create_directories(dst_dir);

    auto graph = std::make_unique<graph::DBGSuccinct>(k);
    for (const auto& seq : sequences) {
        graph->add_sequence(seq);
    }
    graph->mask_dummy_kmers(1, false);
    graph->serialize(graph_fname);

    std::map<std::string, std::vector<uint64_t>> col_annotations;
    for (uint32_t anno_idx = 0; anno_idx < graph->num_nodes(); ++anno_idx) {
        for(const auto& label : annotations[anno_idx]) {
            col_annotations[label].push_back(anno_idx);
        }
    }

    for (const auto& [label, indices] : col_annotations) {
        ColumnCompressed initial_annotation(graph->num_nodes());
        initial_annotation.add_labels(indices, {label});
        std::string annot_fname
                = dst_dir/("anno_" + label + ColumnCompressed<>::kExtension);
        annot_fnames.push_back(annot_fname);
        initial_annotation.serialize(annot_fname);
    }

    convert_to_row_diff(annot_fnames, graph_fname, 1e9, max_depth, dst_dir);

    for (const auto& [label, indices] : col_annotations) {
        const std::string dest_fname
                = dst_dir/("anno_" + label + RowDiffAnnotator::kExtension);
        ASSERT_TRUE(std::filesystem::exists(dest_fname));
        RowDiffAnnotator annotator;
        annotator.load(dest_fname);
        const_cast<binmat::RowDiff<binmat::ColumnMajor> &>(annotator.get_matrix())
                .set_graph(graph.get());

        ASSERT_EQ(graph->num_nodes(), annotator.num_objects());

        std::vector<uint64_t> actual_indices;
        annotator.call_objects(label,
                               [&](uint64_t index) { actual_indices.push_back(index); });
        ASSERT_THAT(indices, UnorderedElementsAreArray(indices));
    }

    std::filesystem::remove_all(dst_dir);
}

TEST(RowDiff, ConvertFromColumnCompressedOneToFiveLabels) {
    const std::vector<std::vector<std::string>> annotations
            = { { "Label0" },
                { "Label1", "Label2" },
                { "Label1", "Label2", "Label3" },
                { "Label1", "Label2", "Label3", "Label4" },
                { "Label1", "Label2", "Label3", "Label4", "Label5" } };
    test_row_diff(3, 5, { "ACGTCAC" }, annotations, "column.diff.convert");
    test_row_diff_separate_columns(3, 5, { "ACGTCAC" }, annotations,
                                   "column.diff.convert");
}

TEST(RowDiff, ConvertFromColumnCompressed) {
    const std::vector<std::vector<std::string>> annotations
            = { { "Label0", "Label2", "Label8" },
                {},
                { "Label1", "Label2" },
                { "Label1", "Label2", "Label8" },
                { "Label2" } };
    test_row_diff(3, 5, { "ACGTCAC" }, annotations, "column.diff.convert");
    test_row_diff_separate_columns(3, 5, { "ACGTCAC" }, annotations,
                                   "column.diff.convert");
}

TEST(RowDiff, ConvertFromColumnCompressed4Loops) {
    std::vector<std::string> sequences = { std::string(100, 'A'), std::string(100, 'G'),
                                           std::string(100, 'C'), std::string(100, 'T') };
    const std::vector<std::vector<std::string>> annotations
            = { { "Lb0", "Lb2", "Lb8" }, {}, { "Lb9" }, { "Lb0", "Lb8", "Lb2" } };

    test_row_diff(3, 5, sequences, annotations, "column.diff.4loops");
    test_row_diff_separate_columns(3, 5, sequences, annotations, "column.diff.4loops");
}

TEST(RowDiff, ConvertFromColumnCompressed4PathsRandomLabels) {
    std::mt19937 gen(12345);
    std::uniform_int_distribution<> distrib(0, 2);


    std::vector<std::vector<std::string>> options = { { "L1" }, { "L1", "L2" }, { "L3" } };
    std::vector<std::vector<std::string>> annotations;
    for (uint32_t anno_idx = 0; anno_idx < 24; ++anno_idx) {
        annotations.push_back(options[distrib(gen)]);
    }
    const std::vector<std::string> sequences = { "ATCGGAAGA", "TTTAAACCCGGG", "ATACAGCTCGCT", "AAAAAA" };
    test_row_diff(3, 5, sequences, annotations, "column.diff.4paths");
    test_row_diff_separate_columns(3, 5, sequences, annotations, "column.diff.4paths");
}

TEST(RowDiff, ConvertFromColumnCompressed2BigLoops) {
    std::mt19937 gen(12345);
    std::uniform_int_distribution<> distrib(0, 2);

    std::vector<std::string> sequences
            = { "ATCGGAAGAGCACACGTCTG"
                "AACTCCAGACA"
                "CTAAGGCATCTCGTATGCATCGGAAGAGC",
                "GTGAGGCGTCATGCATGCAT"
                "TGTCTGGAGTT"
                "TCGTAGCGGCGGCTAGTGCGCGTAGTGAGGCGTCA" };


    std::vector<std::vector<std::string>> options = {{"L1"}, {"L1", "L2"}, {"L2"}};
    std::vector<std::vector<std::string>> annotations;
    for (uint32_t anno_idx = 0; anno_idx < 104; ++anno_idx) {
        annotations.push_back(options[distrib(gen)]);
    }

    test_row_diff(10, 3, sequences, annotations, "column.diff.2bigloops");
    test_row_diff_separate_columns(10, 3, sequences, annotations, "column.diff.2bigloops");
}

// TEST(ConvertFromColumnCompressedEmpty, to_BinRelWT) {
//     ColumnCompressed<> empty_column_annotator(5);
//     auto empty_annotation = convert<BinRelWTAnnotator>(
//         std::move(empty_column_annotator)
//     );
//     EXPECT_EQ(0u, empty_annotation->num_labels());
//     EXPECT_EQ(5u, empty_annotation->num_objects());
//     EXPECT_EQ(0u, empty_annotation->num_relations());
// }

TEST_F(ConvertFromColumnCompressed, to_BinRelWT) {
    annotation = convert<BinRelWTAnnotator>(std::move(*initial_annotation));
}

// TEST(ConvertFromColumnCompressedEmpty, to_BinRelWT_sdsl) {
//     ColumnCompressed<> empty_column_annotator(5);
//     auto empty_annotation = convert<BinRelWT_sdslAnnotator>(
//         std::move(empty_column_annotator)
//     );
//     EXPECT_EQ(0u, empty_annotation->num_labels());
//     EXPECT_EQ(5u, empty_annotation->num_objects());
//     EXPECT_EQ(0u, empty_annotation->num_relations());
// }

TEST_F(ConvertFromColumnCompressed, to_BinRelWT_sdsl) {
    annotation = convert<BinRelWT_sdslAnnotator>(std::move(*initial_annotation));
}

// TEST(ConvertFromColumnCompressedEmpty, to_RowFlat) {
//     ColumnCompressed<> empty_column_annotator(5);
//     auto empty_annotation = convert<RowFlatAnnotator>(
//         std::move(empty_column_annotator)
//     );
//     EXPECT_EQ(0u, empty_annotation->num_labels());
//     EXPECT_EQ(5u, empty_annotation->num_objects());
//     EXPECT_EQ(0u, empty_annotation->num_relations());
// }

TEST_F(ConvertFromColumnCompressed, to_RowFlat) {
    annotation = convert<RowFlatAnnotator>(std::move(*initial_annotation));
}

// TEST(ConvertFromColumnCompressedEmpty, to_Rainbowfish) {
//     ColumnCompressed<> empty_column_annotator(5);
//     auto empty_annotation = convert<RainbowfishAnnotator>(
//         std::move(empty_column_annotator)
//     );
//     EXPECT_EQ(0u, empty_annotation->num_labels());
//     EXPECT_EQ(5u, empty_annotation->num_objects());
//     EXPECT_EQ(0u, empty_annotation->num_relations());
// }

TEST_F(ConvertFromColumnCompressed, to_RainbowfishAnnotator) {
    annotation = convert<RainbowfishAnnotator>(std::move(*initial_annotation));
}

// TEST(ConvertFromColumnCompressedEmpty, to_GreedyBRWT) {
//     ColumnCompressed<> empty_column_annotator(5);
//     auto empty_annotation = convert_to_greedy_BRWT<MultiBRWTAnnotator>(
//         std::move(empty_column_annotator)
//     );
//     EXPECT_EQ(0u, empty_annotation->num_labels());
//     EXPECT_EQ(5u, empty_annotation->num_objects());
//     EXPECT_EQ(0u, empty_annotation->num_relations());
// }

TEST_F(ConvertFromColumnCompressed, to_GreedyBRWT) {
    annotation = convert_to_greedy_BRWT(std::move(*initial_annotation));
}


TEST(ConvertFromRowCompressedEmpty, to_BinRelWT) {
    RowCompressed<> empty_column_annotator(5);
    auto empty_annotation = convert<BinRelWTAnnotator>(
        std::move(empty_column_annotator)
    );
    EXPECT_EQ(0u, empty_annotation->num_labels());
    EXPECT_EQ(5u, empty_annotation->num_objects());
    EXPECT_EQ(0u, empty_annotation->num_relations());
}

TEST_F(ConvertFromRowCompressed, to_BinRelWT) {
    annotation = convert<BinRelWTAnnotator>(std::move(*initial_annotation));
}

TEST(ConvertFromRowCompressedEmpty, to_BinRelWT_sdsl) {
    RowCompressed<> empty_column_annotator(5);
    auto empty_annotation = convert<BinRelWT_sdslAnnotator>(
        std::move(empty_column_annotator)
    );
    EXPECT_EQ(0u, empty_annotation->num_labels());
    EXPECT_EQ(5u, empty_annotation->num_objects());
    EXPECT_EQ(0u, empty_annotation->num_relations());
}

TEST_F(ConvertFromRowCompressed, to_BinRelWT_sdsl) {
    annotation = convert<BinRelWT_sdslAnnotator>(std::move(*initial_annotation));
}

// TEST(ConvertFromRowCompressedEmpty, to_RowFlat) {
//     RowCompressed<> empty_column_annotator(5);
//     auto empty_annotation = convert<RowFlatAnnotator>(
//         std::move(empty_column_annotator)
//     );
//     EXPECT_EQ(0u, empty_annotation->num_labels());
//     EXPECT_EQ(5u, empty_annotation->num_objects());
//     EXPECT_EQ(0u, empty_annotation->num_relations());
// }

TEST_F(ConvertFromRowCompressed, to_RowFlat) {
    annotation = convert<RowFlatAnnotator>(std::move(*initial_annotation));
}

TEST_F(ConvertFromRowCompressed, stream_to_RowFlat) {
    initial_annotation->serialize(test_dump_basename_row_compressed_to_rowflat);

    annotation = convert<RowFlatAnnotator>(test_dump_basename_row_compressed_to_rowflat);
}

TEST_F(ConvertFromRowCompressed, stream_to_RowFlat2) {
    const auto rowflat_filename = test_dump_basename_row_compressed_to_rowflat
                                                + RowCompressed<>::kExtension;

    initial_annotation->serialize(rowflat_filename);

    annotation = convert<RowFlatAnnotator>(rowflat_filename);
}

// TEST(ConvertFromRowCompressedEmpty, to_Rainbowfish) {
//     RowCompressed<> empty_column_annotator(5);
//     auto empty_annotation = convert<RainbowfishAnnotator>(
//         std::move(empty_column_annotator)
//     );
//     EXPECT_EQ(0u, empty_annotation->num_labels());
//     EXPECT_EQ(5u, empty_annotation->num_objects());
//     EXPECT_EQ(0u, empty_annotation->num_relations());
// }

TEST_F(ConvertFromRowCompressed, to_RainbowfishAnnotator) {
    annotation = convert<RainbowfishAnnotator>(std::move(*initial_annotation));
}

// TEST(ConvertFromRowCompressedEmpty, to_GreedyBRWT) {
//     RowCompressed<> empty_column_annotator(5);
//     auto empty_annotation = convert_to_greedy_BRWT<MultiBRWTAnnotator>(
//         std::move(empty_column_annotator)
//     );
//     EXPECT_EQ(0u, empty_annotation->num_labels());
//     EXPECT_EQ(5u, empty_annotation->num_objects());
//     EXPECT_EQ(0u, empty_annotation->num_relations());
// }

// TEST_F(ConvertFromRowCompressed, to_GreedyBRWT) {
//     annotation = convert_to_greedy_BRWT<MultiBRWTAnnotator>(
//         std::move(*initial_annotation)
//     ).release();
// }

TEST_F(MergeAnnotators, RowCompressed) {
    std::vector<std::string> filenames;
    {
        const std::string filename = test_dump_basename_row_compressed_merge + "_1";
        input_annotation_1->serialize(filename);
        filenames.push_back(filename + RowCompressed<>::kExtension);
    }
    {
        const std::string filename = test_dump_basename_row_compressed_merge + "_2";
        input_annotation_2->serialize(filename);
        filenames.push_back(filename + RowCompressed<>::kExtension);
    }

    merge<RowCompressed<>, std::string>(
        {}, filenames, test_dump_basename_row_compressed_merge + "_merged"
    );

    merged_annotation = new RowCompressed<>(num_rows);
    merged_annotation->merge_load({ test_dump_basename_row_compressed_merge + "_merged" });
    EXPECT_EQ(num_rows, merged_annotation->num_objects());
}

TEST_F(MergeAnnotators, RowFlat_to_RowCompressed) {
    std::vector<std::unique_ptr<MultiLabelEncoded<std::string>>> row_flat_annotators;
    {
        row_flat_annotators.push_back(convert<RowFlatAnnotator>(
            std::move(*input_annotation_1)
        ));
    }
    {
        row_flat_annotators.push_back(convert<RowFlatAnnotator>(
            std::move(*input_annotation_2)
        ));
    }

    const auto filename = test_dump_basename_rowflat_merge + "_to_rowcompressed";
    merge<RowFlatAnnotator, std::string>(std::move(row_flat_annotators), {}, filename);

    merged_annotation = new RowCompressed<>(num_rows);
    merged_annotation->merge_load({ filename });
    EXPECT_EQ(num_rows, merged_annotation->num_objects());
}

TEST_F(MergeAnnotators, RowFlat_to_RowFlat) {
    std::vector<std::unique_ptr<MultiLabelEncoded<std::string>>> row_flat_annotators;
    {
        row_flat_annotators.push_back(convert<RowFlatAnnotator>(
            std::move(*input_annotation_1)
        ));
    }
    {
        row_flat_annotators.push_back(convert<RowFlatAnnotator>(
            std::move(*input_annotation_2)
        ));
    }

    const auto filename = test_dump_basename_rowflat_merge + "_to_rowflat";
    merge<RowFlatAnnotator, std::string>(std::move(row_flat_annotators), {}, filename);

    merged_annotation = new RowFlatAnnotator();
    merged_annotation->merge_load({ filename });
    EXPECT_EQ(num_rows, merged_annotation->num_objects());
}

TEST_F(MergeAnnotators, Mixed_to_RowFlat) {
    std::vector<std::unique_ptr<MultiLabelEncoded<std::string>>> annotators;
    std::vector<std::string> filenames;
    {
        auto annotator = convert<RowFlatAnnotator>(
            std::move(*input_annotation_1)
        );
        annotators.push_back(std::move(annotator));
    }
    {
        auto annotator = std::make_unique<ColumnCompressed<> >(5);
        annotator->add_labels({ 1 }, {"Label0", "Label3"});
        annotator->add_labels({ 2 }, {"Label0", "Label9", "Label7"});
        annotator->add_labels({ 4 }, {"Label1", "Label3", "Label9", "Label10", "Label5", "Label6", "Label11", "Label12", "Label13", "Label14", "Label15", "Label16"});
        annotators.push_back(std::move(annotator));
    }
    //TODO
    {
        auto annotator = std::make_unique<ColumnCompressed<> >(5);
        annotator->add_labels({ 1 }, {"Label0", "Label3"});
        annotator->add_labels({ 2 }, {"Label0", "Label9", "Label7"});
        annotator->add_labels({ 4 }, {"Label1", "Label3", "Label9", "Label10", "Label5", "Label6", "Label11", "Label12", "Label13", "Label14", "Label15", "Label16"});
        annotators.push_back(std::move(annotator));
    }
    {
        //TODO: move into fixture as input_annotation_3 and make non-overlapping
        const std::string filename = test_dump_basename_row_compressed_merge + "_mixed_2";
        auto annotation = std::make_unique<RowCompressed<> >(num_rows);
        annotation->add_labels({ 0 }, {"Label0"});
        annotation->add_labels({ 2 }, {"Label1"});
        annotation->add_labels({ 3 }, {"Label1"});
        annotation->add_labels({ 4 }, {"Label2"});
        annotation->serialize(filename);
        filenames.push_back(filename + RowCompressed<>::kExtension);
    }

    const auto outfile = test_dump_basename_rowflat_merge + "_mixed_to_rowflat";
    merge<RowFlatAnnotator, std::string>(std::move(annotators), filenames, outfile);

    merged_annotation = new RowFlatAnnotator();
    merged_annotation->merge_load({ outfile });
    EXPECT_EQ(num_rows, merged_annotation->num_objects());
}

TEST(ColumnCompressed, ToRowAnnotator) {
    {
        ColumnCompressed<> annotation(0);

        RowCompressed<> row_annotator(annotation.num_objects());
        convert_to_row_annotator(annotation, &row_annotator);
    }
    {
        ColumnCompressed<> annotation(1);

        RowCompressed<> row_annotator(annotation.num_objects());
        convert_to_row_annotator(annotation, &row_annotator);

        for (size_t i = 0; i < 1; ++i) {
            EXPECT_EQ(convert_to_set(annotation.get(i)),
                      convert_to_set(row_annotator.get(i)));
        }
    }
    {
        ColumnCompressed<> annotation(1);
        annotation.add_labels({ 0 }, {"Label0", "Label2", "Label8"});

        RowCompressed<> row_annotator(annotation.num_objects());
        convert_to_row_annotator(annotation, &row_annotator);

        for (size_t i = 0; i < 1; ++i) {
            EXPECT_EQ(convert_to_set(annotation.get(i)),
                      convert_to_set(row_annotator.get(i)));
        }
    }
    {
        ColumnCompressed<> annotation(6);
        annotation.add_labels({ 0 }, {"Label0", "Label2", "Label8"});
        annotation.add_labels({ 2 }, {"Label1", "Label2"});
        annotation.add_labels({ 3 }, {});
        annotation.add_labels({ 4 }, {"Label1", "Label2", "Label8"});
        annotation.add_labels({ 5 }, {"Label2"});

        RowCompressed<> row_annotator(annotation.num_objects());
        convert_to_row_annotator(annotation, &row_annotator);

        for (size_t i = 0; i < 6; ++i) {
            EXPECT_EQ(convert_to_set(annotation.get(i)),
                      convert_to_set(row_annotator.get(i)));
        }
    }
    {
        const size_t num_rows = 20'000'000;
        ColumnCompressed<> annotation(num_rows, 5);
        for (size_t i = 0; i < num_rows; ++i) {
            annotation.add_labels({ 0 }, {"Label0", "Label2"});
        }

        RowCompressed<> row_annotator(annotation.num_objects());
        convert_to_row_annotator(annotation, &row_annotator);

        for (size_t i = 0; i < num_rows; i += 1000) {
            EXPECT_EQ(convert_to_set(annotation.get(i)),
                      convert_to_set(row_annotator.get(i)));
        }
    }
}

TEST(ColumnCompressed, ToRowAnnotatorParallel) {
    {
        ColumnCompressed<> annotation(0);

        RowCompressed<> row_annotator(annotation.num_objects());
        convert_to_row_annotator(annotation, &row_annotator, 10);
    }
    {
        ColumnCompressed<> annotation(1);

        RowCompressed<> row_annotator(annotation.num_objects());
        convert_to_row_annotator(annotation, &row_annotator, 10);

        for (size_t i = 0; i < 1; ++i) {
            EXPECT_EQ(convert_to_set(annotation.get(i)),
                      convert_to_set(row_annotator.get(i)));
        }
    }
    {
        ColumnCompressed<> annotation(1);
        annotation.add_labels({ 0 }, {"Label0", "Label2", "Label8"});

        RowCompressed<> row_annotator(annotation.num_objects());
        convert_to_row_annotator(annotation, &row_annotator, 10);

        for (size_t i = 0; i < 1; ++i) {
            EXPECT_EQ(convert_to_set(annotation.get(i)),
                      convert_to_set(row_annotator.get(i)));
        }
    }
    {
        ColumnCompressed<> annotation(6);
        annotation.add_labels({ 0 }, {"Label0", "Label2", "Label8"});
        annotation.add_labels({ 2 }, {"Label1", "Label2"});
        annotation.add_labels({ 3 }, {});
        annotation.add_labels({ 4 }, {"Label1", "Label2", "Label8"});
        annotation.add_labels({ 5 }, {"Label2"});

        RowCompressed<> row_annotator(annotation.num_objects());
        convert_to_row_annotator(annotation, &row_annotator, 10);

        for (size_t i = 0; i < 6; ++i) {
            EXPECT_EQ(convert_to_set(annotation.get(i)),
                      convert_to_set(row_annotator.get(i)));
        }
    }
    {
        const size_t num_rows = 20'000'000;
        ColumnCompressed<> annotation(num_rows, 5);
        for (size_t i = 0; i < num_rows; ++i) {
            annotation.add_labels({ 0 }, {"Label0", "Label2"});
        }

        RowCompressed<> row_annotator(annotation.num_objects());
        convert_to_row_annotator(annotation, &row_annotator, 10);

        for (size_t i = 0; i < num_rows; i += 1000) {
            EXPECT_EQ(convert_to_set(annotation.get(i)),
                      convert_to_set(row_annotator.get(i)));
        }
    }
}

TEST(ColumnCompressed, ToRowAnnotatorStreaming) {
    {
        ColumnCompressed<> annotation(0);

        convert_to_row_annotator(annotation, test_dump_basename);

        RowCompressed<> row_annotator(0);
        ASSERT_TRUE(row_annotator.load(test_dump_basename));

        ASSERT_EQ(0u, row_annotator.num_objects());
        ASSERT_EQ(0u, row_annotator.num_labels());
    }
    {
        ColumnCompressed<> annotation(1);

        convert_to_row_annotator(annotation, test_dump_basename);

        RowCompressed<> row_annotator(0);
        ASSERT_TRUE(row_annotator.load(test_dump_basename));

        for (size_t i = 0; i < 1; ++i) {
            EXPECT_EQ(convert_to_set(annotation.get(i)),
                      convert_to_set(row_annotator.get(i)));
        }
    }
    {
        ColumnCompressed<> annotation(1);
        annotation.add_labels({ 0 }, {"Label0", "Label2", "Label8"});

        convert_to_row_annotator(annotation, test_dump_basename);

        RowCompressed<> row_annotator(0);
        ASSERT_TRUE(row_annotator.load(test_dump_basename));

        for (size_t i = 0; i < 1; ++i) {
            EXPECT_EQ(convert_to_set(annotation.get(i)),
                      convert_to_set(row_annotator.get(i)));
        }
    }
    {
        ColumnCompressed<> annotation(6);
        annotation.add_labels({ 0 }, {"Label0", "Label2", "Label8"});
        annotation.add_labels({ 2 }, {"Label1", "Label2"});
        annotation.add_labels({ 3 }, {});
        annotation.add_labels({ 4 }, {"Label1", "Label2", "Label8"});
        annotation.add_labels({ 5 }, {"Label2"});

        convert_to_row_annotator(annotation, test_dump_basename);

        RowCompressed<> row_annotator(0);
        ASSERT_TRUE(row_annotator.load(test_dump_basename));

        for (size_t i = 0; i < 6; ++i) {
            EXPECT_EQ(convert_to_set(annotation.get(i)),
                      convert_to_set(row_annotator.get(i)));
        }
    }
    {
        const size_t num_rows = 20'000'000;
        ColumnCompressed<> annotation(num_rows, 5);
        for (size_t i = 0; i < num_rows; ++i) {
            annotation.add_labels({ 0 }, {"Label0", "Label2"});
        }
        convert_to_row_annotator(annotation, test_dump_basename);

        RowCompressed<> row_annotator(0);
        ASSERT_TRUE(row_annotator.load(test_dump_basename));

        for (size_t i = 0; i < num_rows; i += 1000) {
            EXPECT_EQ(convert_to_set(annotation.get(i)),
                      convert_to_set(row_annotator.get(i)));
        }
    }
}

TEST(ColumnCompressed, ToRowAnnotatorStreamingParallel) {
    {
        ColumnCompressed<> annotation(0);

        convert_to_row_annotator(annotation, test_dump_basename, 10);

        RowCompressed<> row_annotator(0);
        ASSERT_TRUE(row_annotator.load(test_dump_basename));

        ASSERT_EQ(0u, row_annotator.num_objects());
        ASSERT_EQ(0u, row_annotator.num_labels());
    }
    {
        ColumnCompressed<> annotation(1);

        convert_to_row_annotator(annotation, test_dump_basename, 10);

        RowCompressed<> row_annotator(0);
        ASSERT_TRUE(row_annotator.load(test_dump_basename));

        for (size_t i = 0; i < 1; ++i) {
            EXPECT_EQ(convert_to_set(annotation.get(i)),
                      convert_to_set(row_annotator.get(i)));
        }
    }
    {
        ColumnCompressed<> annotation(1);
        annotation.add_labels({ 0 }, {"Label0", "Label2", "Label8"});

        convert_to_row_annotator(annotation, test_dump_basename, 10);

        RowCompressed<> row_annotator(0);
        ASSERT_TRUE(row_annotator.load(test_dump_basename));

        for (size_t i = 0; i < 1; ++i) {
            EXPECT_EQ(convert_to_set(annotation.get(i)),
                      convert_to_set(row_annotator.get(i)));
        }
    }
    {
        ColumnCompressed<> annotation(6);
        annotation.add_labels({ 0 }, {"Label0", "Label2", "Label8"});
        annotation.add_labels({ 2 }, {"Label1", "Label2"});
        annotation.add_labels({ 3 }, {});
        annotation.add_labels({ 4 }, {"Label1", "Label2", "Label8"});
        annotation.add_labels({ 5 }, {"Label2"});

        convert_to_row_annotator(annotation, test_dump_basename, 10);

        RowCompressed<> row_annotator(0);
        ASSERT_TRUE(row_annotator.load(test_dump_basename));

        for (size_t i = 0; i < 6; ++i) {
            EXPECT_EQ(convert_to_set(annotation.get(i)),
                      convert_to_set(row_annotator.get(i)));
        }
    }
    {
        const size_t num_rows = 20'000'000;
        ColumnCompressed<> annotation(num_rows, 5);
        for (size_t i = 0; i < num_rows; ++i) {
            annotation.add_labels({ 0 }, {"Label0", "Label2"});
        }
        convert_to_row_annotator(annotation, test_dump_basename, 10);

        RowCompressed<> row_annotator(0);
        ASSERT_TRUE(row_annotator.load(test_dump_basename));

        for (size_t i = 0; i < num_rows; i += 1000) {
            EXPECT_EQ(convert_to_set(annotation.get(i)),
                      convert_to_set(row_annotator.get(i)));
        }
    }
}

} // namespace<|MERGE_RESOLUTION|>--- conflicted
+++ resolved
@@ -175,13 +175,13 @@
      */
 
     const std::vector<std::vector<uint64_t>> expected_succ = {
-        { 0, 0, 0, 0, 0 },
-        { 0, 4, 1, 0, 3 },
-        { 0, 4, 1, 5, 3 } };
+        { 5, 5, 5, 5, 5 },
+        { 5, 3, 0, 5, 2 },
+        { 5, 3, 0, 4, 2 } };
     const std::vector<std::vector<uint64_t>> expected_pred = {
         {},
-        { 3, 5, 2 },
-        { 3, 5, 2, 4 } };
+        { 2, 4, 1 },
+        { 2, 4, 1, 3 } };
     const std::vector<std::vector<bool>> expected_boundary = {
         { 1, 1, 1, 1, 1 },
         { 0, 1, 1, 0, 1, 0, 1, 1 },
@@ -192,21 +192,6 @@
         std::filesystem::remove_all(dst_dir);
         std::filesystem::create_directories(dst_dir);
 
-<<<<<<< HEAD
-=======
-        const std::string graph_fname = dst_dir/(std::string("ACGTCAG") + graph::DBGSuccinct::kExtension);
-        const std::string succ_file = graph_fname + ".succ";
-        const std::string pred_file = graph_fname + ".pred";
-        const std::string pred_boundary_file = graph_fname + ".pred_boundary";
-        const std::vector<std::vector<uint64_t>> expected_succ
-                = { { 5, 5, 5, 5, 5 }, { 5, 3, 0, 4, 5 }, { 5, 3, 0, 4, 2 } };
-        const std::vector<std::vector<uint64_t>> expected_pred
-                = { {}, { 2, 1, 3 }, { 2, 4, 1, 3 } };
-        const std::vector<std::vector<bool>> expected_boundary = {
-            { 1, 1, 1, 1, 1 }, { 0, 1, 1, 1, 0, 1, 0, 1 }, { 0, 1, 1, 0, 1, 0, 1, 0, 1 }
-        };
-
->>>>>>> e827002c
         std::unique_ptr<graph::DBGSuccinct> graph = create_graph(3, { "ACGTCAG" });
         graph->serialize(graph_fname);
 
