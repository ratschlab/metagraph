--- conflicted
+++ resolved
@@ -4,24 +4,18 @@
 #include "gtest/gtest.h"
 
 #include "../test_helpers.hpp"
-<<<<<<< HEAD
+#include "../graph/all/test_dbg_helpers.hpp"
 #include "test_annotated_dbg_helpers.hpp"
-=======
-#include "../graph/all/test_dbg_helpers.hpp"
->>>>>>> 87c66991
 
 #include "common/threads/threading.hpp"
 #include "common/vectors/bit_vector_dyn.hpp"
 #include "common/vectors/vector_algorithm.hpp"
 #include "annotation/representation/column_compressed/annotate_column_compressed.hpp"
-<<<<<<< HEAD
 #include "annotation/annotation_converters.hpp"
 #include "graph/representation/bitmap/dbg_bitmap.hpp"
 #include "graph/representation/hash/dbg_hash_string.hpp"
 #include "graph/representation/hash/dbg_hash_ordered.hpp"
 #include "graph/representation/hash/dbg_hash_fast.hpp"
-=======
->>>>>>> 87c66991
 
 
 namespace {
@@ -543,13 +537,8 @@
             [&](auto new_node) { inserted_nodes.insert_bit(new_node, true); }
         );
 
-<<<<<<< HEAD
         const_cast<AnnotatedDBG::Annotator&>(anno_graph.get_annotator()).insert_rows(edge_to_row_idx(inserted_nodes));
         EXPECT_EQ(anno_graph.get_graph().num_nodes() + 1, inserted_nodes.size());
-=======
-        anno_graph.annotator_->insert_rows(edge_to_row_idx(inserted_nodes));
-        EXPECT_EQ(anno_graph.get_graph().max_index() + 1, inserted_nodes.size());
->>>>>>> 87c66991
 
         ASSERT_EQ(std::vector<std::string> { "First" },
                   anno_graph.get_labels(seq_first, 1));
@@ -672,13 +661,8 @@
             [&](auto new_node) { inserted_nodes.insert_bit(new_node, true); }
         );
 
-<<<<<<< HEAD
         const_cast<AnnotatedDBG::Annotator&>(anno_graph.get_annotator()).insert_rows(edge_to_row_idx(inserted_nodes));
         EXPECT_EQ(anno_graph.get_graph().num_nodes() + 1, inserted_nodes.size());
-=======
-        anno_graph.annotator_->insert_rows(edge_to_row_idx(inserted_nodes));
-        EXPECT_EQ(anno_graph.get_graph().max_index() + 1, inserted_nodes.size());
->>>>>>> 87c66991
 
         ASSERT_EQ(std::vector<std::string> { "First" },
                   anno_graph.get_labels(seq_first, 1));
@@ -799,13 +783,8 @@
             [&](auto new_node) { inserted_nodes.insert_bit(new_node, true); }
         );
 
-<<<<<<< HEAD
         const_cast<AnnotatedDBG::Annotator&>(anno_graph.get_annotator()).insert_rows(edge_to_row_idx(inserted_nodes));
         EXPECT_EQ(anno_graph.get_graph().num_nodes() + 1, inserted_nodes.size());
-=======
-        anno_graph.annotator_->insert_rows(edge_to_row_idx(inserted_nodes));
-        EXPECT_EQ(anno_graph.get_graph().max_index() + 1, inserted_nodes.size());
->>>>>>> 87c66991
 
         ASSERT_EQ(std::vector<std::string> { "First" },
                   anno_graph.get_labels(seq_first, 1));
@@ -927,13 +906,8 @@
             [&](auto new_node) { inserted_nodes.insert_bit(new_node, true); }
         );
 
-<<<<<<< HEAD
         const_cast<AnnotatedDBG::Annotator&>(anno_graph.get_annotator()).insert_rows(edge_to_row_idx(inserted_nodes));
         EXPECT_EQ(anno_graph.get_graph().num_nodes() + 1, inserted_nodes.size());
-=======
-        anno_graph.annotator_->insert_rows(edge_to_row_idx(inserted_nodes));
-        EXPECT_EQ(anno_graph.get_graph().max_index() + 1, inserted_nodes.size());
->>>>>>> 87c66991
 
         ASSERT_EQ(std::vector<std::string> { "First" },
                   anno_graph.get_labels(seq_first, 1));
