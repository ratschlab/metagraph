#include "gtest/gtest.h"
#include "test_helpers.hpp"

#include "annotate_column_compressed.hpp"
#include "vectors.hpp"
#include "string_utils.hpp"
#include "file_utils.hpp"
#include "algorithms.hpp"
#include "bitmap_mergers.hpp"
#include "threading.hpp"
#include "bit_vector.hpp"

const std::string test_data_dir = "../tests/data";
const std::string test_dump_basename = test_data_dir + "/dump_test";

const std::vector<sdsl::bit_vector> vectors {
    { 0, 1, 1, 0, 0, 1, 0 },
    { 0, 1, 1, 1, 1, 1, 0 }
};

const std::vector<sdsl::bit_vector> matrix {
    { 0, 0 },
    { 1, 1 },
    { 1, 1 },
    { 0, 1 },
    { 0, 1 },
    { 1, 1 },
    { 0, 0 }
};

const std::vector<std::vector<uint64_t>> indices {
    { 1, 0 }, { 1, 1 },
    { 2, 0 }, { 2, 1 },
    { 3, 1 },
    { 4, 1 },
    { 5, 0 }, { 5, 1 }
};


utils::RowsFromColumnsTransformer generate_rct_file() {
    annotate::ColumnCompressed<> annotation(6);

    annotation.set_labels(1, { "Label0", "Label1" });
    annotation.set_labels(2, { "Label0", "Label1" });
    annotation.set_labels(3, { "Label1" });
    annotation.set_labels(4, { "Label1" });
    annotation.set_labels(5, { "Label0", "Label1" });

    annotation.dump_columns(test_dump_basename);

    utils::RowsFromColumnsTransformer rct(7, {
        test_dump_basename + ".0.raw.column.annodbg",
        test_dump_basename + ".1.raw.column.annodbg"
    });

    return rct;
}

std::vector<bit_vector_small> generate_rows() {
    std::vector<bit_vector_small> rows;
    std::transform(vectors.begin(), vectors.end(), std::back_inserter(rows),
        [](const auto &a) {
            return bit_vector_small(a);
        });

    return rows;
}

void check_rows(utils::RowsFromColumnsTransformer&& rct) {
    ASSERT_EQ(2u, rct.columns());
    ASSERT_EQ(7u, rct.rows());
    ASSERT_EQ(8u, rct.values_left());
    // ASSERT_EQ(std::vector<uint64_t>({ 3, 5 }), rct.num_set_bits());

    uint64_t i = 0;
    rct.call_rows<Vector<uint64_t>>([&](const auto &row_indices) {
        sdsl::bit_vector bv(rct.columns());
        for (auto j : row_indices) {
            bv[j] = 1;
        }
        EXPECT_EQ(matrix[i++], bv) << i;
    });

    ASSERT_EQ(7u, i);
}

void check_indices(utils::RowsFromColumnsTransformer&& rct) {
    ASSERT_EQ(2u, rct.columns());
    ASSERT_EQ(7u, rct.rows());
    ASSERT_EQ(8u, rct.values_left());
    // ASSERT_EQ(std::vector<uint64_t>({ 3, 5 }), rct.num_set_bits());

    uint64_t counter = 0;
    for (uint64_t i = 0; i < 8; ++i) {
        rct.call_next([&](auto row, auto column) {
            counter++;
            EXPECT_EQ(std::vector<uint64_t>({ row, column }),
                      indices[i]) << i;
        });
    }

    EXPECT_EQ(8u, counter);
    EXPECT_EQ(0u, rct.values_left());
}

TEST(Utils, RowsFromColumnsTransformerCallRowsFile) {
    auto rct = generate_rct_file();
    check_rows(std::move(rct));
}

TEST(Utils, RowsFromColumnsTransformerCallIndicesFile) {
    auto rct = generate_rct_file();
    check_indices(std::move(rct));
}

TEST(Utils, RowsFromColumnsTransformerCallRowsColumns) {
    auto rows = generate_rows();
    utils::RowsFromColumnsTransformer rct(rows);
    check_rows(std::move(rct));
}

TEST(Utils, RowsFromColumnsTransformerCallIndicesColumns) {
    auto rows = generate_rows();
    utils::RowsFromColumnsTransformer rct(rows);
    check_indices(std::move(rct));
}

TEST(Utils, RowsFromColumnsTransformerCallRowsConcat) {
    bit_vector_small vectors_small{ 0, 1, 1, 0, 0, 1, 0, 0, 1, 1, 1, 1, 1, 0 };
    auto rct = utils::RowsFromColumnsTransformer(vectors_small, 7);
    check_rows(std::move(rct));
}

TEST(Utils, RowsFromColumnsTransformerCallIndicesConcat) {
    bit_vector_small vectors_small{ 0, 1, 1, 0, 0, 1, 0, 0, 1, 1, 1, 1, 1, 0 };
    auto rct = utils::RowsFromColumnsTransformer(vectors_small, 7);
    check_indices(std::move(rct));
}

TEST(Utils, TempFileInitialize) {
    utils::TempFile tmp;
}

TEST(Utils, TempFileOpenWrite) {
    {
        utils::TempFile tmp;
        ASSERT_TRUE(tmp.ofstream().good());
    }
}

TEST(Utils, TempFileOpenWriteRead) {
    {
        utils::TempFile tmp;
        ASSERT_TRUE(tmp.ofstream().good());
        ASSERT_TRUE(tmp.ifstream().good());
    }
}

TEST(Utils, TempFileCheckStateFlow) {
    {
        utils::TempFile tmp;
        ASSERT_TRUE(tmp.ifstream().good());
        EXPECT_DEATH(tmp.ofstream().good(), "Can't write after reading");
    }
    {
        utils::TempFile tmp;
        ASSERT_TRUE(tmp.ofstream().good());
        ASSERT_TRUE(tmp.ofstream().good());
        ASSERT_TRUE(tmp.ifstream().good());
        ASSERT_TRUE(tmp.ifstream().good());
        EXPECT_DEATH(tmp.ofstream().good(), "Can't write after reading");
    }
}

TEST(Utils, TempFileReadWritePairs) {
    {
        utils::TempFile tmp[2];

        ASSERT_TRUE(tmp[0].ofstream().good());
        ASSERT_TRUE(tmp[0].ifstream().good());

        ASSERT_TRUE(tmp[1].ofstream().good());
        ASSERT_TRUE(tmp[1].ifstream().good());

        EXPECT_TRUE(tmp[0].ifstream().peek() == std::ifstream::traits_type::eof());
        EXPECT_TRUE(tmp[1].ifstream().peek() == std::ifstream::traits_type::eof());
    }

    utils::TempFile tmp[2];

    tmp[0].ofstream() << "test0 string0" << std::endl;
    tmp[1].ofstream() << "test1 string1" << std::endl;
    tmp[0].ofstream() << "test0 string0" << std::endl;
    tmp[1].ofstream() << "test1 string1" << std::endl;

    std::ifstream& in0 = tmp[0].ifstream();
    std::ifstream& in1 = tmp[1].ifstream();

    std::string temp;
    in0 >> temp; EXPECT_EQ("test0", temp);
    in1 >> temp; EXPECT_EQ("test1", temp);
    in0 >> temp; EXPECT_EQ("string0", temp);
    in1 >> temp; EXPECT_EQ("string1", temp);
    in0 >> temp; EXPECT_EQ("test0", temp);
    in1 >> temp; EXPECT_EQ("test1", temp);
    in0 >> temp; EXPECT_EQ("string0", temp);
    in1 >> temp; EXPECT_EQ("string1", temp);
    EXPECT_FALSE(in0 >> temp);
    EXPECT_FALSE(in1 >> temp);
    EXPECT_TRUE(in0.peek() == std::ifstream::traits_type::eof());
    EXPECT_TRUE(in1.peek() == std::ifstream::traits_type::eof());
}

template <typename T>
std::vector<T> uniqueize(const std::vector<T> &input) {
    auto vector = input;
    vector.erase(std::unique(vector.begin(), vector.end()), vector.end());
    return vector;
}

using utils::sample_indexes;

TEST(Utils, sample_indexes) {
    std::mt19937 gen;
    gen.seed(14);

    ASSERT_EQ(0u, sample_indexes(10, 0, gen).size());
    ASSERT_EQ(5u, sample_indexes(10, 5, gen).size());
    ASSERT_EQ(6u, sample_indexes(10, 6, gen).size());
    ASSERT_EQ(9u, sample_indexes(10, 9, gen).size());
    ASSERT_EQ(10u, sample_indexes(10, 10, gen).size());
    ASSERT_EQ(10u, sample_indexes(10, 11, gen).size());
    ASSERT_EQ(10u, sample_indexes(10, 1000, gen).size());

    ASSERT_EQ(0u, sample_indexes(0, 0, gen).size());
    ASSERT_EQ(0u, sample_indexes(0, 1000, gen).size());

    auto generated = sample_indexes(10, 0, gen);
    ASSERT_EQ(generated, uniqueize(generated));
    generated = sample_indexes(10, 5, gen);
    ASSERT_EQ(generated, uniqueize(generated));
    generated = sample_indexes(10, 6, gen);
    ASSERT_EQ(generated, uniqueize(generated));
    generated = sample_indexes(10, 9, gen);
    ASSERT_EQ(generated, uniqueize(generated));
    generated = sample_indexes(10, 10, gen);
    ASSERT_EQ(generated, uniqueize(generated));
    generated = sample_indexes(10, 11, gen);
    ASSERT_EQ(generated, uniqueize(generated));
    generated = sample_indexes(10, 1000, gen);
    ASSERT_EQ(generated, uniqueize(generated));

    generated = sample_indexes(100'000, 1'000, gen);
    EXPECT_TRUE(*std::min_element(generated.begin(), generated.end()) < 100'000u / 5);
    EXPECT_TRUE(*std::max_element(generated.begin(), generated.end()) > 4 * 100'000u / 5)
        << *std::max_element(generated.begin(), generated.end());

    ASSERT_EQ(2'000'000u, sample_indexes(100'000'000, 2'000'000, gen).size());
    ASSERT_EQ(12'000'000u, sample_indexes(100'000'000, 12'000'000, gen).size());
}


TEST(get_filetype, VCF) {
    EXPECT_EQ("VCF", utils::get_filetype("file.VCF"));
    EXPECT_EQ("VCF", utils::get_filetype("file.vcf"));
    EXPECT_EQ("VCF", utils::get_filetype("file.VCF.gz"));
    EXPECT_EQ("VCF", utils::get_filetype("file.vcf.gz"));
}

TEST(get_filetype, FASTA) {
    EXPECT_EQ("FASTA", utils::get_filetype("file.FASTA"));
    EXPECT_EQ("FASTA", utils::get_filetype("file.fasta"));
    EXPECT_EQ("FASTA", utils::get_filetype("file.FASTA.gz"));
    EXPECT_EQ("FASTA", utils::get_filetype("file.fasta.gz"));
}

TEST(get_filetype, FASTQ) {
    EXPECT_EQ("FASTQ", utils::get_filetype("file.fq"));
    EXPECT_EQ("FASTQ", utils::get_filetype("file.FQ"));
    EXPECT_EQ("FASTQ", utils::get_filetype("file.fastq"));
    EXPECT_EQ("FASTQ", utils::get_filetype("file.fq.gz"));
    EXPECT_EQ("FASTQ", utils::get_filetype("file.FQ.gz"));
}

TEST(get_filetype, IncorrectFiletype) {
    EXPECT_EQ("", utils::get_filetype("fq"));
    EXPECT_EQ("", utils::get_filetype("fasta"));
    EXPECT_EQ("", utils::get_filetype("bz2"));
    EXPECT_EQ("", utils::get_filetype("file.gz"));
    EXPECT_EQ("", utils::get_filetype("fasta.gz"));
}

bool colexicographically_greater(const std::string &s1, const std::string &s2) {
    return utils::colexicographically_greater(s1, s2);
}


TEST(colexicographically_greater, basics) {
    EXPECT_FALSE(colexicographically_greater("AAAA", "AAAA"));

    EXPECT_TRUE(colexicographically_greater("BAAA", "AAAA"));
    EXPECT_TRUE(colexicographically_greater("AAAB", "AAAA"));

    EXPECT_FALSE(colexicographically_greater("AAAA", "BAAA"));
    EXPECT_FALSE(colexicographically_greater("AAAA", "AAAB"));
}

TEST(colexicographically_greater, different_lengths) {
    EXPECT_TRUE(colexicographically_greater("AAAAA", "AAAA"));
    EXPECT_FALSE(colexicographically_greater("AAAAA", "BBBB"));

    EXPECT_TRUE(colexicographically_greater("AAAAB", "AAAA"));
    EXPECT_TRUE(colexicographically_greater("ABAAA", "AAAA"));
    EXPECT_TRUE(colexicographically_greater("BAAAA", "AAAA"));
}


TEST(seq_equal, basics) {
    EXPECT_TRUE(utils::seq_equal(std::string("ABAAACD"), std::string("ABAAACD"), 0));
    EXPECT_FALSE(utils::seq_equal(std::string("ABAAACD"), std::string("BAAAACD"), 0));
    EXPECT_FALSE(utils::seq_equal(std::string("ABAAACD"), std::string("BAAAACD"), 1));
    EXPECT_TRUE(utils::seq_equal(std::string("ABAAACD"), std::string("BAAAACD"), 2));
    EXPECT_TRUE(utils::seq_equal(std::string("ABAAACD"), std::string("BAAAACD"), 3));
    EXPECT_TRUE(utils::seq_equal(std::string("ABAAACD"), std::string("BAAAACD"), 4));
    EXPECT_TRUE(utils::seq_equal(std::string("ABAAACD"), std::string("BAAAACD"), 5));
    EXPECT_TRUE(utils::seq_equal(std::string("ABAAACD"), std::string("BAAAACD"), 6));
    EXPECT_TRUE(utils::seq_equal(std::string("ABAAACD"), std::string("BAAAACD"), 7));
    EXPECT_TRUE(utils::seq_equal(std::string("ABAAACD"), std::string("BAAAACD"), 100));
}

TEST(ThreadPool, EmptyConstructor) {
    ThreadPool pool(1);
    ThreadPool pool2(2);
    ThreadPool pool4(4);
    ThreadPool pool20(20);
}

TEST(ThreadPool, EmptyTasks) {
    for (size_t i = 1; i < 20; ++i) {
        ThreadPool pool(i);
        for (size_t t = 0; t < 1000; ++t) {
            pool.enqueue([]() {});
        }
    }
}

TEST(ThreadPool, EmptyJoin) {
    ThreadPool pool(1);
    ThreadPool pool2(2);
    ThreadPool pool4(4);
    ThreadPool pool20(20);
    pool.join();
    pool2.join();
    pool4.join();
    pool20.join();
    pool.join();
    pool2.join();
    pool4.join();
    pool20.join();
    pool.join();
    pool2.join();
    pool4.join();
    pool20.join();
}

TEST(ThreadPool, SingleThread) {
    ThreadPool pool(1);
    std::vector<size_t> result;
    std::mutex mu;

    pool.enqueue([&](size_t i) {
        mu.lock();
        result.push_back(i);
        mu.unlock();
    }, 1);
    pool.enqueue([&](size_t i) {
        mu.lock();
        result.push_back(i);
        mu.unlock();
    }, 1);
    pool.enqueue([&](size_t i) {
        mu.lock();
        result.push_back(i);
        mu.unlock();
    }, 1);
    pool.enqueue([&](size_t i) {
        mu.lock();
        result.push_back(i);
        mu.unlock();
    }, 1);
    pool.enqueue([&](size_t i) {
        mu.lock();
        result.push_back(i);
        mu.unlock();
    }, 1);

    pool.join();

    ASSERT_EQ(5u, result.size());
    for (int value : result) {
        ASSERT_EQ(1, value);
    }
}

TEST(ThreadPool, MultiThreadTwo) {
    ThreadPool pool(2);
    size_t num_tasks = 10000;

    std::vector<size_t> result;
    std::mutex mu;
    for (size_t t = 0; t < num_tasks; ++t) {
        pool.enqueue([&](size_t i) {
            size_t count = 3;
            for (size_t k = 0; k < num_tasks + i; ++k) {
                count += count * 3 - count / 2 + 1;
            }
            mu.lock();
            result.push_back(count);
            mu.unlock();
        }, t);
    }

    pool.join();

    ASSERT_EQ(num_tasks, result.size());
}

TEST(ThreadPool, MultiThreadFour) {
    ThreadPool pool(4);
    size_t num_tasks = 10000;

    std::vector<size_t> result;
    std::mutex mu;
    for (size_t t = 0; t < num_tasks; ++t) {
        pool.enqueue([&](size_t i) {
            size_t count = 3;
            for (size_t k = 0; k < num_tasks + i; ++k) {
                count += count * 3 - count / 2 + 1;
            }
            mu.lock();
            result.push_back(count);
            mu.unlock();
        }, t);
    }

    pool.join();

    ASSERT_EQ(num_tasks, result.size());
}

TEST(ThreadPool, MultiThread) {
    for (size_t i = 2; i < 20; ++i) {
        ThreadPool pool(i);
        std::vector<size_t> result;
        std::mutex mu;
        for (size_t t = 0; t < 1000; ++t) {
            pool.enqueue([&](size_t i) {
                mu.lock();
                result.push_back(i);
                mu.unlock();
            }, 1);
        }

        pool.join();

        ASSERT_EQ(1000u, result.size());
        for (int value : result) {
            ASSERT_EQ(1, value);
        }
    }
}

TEST(ThreadPool, MultiThreadFuture) {
    for (size_t i = 2; i < 20; ++i) {
        ThreadPool pool(i);

        std::vector<std::future<size_t>> result;
        for (size_t t = 0; t < 1000; ++t) {
            result.emplace_back(pool.enqueue([&](size_t i) { return i; }, 1));
        }

        ASSERT_EQ(1000u, result.size());
        for (auto &value : result) {
            ASSERT_EQ(1u, value.get());
        }
    }
}

TEST(ThreadPool, MultiThreadException) {
    for (size_t i = 2; i < 20; ++i) {
        try {
            ThreadPool pool(i);

            std::vector<std::future<size_t>> result;
            for (size_t t = 0; t < 1000; ++t) {
                result.emplace_back(pool.enqueue([&](size_t i) {
                    throw std::runtime_error("error");
                    return i;
                }, 1));
            }

            ASSERT_EQ(1000u, result.size());
            for (auto &value : result) {
                ASSERT_EQ(1u, value.get());
            }
        } catch (...) {
            continue;
        }
    }
}

TEST(ThreadPool, DummyEmptyJoin) {
    ThreadPool pool(0);
    pool.join();
    pool.join();
    pool.join();
}

TEST(ThreadPool, DummyPoolRun) {
    ThreadPool pool(0);
    std::vector<size_t> result;
    std::mutex mu;
    for (size_t t = 0; t < 1000; ++t) {
        pool.enqueue([&](size_t i) {
            mu.lock();
            result.push_back(i);
            mu.unlock();
        }, 1);
    }

    pool.join();

    ASSERT_EQ(1000u, result.size());
    for (int value : result) {
        ASSERT_EQ(1, value);
    }
}

TEST(ThreadPool, DummyFuture) {
    ThreadPool pool(0);

    std::vector<std::future<size_t>> result;
    for (size_t t = 0; t < 1000; ++t) {
        result.emplace_back(pool.enqueue([&](size_t i) { return i; }, 1));
    }

    ASSERT_EQ(1000u, result.size());
    for (auto &value : result) {
        ASSERT_EQ(1u, value.get());
    }
}


TEST(AsyncActivity, RunUniqueOnly) {
    AsyncActivity async;

    ASSERT_EQ(1, async.run_unique([](int i) { return i; }, 1));
    ASSERT_EQ('a', async.run_unique([]() { return 'a'; }));
    ASSERT_EQ("abc", async.run_unique([](char a, char b, char c) {
                                         return std::string(1, a) + b + c;
                                      }, 'a', 'b', 'c'));
}

TEST(AsyncActivity, RunAsyncOnly) {
    AsyncActivity async;

    ASSERT_EQ(1, async.run_async([](int i) { return i; }, 1));
    ASSERT_EQ('a', async.run_async([]() { return 'a'; }));
    ASSERT_EQ("abc", async.run_async([](char a, char b, char c) {
                                        return std::string(1, a) + b + c;
                                     }, 'a', 'b', 'c'));
}

TEST(AsyncActivity, RunBoth) {
    AsyncActivity async;

    ASSERT_EQ(1, async.run_async([](int i) { return i; }, 1));
    ASSERT_EQ('a', async.run_async([]() { return 'a'; }));
    ASSERT_EQ("abc", async.run_async([](char a, char b, char c) {
                                        return std::string(1, a) + b + c;
                                     }, 'a', 'b', 'c'));

    ASSERT_EQ(1, async.run_unique([](int i) { return i; }, 1));
    ASSERT_EQ('a', async.run_unique([]() { return 'a'; }));
    ASSERT_EQ("abc", async.run_unique([](char a, char b, char c) {
                                         return std::string(1, a) + b + c;
                                      }, 'a', 'b', 'c'));
}

TEST(AsyncActivity, RunBothParallel) {
    AsyncActivity async;

    std::string result;

    std::thread t1([&](std::string *result) {
                    async.run_async(
                        [](std::string *result_) {
                            std::this_thread::sleep_for(std::chrono::milliseconds(200));
                            result_->push_back('a');
                            return true;
                        }, result);
                    }, &result);
    std::this_thread::sleep_for(std::chrono::milliseconds(10));
    async.run_unique([](std::string *result_) { result_->push_back('b'); }, &result);
    ASSERT_EQ(2u, result.size()) << result;
    EXPECT_EQ('b', result.back()) << result;

    std::thread t2([&](std::string *result) {
                    async.run_async(
                        [](std::string *result_) {
                            std::this_thread::sleep_for(std::chrono::milliseconds(200));
                            result_->push_back('a');
                            return true;
                        }, result);
                    }, &result);
    std::this_thread::sleep_for(std::chrono::milliseconds(10));
    async.run_unique([](std::string *result_) { result_->push_back('c'); }, &result);
    ASSERT_EQ(4u, result.size()) << result;
    EXPECT_EQ('c', result.back()) << result;

    t1.join();
    t2.join();
}

TEST(Misc, SplitString) {
    EXPECT_EQ(std::vector<std::string>(),
              utils::split_string("", ""));

    EXPECT_EQ(std::vector<std::string>({ "123" }),
              utils::split_string("123", ""));

    EXPECT_EQ(std::vector<std::string>({ "23" }),
              utils::split_string("123", "1"));

    EXPECT_EQ(std::vector<std::string>({ "1", "3" }),
              utils::split_string("123", "2"));

    EXPECT_EQ(std::vector<std::string>({ "1", "34", "67" }),
              utils::split_string("12342672", "2"));

    EXPECT_EQ(std::vector<std::string>({ "1", "34", "72" }),
              utils::split_string("126342672", "26"));

    EXPECT_EQ(std::vector<std::string>({ "126342672" }),
              utils::split_string("126342672", ""));
}

TEST(Misc, JoinStrings) {
    EXPECT_EQ("", utils::join_strings({ "" }, ""));
    EXPECT_EQ("23", utils::join_strings({ "23" }, ":"));
    EXPECT_EQ("1:3", utils::join_strings(
                std::vector<std::string>({ "1", "3" }), ":"));
    EXPECT_EQ("1:34:67", utils::join_strings(
                std::vector<std::string>({ "1", "34", "67" }), ":"));
    EXPECT_EQ("1::34::72", utils::join_strings(
                std::vector<std::string>({ "1", "34", "72" }), "::"));
    EXPECT_EQ("13472", utils::join_strings(
                std::vector<std::string>({ "1", "34", "72" }), ""));

    EXPECT_EQ(std::vector<std::string>({ "123" }),
              utils::split_string("123", ""));

    EXPECT_EQ(std::vector<std::string>({ "23" }),
              utils::split_string("123", "1"));

    EXPECT_EQ(".1", utils::join_strings({ "", "1" }, "."));
    EXPECT_EQ("1.", utils::join_strings({ "1", "" }, "."));
    EXPECT_EQ(".1", utils::join_strings({ "", "1" }, ".", false));
    EXPECT_EQ("1.", utils::join_strings({ "1", "" }, ".", false));
    EXPECT_EQ("1", utils::join_strings({ "", "1" }, ".", true));
    EXPECT_EQ("1", utils::join_strings({ "1", "" }, ".", true));

    EXPECT_EQ("..", utils::join_strings({ "", "", "" }, "."));
    EXPECT_EQ("..3", utils::join_strings({ "", "", "3" }, "."));
    EXPECT_EQ("1..", utils::join_strings({ "1", "", "" }, "."));
    EXPECT_EQ(".2.", utils::join_strings({ "", "2", "" }, "."));
    EXPECT_EQ("1.2.", utils::join_strings({ "1", "2", "" }, "."));
    EXPECT_EQ("1..3", utils::join_strings({ "1", "", "3" }, "."));
    EXPECT_EQ(".2.3", utils::join_strings({ "", "2", "3" }, "."));
    EXPECT_EQ("1.2.3", utils::join_strings({ "1", "2", "3" }, "."));

    EXPECT_EQ("..", utils::join_strings({ "", "", "" }, ".", false));
    EXPECT_EQ("..3", utils::join_strings({ "", "", "3" }, ".", false));
    EXPECT_EQ("1..", utils::join_strings({ "1", "", "" }, ".", false));
    EXPECT_EQ(".2.", utils::join_strings({ "", "2", "" }, ".", false));
    EXPECT_EQ("1.2.", utils::join_strings({ "1", "2", "" }, ".", false));
    EXPECT_EQ("1..3", utils::join_strings({ "1", "", "3" }, ".", false));
    EXPECT_EQ(".2.3", utils::join_strings({ "", "2", "3" }, ".", false));
    EXPECT_EQ("1.2.3", utils::join_strings({ "1", "2", "3" }, ".", false));

    EXPECT_EQ("", utils::join_strings({ "", "", "" }, ".", true));
    EXPECT_EQ("3", utils::join_strings({ "", "", "3" }, ".", true));
    EXPECT_EQ("1", utils::join_strings({ "1", "", "" }, ".", true));
    EXPECT_EQ("2", utils::join_strings({ "", "2", "" }, ".", true));
    EXPECT_EQ("1.2", utils::join_strings({ "1", "2", "" }, ".", true));
    EXPECT_EQ("1.3", utils::join_strings({ "1", "", "3" }, ".", true));
    EXPECT_EQ("2.3", utils::join_strings({ "", "2", "3" }, ".", true));
    EXPECT_EQ("1.2.3", utils::join_strings({ "1", "2", "3" }, ".", true));
}

TEST(Misc, RemoveSuffix) {
    EXPECT_EQ("", utils::remove_suffix("", ""));
    EXPECT_EQ("", utils::remove_suffix("", "A"));
    EXPECT_EQ("", utils::remove_suffix("", "1AC"));
    EXPECT_EQ("", utils::remove_suffix("1", "1"));
    EXPECT_EQ("1.", utils::remove_suffix("1.1AC", "1AC"));
    EXPECT_EQ("1", utils::remove_suffix("1.1AC", ".1AC"));
    EXPECT_EQ("acb", utils::remove_suffix("acb.cde", ".cde"));
    EXPECT_EQ("acb.cde", utils::remove_suffix("acb.cde.efg", ".efg"));
    EXPECT_EQ("acb", utils::remove_suffix("acb.cde.efg", ".cde.efg"));
    EXPECT_EQ("acb.cde.efg", utils::remove_suffix("acb.cde.efg", ""));
    EXPECT_EQ("acb.cde.efg", utils::remove_suffix("acb.cde.efg", ".cde"));
    EXPECT_EQ("acb.cde.efg", utils::remove_suffix("acb.cde.efg", "Aacb.cde.efg"));
}

TEST(Misc, CountIntersectionEmpty) {
    {
        std::vector<int> first;
        std::vector<int> second;
        EXPECT_EQ(0u, utils::count_intersection(first.begin(), first.end(),
                                                second.begin(), second.end()));
    }
    {
        std::vector<int> first { 1, 2, 3, 4, 5 };
        std::vector<int> second;
        EXPECT_EQ(0u, utils::count_intersection(first.begin(), first.end(),
                                                second.begin(), second.end()));
    }
    {
        std::vector<int> first;
        std::vector<int> second { 1, 2, 3, 4, 5 };
        EXPECT_EQ(0u, utils::count_intersection(first.begin(), first.end(),
                                                second.begin(), second.end()));
    }
    {
        std::vector<int> first { 1, 2, 3, 4, 5 };
        std::vector<int> second { -5, -4, -3, -2, -1 };
        EXPECT_EQ(0u, utils::count_intersection(first.begin(), first.end(),
                                                second.begin(), second.end()));
    }
    {
        std::vector<int> first { -1000 };
        std::vector<int> second { 1000 };
        EXPECT_EQ(0u, utils::count_intersection(first.begin(), first.end(),
                                                second.begin(), second.end()));
    }
}

TEST(Misc, CountIntersection) {
    {
        std::vector<int> first { 1, 2, 3, 4, 5 };
        std::vector<int> second { 1, 2, 3, 4, 5 };
        EXPECT_EQ(5u, utils::count_intersection(first.begin(), first.end(),
                                                second.begin(), second.end()));
    }
    {
        std::vector<int> first { 1, 2, 3, 4, 5 };
        std::vector<int> second { 0, 1, 2, 3, 4, 5, 6 };
        EXPECT_EQ(5u, utils::count_intersection(first.begin(), first.end(),
                                                second.begin(), second.end()));
    }
    {
        std::vector<int> first { 1, 2, 3, 4, 5, 6 };
        std::vector<int> second { 0, 1, 2, 3, 4, 5 };
        EXPECT_EQ(5u, utils::count_intersection(first.begin(), first.end(),
                                                second.begin(), second.end()));
    }
    {
        std::vector<int> first { 0, 1, 2, 3, 4, 5 };
        std::vector<int> second { -5, -4, -3, -2, -1, 0 };
        EXPECT_EQ(1u, utils::count_intersection(first.begin(), first.end(),
                                                second.begin(), second.end()));
    }
    {
        std::vector<int> first { 0, 1000000 };
        std::vector<int> second { -1000000, 0, 1000000 };
        EXPECT_EQ(2u, utils::count_intersection(first.begin(), first.end(),
                                                second.begin(), second.end()));
    }
}

TEST(Vector, ReserveInfinityCheckThrow) {
    Vector<int> vector;
    EXPECT_THROW(vector.reserve(1llu << 59), std::bad_alloc);
}

TEST(Vector, ResizeInfinityCheckThrow) {
    Vector<int> vector;
    EXPECT_THROW(vector.resize(1llu << 59), std::bad_alloc);
}

<<<<<<< HEAD
=======
TEST(Deque, ResizeInfinityCheckThrow) {
    std::deque<int> array;
    EXPECT_THROW(array.resize(1llu << 60), std::bad_alloc);
}

>>>>>>> 09789d4b
TEST(Misc, get_quantile) {
    EXPECT_EQ(1, utils::get_quantile<int>({ {1, 1}, {2, 1}, {3, 1}, {4, 1}, {5, 1} }, 0.0));
    EXPECT_EQ(5, utils::get_quantile<int>({ {1, 1}, {2, 1}, {3, 1}, {4, 1}, {5, 1} }, 1.0));
    EXPECT_EQ(3, utils::get_quantile<int>({ {1, 1}, {2, 1}, {3, 1}, {4, 1}, {5, 1} }, 0.5));
    EXPECT_EQ(2, utils::get_quantile<int>({ {1, 1}, {2, 1}, {3, 1}, {4, 1}, {5, 1} }, 0.25));
    EXPECT_EQ(4, utils::get_quantile<int>({ {1, 1}, {2, 1}, {3, 1}, {4, 1}, {5, 1} }, 0.75));

    EXPECT_EQ(1, utils::get_quantile<int>({ {1, 2}, {2, 2}, {3, 2}, {4, 2}, {5, 2} }, 0.0));
    EXPECT_EQ(5, utils::get_quantile<int>({ {1, 2}, {2, 2}, {3, 2}, {4, 2}, {5, 2} }, 1.0));
    EXPECT_EQ(3, utils::get_quantile<int>({ {1, 2}, {2, 2}, {3, 2}, {4, 2}, {5, 2} }, 0.5));
    EXPECT_EQ(2, utils::get_quantile<int>({ {1, 2}, {2, 2}, {3, 2}, {4, 2}, {5, 2} }, 0.25));
    EXPECT_EQ(4, utils::get_quantile<int>({ {1, 2}, {2, 2}, {3, 2}, {4, 2}, {5, 2} }, 0.75));

    EXPECT_EQ(1, utils::get_quantile<int>({ {1, 2}, {2, 3}, {3, 5}, {4, 5}, {5, 5} }, 0.0));
    EXPECT_EQ(5, utils::get_quantile<int>({ {1, 2}, {2, 3}, {3, 5}, {4, 5}, {5, 5} }, 1.0));
    EXPECT_EQ(3, utils::get_quantile<int>({ {1, 2}, {2, 3}, {3, 5}, {4, 5}, {5, 5} }, 0.5));
    EXPECT_EQ(2, utils::get_quantile<int>({ {1, 2}, {2, 3}, {3, 5}, {4, 5}, {5, 5} }, 0.25));
    EXPECT_EQ(4, utils::get_quantile<int>({ {1, 2}, {2, 3}, {3, 5}, {4, 5}, {5, 5} }, 0.75));
}


template <typename T>
std::vector<T> insert_reference_impl(std::vector<T> vector,
                                     const std::vector<uint64_t> &new_pos,
                                     T value) {
    assert(std::is_sorted(new_pos.begin(), new_pos.end()));
    for (auto i : new_pos) {
        vector.insert(vector.begin() + i, value);
    }
    return vector;
}

bitmap_vector to_bitmap(size_t size, const std::vector<uint64_t> &set_bits_pos) {
    assert(std::is_sorted(set_bits_pos.begin(), set_bits_pos.end()));
    sdsl::bit_vector mask(size, false);
    for (auto i : set_bits_pos) {
        mask[i] = true;
    }
    return bitmap_vector(std::move(mask));
}

TEST(Misc, insert_zeros_to_empty) {
    for (const auto &new_pos : { std::vector<uint64_t>({}),
                                 std::vector<uint64_t>({ 0, }),
                                 std::vector<uint64_t>({ 0, 1, }),
                                 std::vector<uint64_t>({ 0, 1, 2, }),
                                 std::vector<uint64_t>({ 0, 1, 2, 3, }),
                                 std::vector<uint64_t>({ 0, 1, 2, 3, 4, }),
                                 std::vector<uint64_t>({ 0, 1, 2, 3, 4, 5, }) }) {
        std::vector<int> first;
        std::vector<int> second = first;
        auto expected = insert_reference_impl(first, new_pos, 0);
        utils::insert(&first, new_pos, 0);
        utils::insert(&second, to_bitmap(second.size() + new_pos.size(), new_pos), 0);

        EXPECT_EQ(expected, first);
        EXPECT_EQ(expected, second);
    }
}

TEST(Misc, insert_zeros_to_all_zeros) {
    for (const auto &new_pos : { std::vector<uint64_t>({}),
                                 std::vector<uint64_t>({ 0, }),
                                 std::vector<uint64_t>({ 0, 1, }),
                                 std::vector<uint64_t>({ 0, 1, 2, }),
                                 std::vector<uint64_t>({ 50, }),
                                 std::vector<uint64_t>({ 50, 51, }),
                                 std::vector<uint64_t>({ 50, 51, 52, }),
                                 std::vector<uint64_t>({ 0, 10, 20, 30, 40, 50, }),
                                 std::vector<uint64_t>({ 0, 10, 20, 30, 40, 50, 51, 52, 53, 54, 55, }) }) {
        std::vector<int> first(50, 0);
        std::vector<int> second = first;
        auto expected = insert_reference_impl(first, new_pos, 0);
        utils::insert(&first, new_pos, 0);
        utils::insert(&second, to_bitmap(second.size() + new_pos.size(), new_pos), 0);

        EXPECT_EQ(expected, first);
        EXPECT_EQ(expected, second);
    }
}

TEST(Misc, insert_zeros_to_all_ones) {
    for (const auto &new_pos : { std::vector<uint64_t>({}),
                                 std::vector<uint64_t>({ 0, }),
                                 std::vector<uint64_t>({ 0, 1, }),
                                 std::vector<uint64_t>({ 0, 1, 2, }),
                                 std::vector<uint64_t>({ 50, }),
                                 std::vector<uint64_t>({ 50, 51, }),
                                 std::vector<uint64_t>({ 50, 51, 52, }),
                                 std::vector<uint64_t>({ 0, 10, 20, 30, 40, 50, }),
                                 std::vector<uint64_t>({ 0, 10, 20, 30, 40, 50, 51, 52, 53, 54, 55, }) }) {
        std::vector<int> first(50, 1);
        std::vector<int> second = first;
        auto expected = insert_reference_impl(first, new_pos, 0);
        utils::insert(&first, new_pos, 0);
        utils::insert(&second, to_bitmap(second.size() + new_pos.size(), new_pos), 0);

        EXPECT_EQ(expected, first);
        EXPECT_EQ(expected, second);
    }
}

TEST(Misc, drag_and_mark_segments) {
    EXPECT_EQ(std::vector<bool> {},
              utils::drag_and_mark_segments(std::vector<uint64_t> {}, 1, 0));
    EXPECT_EQ(std::vector<bool> {},
              utils::drag_and_mark_segments(std::vector<uint64_t> {}, 1, 1));
    EXPECT_EQ(std::vector<bool> {},
              utils::drag_and_mark_segments(std::vector<uint64_t> {}, 1, 100));

    EXPECT_EQ(std::vector<bool>({ 0 }),
              utils::drag_and_mark_segments(std::vector<uint64_t>({ 2 }), 2, 0));
    EXPECT_EQ(std::vector<bool>({ 1 }),
              utils::drag_and_mark_segments(std::vector<uint64_t>({ 2 }), 2, 1));
    EXPECT_EQ(std::vector<bool>({ 1 }),
              utils::drag_and_mark_segments(std::vector<uint64_t>({ 2 }), 2, 100));

    EXPECT_EQ(std::vector<bool>({ 0 }),
              utils::drag_and_mark_segments(std::vector<uint64_t>({ 2 }), 1, 0));
    EXPECT_EQ(std::vector<bool>({ 0 }),
              utils::drag_and_mark_segments(std::vector<uint64_t>({ 2 }), 1, 1));
    EXPECT_EQ(std::vector<bool>({ 0 }),
              utils::drag_and_mark_segments(std::vector<uint64_t>({ 2 }), 1, 100));

    EXPECT_EQ(std::vector<bool>({ 0, 0, 0, 0, 0 }),
              utils::drag_and_mark_segments(std::vector<uint64_t>({ 0, 1, 1, 4, 6 }), 0, 0));
    EXPECT_EQ(std::vector<bool>({ 1, 0, 0, 0, 0 }),
              utils::drag_and_mark_segments(std::vector<uint64_t>({ 0, 1, 1, 4, 6 }), 0, 1));
    EXPECT_EQ(std::vector<bool>({ 1, 1, 1, 1, 0 }),
              utils::drag_and_mark_segments(std::vector<uint64_t>({ 0, 1, 1, 4, 6 }), 0, 4));
    EXPECT_EQ(std::vector<bool>({ 1, 1, 1, 1, 1 }),
              utils::drag_and_mark_segments(std::vector<uint64_t>({ 0, 1, 1, 4, 6 }), 0, 5));

    EXPECT_EQ(std::vector<bool>({ 0, 0, 0, 0, 0 }),
              utils::drag_and_mark_segments(std::vector<uint64_t>({ 0, 0, 1, 4, 6 }), 0, 0));
    EXPECT_EQ(std::vector<bool>({ 1, 1, 0, 0, 0 }),
              utils::drag_and_mark_segments(std::vector<uint64_t>({ 0, 0, 1, 4, 6 }), 0, 1));
    EXPECT_EQ(std::vector<bool>({ 1, 1, 1, 0, 0 }),
              utils::drag_and_mark_segments(std::vector<uint64_t>({ 0, 0, 1, 4, 6 }), 0, 2));
    EXPECT_EQ(std::vector<bool>({ 1, 1, 1, 1, 1 }),
              utils::drag_and_mark_segments(std::vector<uint64_t>({ 0, 1, 1, 4, 6 }), 0, 5));

    EXPECT_EQ(std::vector<bool>({ 0, 0, 0, 0, 0 }),
              utils::drag_and_mark_segments(std::vector<int>({ 0, 0, 10, 4, 6 }), 10, 0));
    EXPECT_EQ(std::vector<bool>({ 0, 0, 1, 0, 0 }),
              utils::drag_and_mark_segments(std::vector<int>({ 0, 0, 10, 4, 6 }), 10, 1));
    EXPECT_EQ(std::vector<bool>({ 0, 0, 1, 1, 0 }),
              utils::drag_and_mark_segments(std::vector<int>({ 0, 0, 10, 4, 6 }), 10, 2));
    EXPECT_EQ(std::vector<bool>({ 0, 0, 1, 1, 1 }),
              utils::drag_and_mark_segments(std::vector<int>({ 0, 1, 10, 4, 6 }), 10, 5));

    EXPECT_EQ(std::vector<bool>({ 0, 0, 0, 0, 0 }),
              utils::drag_and_mark_segments(std::vector<int>({ 0, 0, 10, 4, 6 }), 6, 0));
    EXPECT_EQ(std::vector<bool>({ 0, 0, 0, 0, 1 }),
              utils::drag_and_mark_segments(std::vector<int>({ 0, 0, 10, 4, 6 }), 6, 1));
    EXPECT_EQ(std::vector<bool>({ 0, 0, 0, 0, 1 }),
              utils::drag_and_mark_segments(std::vector<int>({ 0, 0, 10, 4, 6 }), 6, 2));
    EXPECT_EQ(std::vector<bool>({ 0, 0, 0, 0, 1 }),
              utils::drag_and_mark_segments(std::vector<int>({ 0, 1, 10, 4, 6 }), 6, 50));

    EXPECT_EQ(std::vector<bool>({ 0, 0, 0, 0, 0 }),
              utils::drag_and_mark_segments(std::vector<int>({ 6, 0, 10, 6, 4 }), 6, 0));
    EXPECT_EQ(std::vector<bool>({ 1, 0, 0, 1, 0 }),
              utils::drag_and_mark_segments(std::vector<int>({ 6, 0, 10, 6, 4 }), 6, 1));
    EXPECT_EQ(std::vector<bool>({ 1, 1, 0, 1, 1 }),
              utils::drag_and_mark_segments(std::vector<int>({ 6, 0, 10, 6, 4 }), 6, 2));
    EXPECT_EQ(std::vector<bool>({ 1, 1, 1, 1, 1 }),
              utils::drag_and_mark_segments(std::vector<int>({ 6, 1, 10, 6, 4 }), 6, 50));

    EXPECT_EQ(std::vector<bool>({ 0, 0, 0, 0, 0, 0, 0, 0, 0, 0 }),
              utils::drag_and_mark_segments(std::vector<int>({ 0, 6, 0, 10, 6, 4, 0, 0, 6, 0 }), 6, 0));
    EXPECT_EQ(std::vector<bool>({ 0, 1, 0, 0, 1, 0, 0, 0, 1, 0 }),
              utils::drag_and_mark_segments(std::vector<int>({ 0, 6, 0, 10, 6, 4, 0, 0, 6, 0 }), 6, 1));
    EXPECT_EQ(std::vector<bool>({ 0, 1, 1, 0, 1, 1, 0, 0, 1, 1 }),
              utils::drag_and_mark_segments(std::vector<int>({ 0, 6, 0, 10, 6, 4, 0, 0, 6, 0 }), 6, 2));
    EXPECT_EQ(std::vector<bool>({ 0, 1, 1, 1, 1, 1, 1, 0, 1, 1 }),
              utils::drag_and_mark_segments(std::vector<int>({ 0, 6, 0, 10, 6, 4, 0, 0, 6, 0 }), 6, 3));
    EXPECT_EQ(std::vector<bool>({ 0, 1, 1, 1, 1, 1, 1, 1, 1, 1 }),
              utils::drag_and_mark_segments(std::vector<int>({ 0, 6, 0, 10, 6, 4, 0, 0, 6, 0 }), 6, 100));
}<|MERGE_RESOLUTION|>--- conflicted
+++ resolved
@@ -789,14 +789,11 @@
     EXPECT_THROW(vector.resize(1llu << 59), std::bad_alloc);
 }
 
-<<<<<<< HEAD
-=======
 TEST(Deque, ResizeInfinityCheckThrow) {
     std::deque<int> array;
     EXPECT_THROW(array.resize(1llu << 60), std::bad_alloc);
 }
 
->>>>>>> 09789d4b
 TEST(Misc, get_quantile) {
     EXPECT_EQ(1, utils::get_quantile<int>({ {1, 1}, {2, 1}, {3, 1}, {4, 1}, {5, 1} }, 0.0));
     EXPECT_EQ(5, utils::get_quantile<int>({ {1, 1}, {2, 1}, {3, 1}, {4, 1}, {5, 1} }, 1.0));
