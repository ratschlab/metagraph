--- conflicted
+++ resolved
@@ -105,11 +105,7 @@
 template <typename T>
 size_t encode(const Vector<T> &values, const std::string &file_name) {
     common::EliasFanoEncoder<T> encoder(values.size(), values.front(), values.back(),
-<<<<<<< HEAD
-                                           file_name);
-=======
                                         file_name);
->>>>>>> 2a87352a
     for (const auto &v : values) {
         encoder.add(v);
     }
@@ -270,19 +266,6 @@
                   std::filesystem::file_size(file.name())
                           + std::filesystem::file_size(file.name() + ".up"));
 
-<<<<<<< HEAD
-            uint32_t i = 0;
-            std::for_each(values.begin(), values.end(), [&](TypeParam &v) {
-                i += dist10(rng);
-                v = i;
-            });
-            utils::TempFile file;
-            size_t file_size = encode(values, file.name());
-            // each value is represented in 2 bits, plus 25 bytes overhead for the header
-            EXPECT_EQ(file_size,
-                      std::filesystem::file_size(file.name())
-                              + std::filesystem::file_size(file.name() + ".up"));
-=======
         common::EliasFanoDecoder<TypeParam> decoder(file.name());
         for (uint32_t i = 0; i < size; ++i) {
             std::optional<TypeParam> decoded = decoder.next();
@@ -292,7 +275,6 @@
         EXPECT_FALSE(decoder.next().has_value());
     }
 }
->>>>>>> 2a87352a
 
 /** The values are selected such that the 1024 element buffer for lower_ needs to be flushed*/
 TYPED_TEST(EliasFanoTest, ReadWriteRandomLargerThanBuffer) {
@@ -444,20 +426,12 @@
         for (uint32_t trial = 0; trial < 16; ++trial) {
             sdsl::uint256_t i = 0;
             std::for_each(values.begin(), values.end(), [&](sdsl::uint256_t &v) {
-<<<<<<< HEAD
-              i += dist10(rng);
-              if (dist10(rng) < 1) { // increase the hi 128 bits every ~10th element
-                  i = ((sdsl::uint256_t)((sdsl::uint128_t)(i >> 128) + 1) << 128) + (uint64_t)i;
-              }
-              v = i;
-=======
                 i += dist10(rng);
                 if (dist10(rng) < 1) { // increase the hi 128 bits every ~10th element
                     i = ((sdsl::uint256_t)((sdsl::uint128_t)(i >> 128) + 1) << 128)
                             + (uint64_t)i;
                 }
                 v = i;
->>>>>>> 2a87352a
             });
             utils::TempFile file;
             size_t file_size = encode(values, file.name());
