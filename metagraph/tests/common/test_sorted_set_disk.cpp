#include "common/sorted_set_disk.hpp"
#include "common/threads/chunked_wait_queue.hpp"

#include <gtest/gtest.h>

#include "tests/utils/gtest_patch.hpp"

#include <array>
#include <numeric>
#include <filesystem>

#include <sdsl/uint128_t.hpp>
#include <sdsl/uint256_t.hpp>


namespace {
<<<<<<< HEAD
=======

>>>>>>> 1088573e
using namespace mtg;

template <typename T>
class SortedSetDiskTest : public ::testing::Test {};

typedef ::testing::Types<uint64_t,
                         sdsl::uint128_t,
                         sdsl::uint256_t> SortedDiskElementTypes;

TYPED_TEST_SUITE(SortedSetDiskTest, SortedDiskElementTypes);


template <typename TypeParam>
void expect_equals(common::SortedSetDisk<TypeParam> &underTest,
                   const std::vector<TypeParam> &expectedValues) {
    uint32_t size = 0;
    common::ChunkedWaitQueue<TypeParam> &merge_queue = underTest.data();
    for (auto &it = merge_queue.begin(); it != merge_queue.end(); ++it) {
        EXPECT_EQ(expectedValues[size], *it);
        size++;
    }
    EXPECT_EQ(expectedValues.size(), size);
}

template <typename T>
common::SortedSetDisk<T> create_sorted_set_disk(size_t container_size = 8) {
    constexpr size_t thread_count = 1;
    constexpr size_t max_disk_space = 1e6;
    std::filesystem::create_directory("./test_chunk_");
    std::atexit([]() { std::filesystem::remove_all("./test_chunk_"); });
    return common::SortedSetDisk<T>(thread_count, container_size,
                                    "./test_chunk_", max_disk_space);
}

TYPED_TEST(SortedSetDiskTest, Empty) {
    constexpr size_t container_size = 8;
    common::SortedSetDisk<TypeParam> underTest
            = create_sorted_set_disk<TypeParam>(container_size);
    expect_equals(underTest, {});
}

TYPED_TEST(SortedSetDiskTest, InsertOneElement) {
    constexpr size_t container_size = 8;
    common::SortedSetDisk<TypeParam> underTest
            = create_sorted_set_disk<TypeParam>(container_size);
    std::array<TypeParam, 1> elements = { 42 };
    underTest.insert(elements.begin(), elements.end());
    expect_equals(underTest, { 42 });
}

TYPED_TEST(SortedSetDiskTest, InsertOneRange) {
    constexpr size_t container_size = 8;
    common::SortedSetDisk<TypeParam> underTest
            = create_sorted_set_disk<TypeParam>(container_size);
    std::array<TypeParam, 7> elements = { 43, 42, 42, 45, 44, 45, 43 };
    underTest.insert(elements.begin(), elements.end());
    expect_equals(underTest, { 42, 43, 44, 45 });
}

/**
 * Test that elements are correctly merged from multiple buffers
 */
TYPED_TEST(SortedSetDiskTest, OneInsertMultipleFiles) {
    constexpr size_t container_size = 8;
    common::SortedSetDisk<TypeParam> underTest
            = create_sorted_set_disk<TypeParam>(container_size);
    std::vector<TypeParam> elements = { 42, 43, 44, 45 };
    underTest.insert(elements.begin(), elements.end());
    expect_equals(underTest, elements);
}

/**
 * Test that we correctly deal with inserting a range larger than the buffer's size.
 */
TYPED_TEST(SortedSetDiskTest, OneInsertLargerThanBuffer) {
    common::SortedSetDisk<TypeParam> underTest = create_sorted_set_disk<TypeParam>(3);
    std::vector<TypeParam> elements = { 42, 43, 44, 45 };
    underTest.insert(elements.begin(), elements.end());
    expect_equals(underTest, elements);
}

/**
 * Test that distinct elements are correctly merged from multiple buffers across
 * multiple inserts.
 */
TYPED_TEST(SortedSetDiskTest, MultipleInsertMultipleFiles) {
    constexpr size_t container_size = 8;
    common::SortedSetDisk<TypeParam> underTest
            = create_sorted_set_disk<TypeParam>(container_size);
    std::vector<TypeParam> expected_result;
    for (uint32_t i = 0; i < 100; ++i) {
        std::array<TypeParam, 4> elements = { TypeParam(4 * i), TypeParam(4 * i + 1),
                                              TypeParam(4 * i + 2), TypeParam(4 * i + 3) };
        underTest.insert(elements.begin(), elements.end());
        expected_result.insert(expected_result.end(), elements.begin(), elements.end());
    }
    expect_equals(underTest, expected_result);
}

/**
 * Test that non-distinct elements are correctly merged from multiple buffers
 * across multiple inserts.
 */
TYPED_TEST(SortedSetDiskTest, MultipleInsertMultipleFilesNonDistinct) {
    common::SortedSetDisk<TypeParam> underTest = create_sorted_set_disk<TypeParam>();
    for (uint32_t i = 0; i < 100; ++i) {
        std::array<TypeParam, 4> elements
                = { TypeParam(0), TypeParam(1), TypeParam(2), TypeParam(3) };
        underTest.insert(elements.begin(), elements.end());
    }
    std::vector<TypeParam> expected_result
            = { TypeParam(0), TypeParam(1), TypeParam(2), TypeParam(3) };
    expect_equals(underTest, expected_result);
}

/**
 * Test that distinct elements are correctly merged from multiple buffers across
 * multiple inserts across multiple threads.
 */
TYPED_TEST(SortedSetDiskTest, MultipleInsertMultipleFilesMultipleThreads) {
    common::SortedSetDisk<TypeParam> underTest = create_sorted_set_disk<TypeParam>();
    std::vector<std::thread> workers;
    std::vector<TypeParam> expected_result;
    for (uint32_t i = 0; i < 100; ++i) {
        workers.emplace_back([&underTest, i]() {
            std::array<TypeParam, 4> elements
                = { TypeParam(4 * i), TypeParam(4 * i + 1), TypeParam(4 * i + 2),
                    TypeParam(4 * i + 3) };
            underTest.insert(elements.begin(), elements.end());
        });
    }
    for (uint32_t i = 0; i < 400; ++i) {
        expected_result.emplace_back(i);
    }
    std::for_each(workers.begin(), workers.end(), [](std::thread &t) { t.join(); });
    expect_equals(underTest, expected_result);
}

/**
 * Test that elements are correctly merged from multiple buffers across
 * multiple inserts across multiple threads. Each insert will have dupes.
 */
TYPED_TEST(SortedSetDiskTest, MultipleInsertMultipleFilesMultipleThreadsDupes) {
    common::SortedSetDisk<TypeParam> underTest = create_sorted_set_disk<TypeParam>();
    std::vector<std::thread> workers;
    std::vector<TypeParam> expected_result;
    for (uint32_t i = 0; i < 100; ++i) {
        workers.emplace_back([&underTest, i]() {
            std::array<TypeParam, 4> elements = { TypeParam(3 * i), TypeParam(3 * i + 1) };
            underTest.insert(elements.begin(), elements.end());
            elements = { TypeParam(3 * i + 1), TypeParam(3 * i + 2) };
            underTest.insert(elements.begin(), elements.end());
        });
    }
    for (uint32_t i = 0; i < 100; ++i) {
        std::array<TypeParam, 3> elements
                = { TypeParam(3 * i), TypeParam(3 * i + 1), TypeParam(3 * i + 2) };
        expected_result.insert(expected_result.end(), elements.begin(), elements.end());
    }
    std::for_each(workers.begin(), workers.end(), [](std::thread &t) { t.join(); });
    expect_equals(underTest, expected_result);
}

/**
 * Test that exceeding the allocated disk space and then merging all data to reduce
 * space works correctly.
 */
TYPED_TEST(SortedSetDiskTest, DiskExceeded) {
    constexpr size_t thread_count = 1;
    constexpr size_t reserved_num_elements = 100;
    constexpr size_t max_disk_space = 100;
    std::filesystem::create_directory("./test_chunk_");
    std::atexit([]() { std::filesystem::remove_all("./test_chunk_"); });
    auto underTest = common::SortedSetDisk<TypeParam>(thread_count, reserved_num_elements,
                                                      "./test_chunk_", max_disk_space);
    std::vector<TypeParam> elements(100);
    std::iota(elements.begin(), elements.end(), 0);
    for(uint32_t i = 0; i<10;++i) {
        underTest.insert(elements.begin(), elements.end());
    }
    expect_equals(underTest, elements);
}

} // namespace<|MERGE_RESOLUTION|>--- conflicted
+++ resolved
@@ -14,10 +14,7 @@
 
 
 namespace {
-<<<<<<< HEAD
-=======
-
->>>>>>> 1088573e
+
 using namespace mtg;
 
 template <typename T>
