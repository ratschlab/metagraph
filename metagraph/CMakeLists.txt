--- conflicted
+++ resolved
@@ -644,13 +644,9 @@
 endforeach()
 
 install(TARGETS metagraph-core DESTINATION lib)
-<<<<<<< HEAD
-install(FILES ${header_files} DESTINATION include/metagraph)
 if(METAGRAPH_BUILD_EXECUTABLE)
   install(TARGETS metagraph DESTINATION bin)
-=======
-install(TARGETS metagraph DESTINATION bin)
->>>>>>> e9e1b85a
+endif()
 
   #-------------------
   # Unit Tests
