--- conflicted
+++ resolved
@@ -107,11 +107,7 @@
 set(CMAKE_SHARED_LINKER_FLAGS_PROFILE "-pg -g")
 
 # Debug build type
-<<<<<<< HEAD
-#set(CMAKE_CXX_FLAGS_DEBUG "-O3 -g")
-=======
-set(CMAKE_CXX_FLAGS_DEBUG "-O0 -g3 -ggdb")
->>>>>>> 841f9079
+#set(CMAKE_CXX_FLAGS_DEBUG "-O3 -g3 -ggdb")
 
 # Link time optimization
 if(LINK_OPT)
