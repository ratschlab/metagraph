--- conflicted
+++ resolved
@@ -331,12 +331,9 @@
   brwt
   jsoncpp
   progress_bar
-<<<<<<< HEAD
-  mersenne_twister
-=======
   ${OpenMP_CXX_LIBRARIES}
   fmt::fmt-header-only
->>>>>>> e1fe9e78
+  mersenne_twister
 )
 if (CMAKE_CXX_COMPILER_ID MATCHES "GNU" OR NOT ${CMAKE_SYSTEM_NAME} MATCHES "Darwin")
   set(METALIBS ${METALIBS} -latomic)
