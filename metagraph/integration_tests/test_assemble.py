--- conflicted
+++ resolved
@@ -42,11 +42,7 @@
 }
 
 GFAs = [name for name, _ in gfa_tests.items()]
-<<<<<<< HEAD
 LOAD_TYPES = ['load', 'stream']
-=======
-MASKED = ['','--mask-dummy']
->>>>>>> 85428eef
 
 NUM_THREADS = 4
 
