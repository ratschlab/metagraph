--- conflicted
+++ resolved
@@ -64,7 +64,6 @@
     res = subprocess.run([annotate_command], shell=True)
     assert(res.returncode == 0)
 
-<<<<<<< HEAD
     if target_anno == anno_repr:
         return
 
@@ -72,9 +71,10 @@
     if final_anno == 'row_diff_brwt':
         target_anno = 'row_diff'
 
-    annotate_command = '{exe} transform_anno \
+    annotate_command = '{exe} transform_anno -p {num_threads} \
             --anno-type {target_anno} -o {outfile} {input}'.format(
         exe=METAGRAPH,
+        num_threads=NUM_THREADS,
         graph=graph_filename,
         target_anno=target_anno,
         outfile=output_filename,
@@ -90,40 +90,12 @@
         annotate_command += ' --optimize'
         res = subprocess.run([annotate_command], shell=True)
         assert(res.returncode == 0)
-=======
-    if target_anno != anno_repr:
-        final_anno = target_anno
-        if final_anno == 'row_diff_brwt':
-            target_anno = 'row_diff'
-
-        annotate_command = '{exe} transform_anno -p {num_threads} \
-                --anno-type {target_anno} -o {outfile} {input}'.format(
-            exe=METAGRAPH,
-            num_threads=NUM_THREADS,
-            graph=graph_filename,
-            target_anno=target_anno,
-            outfile=output_filename,
-            input=output_filename + anno_file_extension[anno_repr]
-        )
-        if target_anno == 'row_diff':
-            parts = annotate_command.split('transform_anno', 1)
-            annotate_command = parts[0] + f' transform_anno -i {graph_filename} '  + parts[1]
-        res = subprocess.run([annotate_command], shell=True)
-        assert(res.returncode == 0)
-        os.remove(output_filename + anno_file_extension[anno_repr])
-        if final_anno == 'row_diff_brwt':
-            annotate_command = f'{METAGRAPH} transform_anno --anno-type {final_anno} -o {output_filename} ' \
-                               f'-p {NUM_THREADS} {output_filename}.row_diff.annodbg'
-            res = subprocess.run([annotate_command], shell=True)
-            assert (res.returncode == 0)
-            os.remove(output_filename + anno_file_extension['row_diff'])
->>>>>>> fcd4d6c4
 
     os.remove(output_filename + anno_file_extension[anno_repr])
 
     if final_anno == 'row_diff_brwt':
         annotate_command = f'{METAGRAPH} transform_anno --anno-type {final_anno} -o {output_filename} ' \
-                           f'{output_filename}.row_diff.annodbg'
+                           f'-p {NUM_THREADS} {output_filename}.row_diff.annodbg'
         res = subprocess.run([annotate_command], shell=True)
         assert (res.returncode == 0)
         os.remove(output_filename + anno_file_extension['row_diff'])
