--- conflicted
+++ resolved
@@ -6,24 +6,14 @@
 from tempfile import TemporaryDirectory
 import glob
 import os
-<<<<<<< HEAD
-from helpers import get_test_class_name, build_annotation, graph_file_extension, anno_file_extension, GRAPH_TYPES, ANNO_TYPES, product
-=======
 from helpers import get_test_class_name
 from base import TestingBase, METAGRAPH, TEST_DATA_DIR, graph_file_extension
->>>>>>> 961c9a9b
 
 
 """Test graph construction"""
 
 DNA_MODE = os.readlink(METAGRAPH).endswith("_DNA")
 PROTEIN_MODE = os.readlink(METAGRAPH).endswith("_Protein")
-<<<<<<< HEAD
-TEST_DATA_DIR = os.path.dirname(os.path.realpath(__file__)) + '/../tests/data'
-
-NUM_THREADS = 4
-
-=======
 
 anno_file_extension = {'column': '.column.annodbg',
                        'row': '.row.annodbg',
@@ -51,7 +41,6 @@
                 result.append((graph, anno))
     return result
 
->>>>>>> 961c9a9b
 
 @parameterized_class(('graph_repr', 'anno_repr'),
     input_values=product(
