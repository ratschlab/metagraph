--- conflicted
+++ resolved
@@ -161,18 +161,16 @@
         self.assertEqual(ret.status_code, 200)
 
         self.assertEqual(len(ret.json()), repetitions)
-<<<<<<< HEAD
-        self.assertEqual(ret.json()[0]['seq_description'], 'query0')
-        self.assertTrue('alignments' in ret.json()[0])
-        self.assertGreaterEqual(len(ret.json()[0]['alignments']), 1)
-        self.assertTrue(all(a['score'] == 21 for a in ret.json()[0]['alignments']))
-        self.assertTrue(all(a['cigar'] in ["6=1X1=", "1=1X6="] for a in ret.json()[0]['alignments']))
-=======
-        expected = {'seq_description': 'query0',
-                    'alignments': [{'score': 12, 'sequence': 'TCGATC', 'cigar': '6=2S',
-                                    'orientation': False }]}
-        self.assertDictEqual(ret.json()[0], expected)
->>>>>>> ebb74fcf
+        expected_1 = {'seq_description': 'query0',
+                      'alignments': [{'score': 21, 'sequence': 'TAGATCGA', 'cigar': '1=1X6=',
+                                      'orientation': False }]}
+        expected_2 = {'seq_description': 'query0',
+                      'alignments': [{'score': 21, 'sequence': 'TCGATCTA', 'cigar': '6=1X1=',
+                                      'orientation': True }]}
+        try:
+            self.assertDictEqual(ret.json()[0], expected_1)
+        except AssertionError:
+            self.assertDictEqual(ret.json()[0], expected_2)
 
         self.assertListEqual(
             [ret.json()[i]['seq_description'] for i in range(repetitions)],
