--- conflicted
+++ resolved
@@ -279,7 +279,7 @@
     def test_api_simple_query_align_no_result(self):
         # If aligned sequence does not have result when searched, make sure client doesn't fail
         sample_align_query = self.sample_query[:2] + 'GG' + self.sample_query[4:]
-        ret = self.graph_client.search(sample_align_query, discovery_threshold=1.0,
+        ret = self.graph_client.search(sample_align_query, parallel=False, discovery_threshold=1.0,
                                        align=True)
         df = ret[self.graph_name]
         self.assertTrue(df.empty)
@@ -320,11 +320,13 @@
 
     @unittest.expectedFailure
     def test_api_search_no_coordinate_support(self):
-        ret = self.graph_client.search(self.sample_query, discovery_threshold=0.01, query_coords=True)
+        ret = self.graph_client.search(self.sample_query, parallel=False,
+                                       discovery_threshold=0.01, query_coords=True)
 
     @unittest.expectedFailure
     def test_api_search_no_count_support(self):
-        ret = self.graph_client.search(self.sample_query, discovery_threshold=0.01, count_kmers=True)
+        ret = self.graph_client.search(self.sample_query, parallel=False,
+                                       discovery_threshold=0.01, count_kmers=True)
 
 
 @parameterized_class(('mode',), input_values=[('canonical',), ('primary',)])
@@ -408,34 +410,21 @@
         self.assertEqual(df.shape, (3, 10))
 
     def test_api_search_property_df_empty(self):
-<<<<<<< HEAD
-        df = self.graph_client.search("THISSEQUENCEDOESNOTEXIST")[self.graph_name]
-=======
         df = self.graph_client.search("THISSEQUENCEDOESNOTEXIST", parallel=False)[self.graph_name]
->>>>>>> 72dd829a
         self.assertTrue(df.empty)
 
 
 @parameterized_class(('mode',), input_values=[('canonical',), ('primary',)])
 @unittest.skipIf(PROTEIN_MODE, "No canonical mode for Protein alphabets")
-<<<<<<< HEAD
 class TestAPIClientWithCoordinates(TestAPIBase):
     """
     Testing whether API works well given coordinate aware annotations
     """
     graph_name = 'test_client_coord'
-=======
-class TestAPIClientParallel(TestAPIBase):
-    """
-    Testing whether or not parallel requests work
-    """
-    graph_names = ['test_graph', 'test_graph_2']
->>>>>>> 72dd829a
 
     sample_query = 'CCTCTGTGGAATCCAATCTGTCTTCCATCCTGCGTGGCCGAGGG'
     sample_query_expected_rows = 99
 
-<<<<<<< HEAD
     @classmethod
     def setUpClass(cls):
         super().setUpClass(TEST_DATA_DIR + '/transcripts_100.fa', mode=cls.mode, anno_repr='row_diff_brwt_coord')
@@ -444,7 +433,7 @@
         cls.graph_client.add_graph(cls.host, cls.port, cls.graph_name)
 
     def test_api_simple_query_coords_df(self):
-        ret = self.graph_client.search(self.sample_query, discovery_threshold=0.01, query_coords=True)
+        ret = self.graph_client.search(self.sample_query, discovery_threshold=0.01, parallel=False, query_coords=True)
         df = ret[self.graph_name]
 
         self.assertEqual((self.sample_query_expected_rows, 3), df.shape)
@@ -470,16 +459,28 @@
         cls.graph_client.add_graph(cls.host, cls.port, cls.graph_name)
 
     def test_api_simple_query_counts_df(self):
-        ret = self.graph_client.search(self.sample_query, discovery_threshold=0.01, count_kmers=True)
+        ret = self.graph_client.search(self.sample_query, discovery_threshold=0.01, parallel=False, count_kmers=True)
         df = ret[self.graph_name]
 
         self.assertEqual((self.sample_query_expected_rows, 3), df.shape)
-        self.assertIn('kmer_counts', df.columns)
+        self.assertIn('kmer_count', df.columns)
 
     @unittest.expectedFailure
     def test_api_search_no_coordinate_support(self):
-        ret = self.graph_client.search(self.sample_query, discovery_threshold=0.01, query_coords=True)
-=======
+        ret = self.graph_client.search(self.sample_query, discovery_threshold=0.01, parallel=False, query_coords=True)
+
+
+@parameterized_class(('mode',), input_values=[('canonical',), ('primary',)])
+@unittest.skipIf(PROTEIN_MODE, "No canonical mode for Protein alphabets")
+class TestAPIClientParallel(TestAPIBase):
+    """
+    Testing whether or not parallel requests work
+    """
+    graph_names = ['test_graph', 'test_graph_2']
+
+    sample_query = 'CCTCTGTGGAATCCAATCTGTCTTCCATCCTGCGTGGCCGAGGG'
+    sample_query_expected_rows = 99
+
     sample_align = ['TCGATCGATCGATCGATCGATCGACGATCGATCGATCGATCGATCGACGATCGATCGATCGATCGATCGATCGATCGATCGATCGATCGATCGATCGATCGA']
 
     @classmethod
@@ -543,5 +544,4 @@
         dfs = MultiGraphClient.wait_for_result(futures)
 
         for graph in self.graph_names:
-            self.assertIsInstance(dfs[graph], ValueError)
->>>>>>> 72dd829a
+            self.assertIsInstance(dfs[graph], ValueError)