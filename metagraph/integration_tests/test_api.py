import json
import os
import shlex
import time
import unittest
from subprocess import Popen

import socket
import requests
from metagraph.client import GraphClientJson, MultiGraphClient
from parameterized import parameterized, parameterized_class

from base import TestingBase, METAGRAPH, TEST_DATA_DIR

PROTEIN_MODE = os.readlink(METAGRAPH).endswith("_Protein")


class TestAPIBase(TestingBase):
    @classmethod
    def setUpClass(cls, fasta_path, canonical=False, primary=False):
        super().setUpClass()

        graph_path = cls.tempdir.name + '/graph.dbg'
        annotation_path = cls.tempdir.name + '/annotation.column.annodbg'

        cls._build_graph(fasta_path, graph_path, 6, 'succinct',
                         canonical=canonical, primary=primary)
<<<<<<< HEAD
        cls._annotate_graph(cls, fasta_path, graph_path, annotation_path, 'column')
=======
        cls._annotate_graph(fasta_path, graph_path, annotation_path, 'column',
                            primary=primary)
>>>>>>> 7cb18a1d

        cls.host = socket.gethostbyname(socket.gethostname())
        cls.port = 3456
        os.environ['NO_PROXY'] = cls.host
        cls.server_process = cls._start_server(cls, graph_path, annotation_path)

        wait_time_sec = 1
        print("Waiting {} sec for the server (PID {}) to start up".format(
            wait_time_sec, cls.server_process.pid), flush=True)
        time.sleep(wait_time_sec)

    @classmethod
    def tearDownClass(cls):
        cls.server_process.kill()

    def _start_server(self, graph, annotation):
        construct_command = '{exe} server_query -i {graph} -a {annot} --port {port} --address {host} -p {threads}'.format(
            exe=METAGRAPH,
            graph=graph,
            annot=annotation,
            host=self.host,
            port=self.port,
            threads=2
        )

        return Popen(shlex.split(construct_command))


@parameterized_class(('mode',), input_values=[('canonical',), ('primary',)])
@unittest.skipIf(PROTEIN_MODE, "No canonical mode for Protein alphabets")
class TestAPIRaw(TestAPIBase):
    @classmethod
    def setUpClass(cls):
        super().setUpClass(TEST_DATA_DIR + '/transcripts_100.fa',
                           canonical=True, primary=(cls.mode == 'primary'))

    def setUp(self) -> None:
        self.raw_post_request = lambda cmd, payload: requests.post(url=f'http://{self.host}:{self.port}/{cmd}', data=payload)

    def test_api_raw_incomplete_json(self):
        ret = self.raw_post_request('search', '{"FASTA": ">query\\nAATAAAGGTGTGAGATAACCCCAGCGGTGCCAGGATCCGTGCA", "discovery_fraction": 0.1,')

        self.assertEqual(ret.status_code, 400)
        self.assertIn("Bad json received:", ret.json()['error'])

    def test_api_raw_invalid_params(self):
        payload = json.dumps({
                    "num_labels": 'not_a_number',
                    "FASTA": "\n".join([">query",
                                        'AATAAAGGTGTGAGATAACCCCAGCGGTGCCAGGATCCGTGCA',
                                        ]),
                    "discovery_fraction": 1 / 100,
                    })

        ret = self.raw_post_request('search', payload)

        self.assertEqual(ret.status_code, 400)
        self.assertIn("Value is not convertible to Int.", ret.json()['error'])

    def test_api_raw_missing_params(self):
        payload = json.dumps({
            "num_labels": 100,
            "discovery_fraction": 1 / 100
        })

        ret = self.raw_post_request('search', payload)

        self.assertEqual(ret.status_code, 400)
        self.assertIn("No input sequences received from client", ret.json()['error'])

    def test_api_raw_invalid_discovery_fraction(self):
        payload = json.dumps({
            "FASTA": "\n".join([">query",
                                'TCGA',
                                ]),
            "discovery_fraction": 1.1,
            "num_labels": 1,
        })
        ret = self.raw_post_request('search', payload)

        self.assertEqual(ret.status_code, 400)

    def test_api_raw_missing_num_labels(self):
        payload = json.dumps({
            "FASTA": "\n".join([">query",
                                'TCGA',
                                ]),
            "discovery_fraction": 0.1
        })
        ret = self.raw_post_request('search', payload)

        # server has uses some default value
        self.assertEqual(ret.status_code, 200)

    def test_api_raw_invalid_url(self):
        ret = self.raw_post_request('not_valid', {})
        self.assertEqual(ret.status_code, 404)

    def test_api_raw_no_sequence(self):
        payload = json.dumps({
                    "FASTA": "\n".join([">query",
                                        'SEQUENCE_NOT_IN_GRAPH',
                                        ]),
                    "discovery_fraction": 1 / 100,
                    "num_labels": 1,
                    })
        ret = self.raw_post_request('search', payload)

        self.assertEqual(ret.status_code, 200)
        self.assertEqual(ret.json(), [])

    @parameterized.expand([(1,1), (3,1)])
    def test_api_raw_align_sequence(self, repetitions, dummy_arg):
        fasta_str = '\n'.join([ f">query{i}\nTCGATCGA" for i in range(repetitions)])

        payload = json.dumps({"FASTA": fasta_str, "min_exact_match": 0})

        ret = self.raw_post_request('align', payload)

        self.assertEqual(ret.status_code, 200)

        self.assertEqual(len(ret.json()), repetitions)
        expected = {'seq_description': 'query0',
                    'alignments': [{'score': 12, 'sequence': 'TCGATC', 'cigar': '6=2S'}]}
        self.assertDictEqual(ret.json()[0], expected)

        self.assertListEqual(
            [ret.json()[i]['seq_description'] for i in range(repetitions)],
            [f"query{i}" for i in range(repetitions)]
        )

    @parameterized.expand([(1,1), (3,1)])
    def test_api_raw_align_bad_sequence(self, repetitions, dummy_arg):
        fasta_str = '\n'.join([ f">query{i}\nNNNNNNNN" for i in range(repetitions)])

        payload = json.dumps({"FASTA": fasta_str, "min_exact_match": 0})

        ret = self.raw_post_request('align', payload)

        self.assertEqual(ret.status_code, 200)

        self.assertEqual(len(ret.json()), repetitions)
        expected = {'seq_description': 'query0', 'alignments': []}
        self.assertDictEqual(ret.json()[0], expected)

        self.assertListEqual(
            [ret.json()[i]['seq_description'] for i in range(repetitions)],
            [f"query{i}" for i in range(repetitions)]
        )

    def test_api_raw_align_empty_fasta_desc(self):
        fasta_str = ">\nTCGATCGA"
        payload = json.dumps({"FASTA": fasta_str, "min_exact_match": 0})
        ret = self.raw_post_request('align', payload).json()

        self.assertEqual(ret[0]['seq_description'], '')

    def test_api_raw_search_empty_fasta_desc(self):
        fasta_str = ">\nCCTCTGTGGAATCCAATCTGTCTTCCATCCTGCGTGGCCGAGGG"
        payload = json.dumps({"FASTA": fasta_str, 'num_labels': 5, 'min_exact_match': 0.1})
        ret = self.raw_post_request('search', payload).json()

        self.assertEqual(ret[0]['seq_description'], '')


@parameterized_class(('mode',), input_values=[('canonical',), ('primary',)])
@unittest.skipIf(PROTEIN_MODE, "No canonical mode for Protein alphabets")
class TestAPIClient(TestAPIBase):
    graph_name = 'test_graph'

    sample_query = 'CCTCTGTGGAATCCAATCTGTCTTCCATCCTGCGTGGCCGAGGG'
    sample_query_expected_rows = 99

    @classmethod
    def setUpClass(cls):
        super().setUpClass(TEST_DATA_DIR + '/transcripts_100.fa',
                           canonical=True, primary=(cls.mode == 'primary'))

        cls.graph_client = MultiGraphClient()
        cls.graph_client.add_graph(cls.host, cls.port, cls.graph_name)

    def test_api_multiple_query_df(self):
        repetitions = 5
        ret = self.graph_client.search([self.sample_query] * repetitions, discovery_threshold=0.01)
        df = ret[self.graph_name]
        self.assertEqual((self.sample_query_expected_rows * repetitions, 3), df.shape)

    def test_api_simple_query_df(self):
        ret = self.graph_client.search(self.sample_query, discovery_threshold=0.01)
        df = ret[self.graph_name]

        self.assertEqual((self.sample_query_expected_rows, 3), df.shape)

    def test_api_simple_query_align_df(self):
        ret = self.graph_client.search(self.sample_query, discovery_threshold=0.01, align=True, min_exact_match=0.01)
        df = ret[self.graph_name]

        self.assertEqual((self.sample_query_expected_rows, 3), df.shape)

    def test_api_client_column_labels(self):
        ret = self.graph_client.column_labels()

        self.assertIn(self.graph_name, ret.keys())

        label_list = ret[self.graph_name]

        self.assertGreater(len(label_list), 0)
        self.assertTrue(all(l.startswith('ENST') for l in label_list))

    def test_api_align_df(self):
        repetitions = 4
        alignment_cnt = 3
        seq = ["TCGATCGATCGATCGATCGATCGACGATCGATCGATCGATCGATCGACGATCGATCGATCGATCGATCGATCGATCGATCGATCGATCGATCGATCGATCGA"]
        ret = self.graph_client.align(seq * repetitions, max_alternative_alignments=alignment_cnt)

        align_res = ret[self.graph_name]
        self.assertIn('cigar', align_res.columns)
        # number of alignments returned per sequence is not necessarily equals max_alternative_alignments
        # but here it turns out to be the case
        self.assertEqual(len(align_res), repetitions *  alignment_cnt)

    def test_api_align_df_too_divergent(self):
        repetitions = 4
        alignment_cnt = 3
        seq = ["TCGATCGATCGATCGATCGATCGACGATCGATCGATCGATCGATCGACGATCGATCGATCGATCGATCGATCGATCGATCGATCGATCGATCGATCGATCGA"]
        ret = self.graph_client.align(seq * repetitions, max_alternative_alignments=alignment_cnt, min_exact_match=1.0)

        align_res = ret[self.graph_name]
        self.assertIn('cigar', align_res.columns)
        self.assertEqual(len(align_res), 0)


@parameterized_class(('mode',), input_values=[('canonical',), ('primary',)])
@unittest.skipIf(PROTEIN_MODE, "No canonical mode for Protein alphabets")
class TestAPIJson(TestAPIBase):
    graph_name = 'test_graph'

    sample_query = 'CCTCTGTGGAATCCAATCTGTCTTCCATCCTGCGTGGCCGAGGG'
    sample_query_expected_cols = 99

    @classmethod
    def setUpClass(cls):
        super().setUpClass(TEST_DATA_DIR + '/transcripts_100.fa',
                           canonical=True, primary=(cls.mode == 'primary'))

        cls.graph_client = GraphClientJson(cls.host, cls.port)

    def setUp(self):
        if not self.graph_client.ready():
            self.fail("Server takes too long to initialize")

    def test_api_align_json(self):
        ret = self.graph_client.align("TCGATCGA")
        self.assertEqual(len(ret), 1)

    # do various queries
    def test_api_simple_query(self):
        res_list = self.graph_client.search(self.sample_query, discovery_threshold=0.01)

        self.assertEqual(len(res_list), 1)

        res_obj = res_list[0]['results']
        self.assertEqual(len(res_obj), self.sample_query_expected_cols)

        first_res = sorted(res_obj, key=lambda k: k['kmer_count'], reverse=True)[0]

        self.assertEqual(first_res['kmer_count'], 39)

        self.assertTrue(first_res['sample'].startswith('ENST00000456328.2|ENSG00000223972.5|'))
        self.assertTrue('properties' not in first_res.keys()) # doesn't have properties, so don't sent them

    def test_api_multiple_queries(self):
        repetitions = 4

        res_list = self.graph_client.search([self.sample_query] * repetitions)
        self.assertEqual(len(res_list), repetitions)

        # testing if the returned query indices range from 0 to n - 1
        self.assertEqual(sorted(range(0, repetitions)), sorted([int(a['seq_description']) for a in res_list]))

    def test_api_stats(self):
        res = self.graph_client.stats()

        self.assertIn("graph", res.keys())
        graph_props = res['graph']
        self.assertEqual(graph_props["k"], 6)


@parameterized_class(('mode',), input_values=[('canonical',), ('primary',)])
@unittest.skipIf(PROTEIN_MODE, "No canonical mode for Protein alphabets")
class TestAPIClientWithProperties(TestAPIBase):
    """
    Testing whether properties encoded in sample name are properly processed
    """
    graph_name = 'test_graph_metasub'

    sample_query = 'GCCAGCATAGTGCTCCTGGACCAGTGATACACCCGGCACCCTGTCCTGGA'

    @classmethod
    def setUpClass(cls):
        super().setUpClass(TEST_DATA_DIR + '/metasub_fake_data.fa',
                           canonical=True, primary=(cls.mode == 'primary'))

        cls.graph_client = MultiGraphClient()
        cls.graph_client.add_graph(cls.host, cls.port, cls.graph_name)

    def test_api_search_property_df(self):
        df = self.graph_client.search(self.sample_query)[self.graph_name]

        self.assertIn('kmer_count', df.columns)
        self.assertEqual(df['kmer_count'].dtype, int)
        self.assertIn('latitude', df.columns)
        self.assertEqual(df['latitude'].dtype, float)
        self.assertEqual(df.shape, (3, 10))

    def test_api_search_property_df_empty(self):
        df = self.graph_client.search("THISSEQUENCEDOESNOTEXIST")[self.graph_name]
        self.assertTrue(df.empty)<|MERGE_RESOLUTION|>--- conflicted
+++ resolved
@@ -25,12 +25,7 @@
 
         cls._build_graph(fasta_path, graph_path, 6, 'succinct',
                          canonical=canonical, primary=primary)
-<<<<<<< HEAD
-        cls._annotate_graph(cls, fasta_path, graph_path, annotation_path, 'column')
-=======
-        cls._annotate_graph(fasta_path, graph_path, annotation_path, 'column',
-                            primary=primary)
->>>>>>> 7cb18a1d
+        cls._annotate_graph(fasta_path, graph_path, annotation_path, 'column')
 
         cls.host = socket.gethostbyname(socket.gethostname())
         cls.port = 3456
