--- conflicted
+++ resolved
@@ -52,11 +52,7 @@
         self.assertEqual('nodes (k): 16438', params_str[1])
         self.assertEqual('canonical mode: no', params_str[2])
 
-<<<<<<< HEAD
-        stats_command = '{exe} align -i {graph} --align-vertical-bandwidth 1000000 --discovery-fraction 0.0 --align-local {reads}'.format(
-=======
-        stats_command = '{exe} align -i {graph} --align-vertical-bandwidth 1000000 --align-min-exact-match 0.0 {reads}'.format(
->>>>>>> 49e0b0c0
+        stats_command = '{exe} align -i {graph} --align-vertical-bandwidth 1000000 --align-min-exact-match 0.0 --align-local {reads}'.format(
             exe=METAGRAPH,
             graph=self.tempdir.name + '/genome.MT' + graph_file_extension[representation],
             reads=TEST_DATA_DIR + '/genome_MT1.fq',
@@ -94,11 +90,7 @@
         self.assertEqual('nodes (k): 16438', params_str[1])
         self.assertEqual('canonical mode: no', params_str[2])
 
-<<<<<<< HEAD
-        stats_command = '{exe} align -i {graph} --align-vertical-bandwidth 10 --discovery-fraction 0.0 --align-local {reads}'.format(
-=======
-        stats_command = '{exe} align -i {graph} --align-vertical-bandwidth 10 --align-min-exact-match 0.0 {reads}'.format(
->>>>>>> 49e0b0c0
+        stats_command = '{exe} align -i {graph} --align-vertical-bandwidth 10 --align-min-exact-match 0.0 --align-local {reads}'.format(
             exe=METAGRAPH,
             graph=self.tempdir.name + '/genome.MT' + graph_file_extension[representation],
             reads=TEST_DATA_DIR + '/genome_MT1.fq',
@@ -136,11 +128,7 @@
         self.assertEqual('nodes (k): 16438', params_str[1])
         self.assertEqual('canonical mode: no', params_str[2])
 
-<<<<<<< HEAD
-        stats_command = '{exe} align -i {graph} --discovery-fraction 0.0 --align-local {reads}'.format(
-=======
-        stats_command = '{exe} align -i {graph} --align-min-exact-match 0.0 {reads}'.format(
->>>>>>> 49e0b0c0
+        stats_command = '{exe} align -i {graph} --align-min-exact-match 0.0 --align-local {reads}'.format(
             exe=METAGRAPH,
             graph=self.tempdir.name + '/genome.MT' + graph_file_extension[representation],
             reads=TEST_DATA_DIR + '/genome_MT1.fq',
@@ -173,11 +161,7 @@
         self.assertEqual('nodes (k): 16438', params_str[1])
         self.assertEqual('canonical mode: no', params_str[2])
 
-<<<<<<< HEAD
-        stats_command = '{exe} align --align-both-strands -i {graph} --discovery-fraction 0.0 --align-local {reads}'.format(
-=======
-        stats_command = '{exe} align --align-both-strands -i {graph} --align-min-exact-match 0.0 {reads}'.format(
->>>>>>> 49e0b0c0
+        stats_command = '{exe} align --align-both-strands -i {graph} --align-min-exact-match 0.0 --align-local {reads}'.format(
             exe=METAGRAPH,
             graph=self.tempdir.name + '/genome.MT' + graph_file_extension[representation],
             reads=TEST_DATA_DIR + '/genome_MT1.fq',
@@ -215,11 +199,7 @@
         self.assertEqual('nodes (k): 16438', params_str[1])
         self.assertEqual('canonical mode: no', params_str[2])
 
-<<<<<<< HEAD
-        stats_command = '{exe} align -o {output} --json --align-both-strands -i {graph} --discovery-fraction 0.0 --align-local {reads}'.format(
-=======
-        stats_command = '{exe} align -o {output} --json --align-both-strands -i {graph} --align-min-exact-match 0.0 {reads}'.format(
->>>>>>> 49e0b0c0
+        stats_command = '{exe} align -o {output} --json --align-both-strands -i {graph} --align-min-exact-match 0.0 --align-local {reads}'.format(
             exe=METAGRAPH,
             graph=self.tempdir.name + '/genome.MT' + graph_file_extension[representation],
             reads=TEST_DATA_DIR + '/genome_MT1.fq',
@@ -256,11 +236,7 @@
         self.assertEqual('nodes (k): 16438', params_str[1])
         self.assertEqual('canonical mode: no', params_str[2])
 
-<<<<<<< HEAD
-        stats_command = '{exe} align -o {output} --json --align-both-strands --align-edit-distance -i {graph} --discovery-fraction 0.0 --align-local {reads}'.format(
-=======
-        stats_command = '{exe} align -o {output} --json --align-both-strands --align-edit-distance -i {graph} --align-min-exact-match 0.0 {reads}'.format(
->>>>>>> 49e0b0c0
+        stats_command = '{exe} align -o {output} --json --align-both-strands --align-edit-distance -i {graph} --align-min-exact-match 0.0 --align-local {reads}'.format(
             exe=METAGRAPH,
             graph=self.tempdir.name + '/genome.MT' + graph_file_extension[representation],
             reads=TEST_DATA_DIR + '/genome_MT1.fq',
