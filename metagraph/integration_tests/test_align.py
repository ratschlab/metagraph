--- conflicted
+++ resolved
@@ -265,33 +265,15 @@
     @parameterized.expand(['succinct'])
     def test_simple_align_fwd_rev_comp_json_all_graphs(self, representation):
 
-<<<<<<< HEAD
-        construct_command = '{exe} build --graph {repr} -k 11 -o {outfile} {input}'.format(
-            exe=METAGRAPH,
-            repr=representation,
-            outfile=self.tempdir.name + '/genome.MT',
-            input=TEST_DATA_DIR + '/genome.MT.fa'
-        )
-
-        res = subprocess.run([construct_command], shell=True)
-        self.assertEqual(res.returncode, 0)
-=======
-        self._build_graph(input=TEST_DATA_DIR + '/genome.MT.fa',
-                          output=self.tempdir.name + '/genome.MT',
-                          k=11, repr=representation,
-                          extra_params="--mask-dummy")
->>>>>>> ef9804fc
-
-        res = self._get_stats(self.tempdir.name + '/genome.MT' + graph_file_extension[representation])
-        params_str = res.stdout.decode().split('\n')[2:]
-        self.assertEqual('k: 11', params_str[0])
-<<<<<<< HEAD
+        self._build_graph(input=TEST_DATA_DIR + '/genome.MT.fa',
+                          output=self.tempdir.name + '/genome.MT',
+                          k=11, repr=representation)
+
+        res = self._get_stats(self.tempdir.name + '/genome.MT' + graph_file_extension[representation])
+        params_str = res.stdout.decode().split('\n')[2:]
+        self.assertEqual('k: 11', params_str[0])
         self.assertEqual('nodes (k): 16461', params_str[1])
-        self.assertEqual('canonical mode: no', params_str[2])
-=======
-        self.assertEqual('nodes (k): 16438', params_str[1])
-        self.assertEqual('mode: basic', params_str[2])
->>>>>>> ef9804fc
+        self.assertEqual('mode: basic', params_str[2])
 
         stats_command = '{exe} align -o {output} --json --align-both-strands -i {graph} --align-min-exact-match 0.0 {reads}'.format(
             exe=METAGRAPH,
@@ -310,33 +292,15 @@
     @parameterized.expand(['succinct'])
     def test_simple_align_edit_distance_all_graphs(self, representation):
 
-<<<<<<< HEAD
-        construct_command = '{exe} build --graph {repr} -k 11 -o {outfile} {input}'.format(
-            exe=METAGRAPH,
-            repr=representation,
-            outfile=self.tempdir.name + '/genome.MT',
-            input=TEST_DATA_DIR + '/genome.MT.fa'
-        )
-
-        res = subprocess.run([construct_command], shell=True)
-        self.assertEqual(res.returncode, 0)
-=======
-        self._build_graph(input=TEST_DATA_DIR + '/genome.MT.fa',
-                          output=self.tempdir.name + '/genome.MT',
-                          k=11, repr=representation,
-                          extra_params="--mask-dummy")
->>>>>>> ef9804fc
-
-        res = self._get_stats(self.tempdir.name + '/genome.MT' + graph_file_extension[representation])
-        params_str = res.stdout.decode().split('\n')[2:]
-        self.assertEqual('k: 11', params_str[0])
-<<<<<<< HEAD
+        self._build_graph(input=TEST_DATA_DIR + '/genome.MT.fa',
+                          output=self.tempdir.name + '/genome.MT',
+                          k=11, repr=representation)
+
+        res = self._get_stats(self.tempdir.name + '/genome.MT' + graph_file_extension[representation])
+        params_str = res.stdout.decode().split('\n')[2:]
+        self.assertEqual('k: 11', params_str[0])
         self.assertEqual('nodes (k): 16461', params_str[1])
-        self.assertEqual('canonical mode: no', params_str[2])
-=======
-        self.assertEqual('nodes (k): 16438', params_str[1])
-        self.assertEqual('mode: basic', params_str[2])
->>>>>>> ef9804fc
+        self.assertEqual('mode: basic', params_str[2])
 
         stats_command = '{exe} align -o {output} --json --align-both-strands --align-edit-distance -i {graph} --align-min-exact-match 0.0 {reads}'.format(
             exe=METAGRAPH,
